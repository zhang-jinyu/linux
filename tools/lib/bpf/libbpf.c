--- conflicted
+++ resolved
@@ -3216,12 +3216,9 @@
 	const struct btf_var_secinfo *vs;
 	const struct btf_type *sec;
 
-<<<<<<< HEAD
-=======
 	if (!btf)
 		return 0;
 
->>>>>>> 8e0eb2fb
 	sec_btf_id = btf__find_by_name_kind(btf, KSYMS_SEC,
 					    BTF_KIND_DATASEC);
 	if (sec_btf_id < 0)
@@ -6613,7 +6610,6 @@
 			 *
 			 * for subprog addr relocation, the relo->sym_off + insn->imm is
 			 * the byte offset in the corresponding section.
-<<<<<<< HEAD
 			 */
 			if (relo->type == RELO_CALL)
 				sub_insn_idx = relo->sym_off / BPF_INSN_SZ + insn->imm + 1;
@@ -6624,18 +6620,6 @@
 			 * RELO_SUBPROG_ADDR relo is always emitted even if both
 			 * functions are in the same section, so it shouldn't reach here.
 			 */
-=======
-			 */
-			if (relo->type == RELO_CALL)
-				sub_insn_idx = relo->sym_off / BPF_INSN_SZ + insn->imm + 1;
-			else
-				sub_insn_idx = (relo->sym_off + insn->imm) / BPF_INSN_SZ;
-		} else if (insn_is_pseudo_func(insn)) {
-			/*
-			 * RELO_SUBPROG_ADDR relo is always emitted even if both
-			 * functions are in the same section, so it shouldn't reach here.
-			 */
->>>>>>> 8e0eb2fb
 			pr_warn("prog '%s': missing subprog addr relo for insn #%zu\n",
 				prog->name, insn_idx);
 			return -LIBBPF_ERRNO__RELOC;
@@ -7642,7 +7626,6 @@
 	if (err <= 0) {
 		const struct btf_type *local_type;
 		const char *targ_name, *local_name;
-<<<<<<< HEAD
 
 		local_type = btf__type_by_id(obj->btf, local_type_id);
 		local_name = btf__name_by_offset(obj->btf, local_type->name_off);
@@ -7688,53 +7671,6 @@
 		return -ENOTSUP;
 	}
 
-=======
-
-		local_type = btf__type_by_id(obj->btf, local_type_id);
-		local_name = btf__name_by_offset(obj->btf, local_type->name_off);
-		targ_name = btf__name_by_offset(btf, targ_type->name_off);
-
-		pr_warn("extern (var ksym) '%s': incompatible types, expected [%d] %s %s, but kernel has [%d] %s %s\n",
-			ext->name, local_type_id,
-			btf_kind_str(local_type), local_name, targ_type_id,
-			btf_kind_str(targ_type), targ_name);
-		return -EINVAL;
-	}
-
-	ext->is_set = true;
-	ext->ksym.kernel_btf_obj_fd = btf_fd;
-	ext->ksym.kernel_btf_id = id;
-	pr_debug("extern (var ksym) '%s': resolved to [%d] %s %s\n",
-		 ext->name, id, btf_kind_str(targ_var), targ_var_name);
-
-	return 0;
-}
-
-static int bpf_object__resolve_ksym_func_btf_id(struct bpf_object *obj,
-						struct extern_desc *ext)
-{
-	int local_func_proto_id, kfunc_proto_id, kfunc_id;
-	const struct btf_type *kern_func;
-	struct btf *kern_btf = NULL;
-	int ret, kern_btf_fd = 0;
-
-	local_func_proto_id = ext->ksym.type_id;
-
-	kfunc_id = find_ksym_btf_id(obj, ext->name, BTF_KIND_FUNC,
-				    &kern_btf, &kern_btf_fd);
-	if (kfunc_id < 0) {
-		pr_warn("extern (func ksym) '%s': not found in kernel BTF\n",
-			ext->name);
-		return kfunc_id;
-	}
-
-	if (kern_btf != obj->btf_vmlinux) {
-		pr_warn("extern (func ksym) '%s': function in kernel module is not supported\n",
-			ext->name);
-		return -ENOTSUP;
-	}
-
->>>>>>> 8e0eb2fb
 	kern_func = btf__type_by_id(kern_btf, kfunc_id);
 	kfunc_proto_id = kern_func->type;
 
