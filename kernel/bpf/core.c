--- conflicted
+++ resolved
@@ -334,11 +334,7 @@
 }
 
 static int bpf_adj_delta_to_imm(struct bpf_insn *insn, u32 pos, s32 end_old,
-<<<<<<< HEAD
-				s32 end_new, u32 curr, const bool probe_pass)
-=======
 				s32 end_new, s32 curr, const bool probe_pass)
->>>>>>> 0ecfebd2
 {
 	const s64 imm_min = S32_MIN, imm_max = S32_MAX;
 	s32 delta = end_new - end_old;
@@ -356,11 +352,7 @@
 }
 
 static int bpf_adj_delta_to_off(struct bpf_insn *insn, u32 pos, s32 end_old,
-<<<<<<< HEAD
-				s32 end_new, u32 curr, const bool probe_pass)
-=======
 				s32 end_new, s32 curr, const bool probe_pass)
->>>>>>> 0ecfebd2
 {
 	const s32 off_min = S16_MIN, off_max = S16_MAX;
 	s32 delta = end_new - end_old;
@@ -459,13 +451,8 @@
 	 * we afterwards may not fail anymore.
 	 */
 	if (insn_adj_cnt > cnt_max &&
-<<<<<<< HEAD
-	    bpf_adj_branches(prog, off, off + 1, off + len, true))
-		return NULL;
-=======
 	    (err = bpf_adj_branches(prog, off, off + 1, off + len, true)))
 		return ERR_PTR(err);
->>>>>>> 0ecfebd2
 
 	/* Several new instructions need to be inserted. Make room
 	 * for them. Likely, there's no need for a new allocation as
@@ -2110,10 +2097,6 @@
 
 DEFINE_STATIC_KEY_FALSE(bpf_stats_enabled_key);
 EXPORT_SYMBOL(bpf_stats_enabled_key);
-<<<<<<< HEAD
-int sysctl_bpf_stats_enabled __read_mostly;
-=======
->>>>>>> 0ecfebd2
 
 /* All definitions of tracepoints related to BPF. */
 #define CREATE_TRACE_POINTS
