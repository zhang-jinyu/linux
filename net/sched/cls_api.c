--- conflicted
+++ resolved
@@ -3556,11 +3556,7 @@
 		if (err)
 			goto err_out_locked;
 
-<<<<<<< HEAD
-		entry->hw_stats = act->hw_stats;
-=======
 		entry->hw_stats = tc_act_hw_stats(act->hw_stats);
->>>>>>> 358c7c61
 
 		if (is_tcf_gact_ok(act)) {
 			entry->id = FLOW_ACTION_ACCEPT;
@@ -3628,11 +3624,7 @@
 				entry->mangle.mask = tcf_pedit_mask(act, k);
 				entry->mangle.val = tcf_pedit_val(act, k);
 				entry->mangle.offset = tcf_pedit_offset(act, k);
-<<<<<<< HEAD
-				entry->hw_stats = act->hw_stats;
-=======
 				entry->hw_stats = tc_act_hw_stats(act->hw_stats);
->>>>>>> 358c7c61
 				entry = &flow_action->entries[++j];
 			}
 		} else if (is_tcf_csum(act)) {
