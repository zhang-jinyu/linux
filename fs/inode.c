/*
 * (C) 1997 Linus Torvalds
 * (C) 1999 Andrea Arcangeli <andrea@suse.de> (dynamic inode allocation)
 */
#include <linux/export.h>
#include <linux/fs.h>
#include <linux/mm.h>
#include <linux/backing-dev.h>
#include <linux/hash.h>
#include <linux/swap.h>
#include <linux/security.h>
#include <linux/cdev.h>
#include <linux/bootmem.h>
#include <linux/fsnotify.h>
#include <linux/mount.h>
#include <linux/posix_acl.h>
#include <linux/prefetch.h>
#include <linux/buffer_head.h> /* for inode_has_buffers */
#include <linux/ratelimit.h>
#include <linux/list_lru.h>
#include <linux/iversion.h>
#include <trace/events/writeback.h>
#include "internal.h"

/*
 * Inode locking rules:
 *
 * inode->i_lock protects:
 *   inode->i_state, inode->i_hash, __iget()
 * Inode LRU list locks protect:
 *   inode->i_sb->s_inode_lru, inode->i_lru
 * inode->i_sb->s_inode_list_lock protects:
 *   inode->i_sb->s_inodes, inode->i_sb_list
 * bdi->wb.list_lock protects:
 *   bdi->wb.b_{dirty,io,more_io,dirty_time}, inode->i_io_list
 * inode_hash_lock protects:
 *   inode_hashtable, inode->i_hash
 *
 * Lock ordering:
 *
 * inode->i_sb->s_inode_list_lock
 *   inode->i_lock
 *     Inode LRU list locks
 *
 * bdi->wb.list_lock
 *   inode->i_lock
 *
 * inode_hash_lock
 *   inode->i_sb->s_inode_list_lock
 *   inode->i_lock
 *
 * iunique_lock
 *   inode_hash_lock
 */

static unsigned int i_hash_mask __read_mostly;
static unsigned int i_hash_shift __read_mostly;
static struct hlist_head *inode_hashtable __read_mostly;
static __cacheline_aligned_in_smp DEFINE_SPINLOCK(inode_hash_lock);

/*
 * Empty aops. Can be used for the cases where the user does not
 * define any of the address_space operations.
 */
const struct address_space_operations empty_aops = {
};
EXPORT_SYMBOL(empty_aops);

/*
 * Statistics gathering..
 */
struct inodes_stat_t inodes_stat;

static DEFINE_PER_CPU(unsigned long, nr_inodes);
static DEFINE_PER_CPU(unsigned long, nr_unused);

static struct kmem_cache *inode_cachep __read_mostly;

static long get_nr_inodes(void)
{
	int i;
	long sum = 0;
	for_each_possible_cpu(i)
		sum += per_cpu(nr_inodes, i);
	return sum < 0 ? 0 : sum;
}

static inline long get_nr_inodes_unused(void)
{
	int i;
	long sum = 0;
	for_each_possible_cpu(i)
		sum += per_cpu(nr_unused, i);
	return sum < 0 ? 0 : sum;
}

long get_nr_dirty_inodes(void)
{
	/* not actually dirty inodes, but a wild approximation */
	long nr_dirty = get_nr_inodes() - get_nr_inodes_unused();
	return nr_dirty > 0 ? nr_dirty : 0;
}

/*
 * Handle nr_inode sysctl
 */
#ifdef CONFIG_SYSCTL
int proc_nr_inodes(struct ctl_table *table, int write,
		   void __user *buffer, size_t *lenp, loff_t *ppos)
{
	inodes_stat.nr_inodes = get_nr_inodes();
	inodes_stat.nr_unused = get_nr_inodes_unused();
	return proc_doulongvec_minmax(table, write, buffer, lenp, ppos);
}
#endif

static int no_open(struct inode *inode, struct file *file)
{
	return -ENXIO;
}

/**
 * inode_init_always - perform inode structure initialisation
 * @sb: superblock inode belongs to
 * @inode: inode to initialise
 *
 * These are initializations that need to be done on every inode
 * allocation as the fields are not initialised by slab allocation.
 */
int inode_init_always(struct super_block *sb, struct inode *inode)
{
	static const struct inode_operations empty_iops;
	static const struct file_operations no_open_fops = {.open = no_open};
	struct address_space *const mapping = &inode->i_data;

	inode->i_sb = sb;
	inode->i_blkbits = sb->s_blocksize_bits;
	inode->i_flags = 0;
	atomic_set(&inode->i_count, 1);
	inode->i_op = &empty_iops;
	inode->i_fop = &no_open_fops;
	inode->__i_nlink = 1;
	inode->i_opflags = 0;
	if (sb->s_xattr)
		inode->i_opflags |= IOP_XATTR;
	i_uid_write(inode, 0);
	i_gid_write(inode, 0);
	atomic_set(&inode->i_writecount, 0);
	inode->i_size = 0;
	inode->i_write_hint = WRITE_LIFE_NOT_SET;
	inode->i_blocks = 0;
	inode->i_bytes = 0;
	inode->i_generation = 0;
	inode->i_pipe = NULL;
	inode->i_bdev = NULL;
	inode->i_cdev = NULL;
	inode->i_link = NULL;
	inode->i_dir_seq = 0;
	inode->i_rdev = 0;
	inode->dirtied_when = 0;

#ifdef CONFIG_CGROUP_WRITEBACK
	inode->i_wb_frn_winner = 0;
	inode->i_wb_frn_avg_time = 0;
	inode->i_wb_frn_history = 0;
#endif

	if (security_inode_alloc(inode))
		goto out;
	spin_lock_init(&inode->i_lock);
	lockdep_set_class(&inode->i_lock, &sb->s_type->i_lock_key);

	init_rwsem(&inode->i_rwsem);
	lockdep_set_class(&inode->i_rwsem, &sb->s_type->i_mutex_key);

	atomic_set(&inode->i_dio_count, 0);

	mapping->a_ops = &empty_aops;
	mapping->host = inode;
	mapping->flags = 0;
	atomic_set(&mapping->i_mmap_writable, 0);
	mapping_set_gfp_mask(mapping, GFP_HIGHUSER_MOVABLE);
	mapping->private_data = NULL;
	mapping->writeback_index = 0;
	inode->i_private = NULL;
	inode->i_mapping = mapping;
	INIT_HLIST_HEAD(&inode->i_dentry);	/* buggered by rcu freeing */
#ifdef CONFIG_FS_POSIX_ACL
	inode->i_acl = inode->i_default_acl = ACL_NOT_CACHED;
#endif

#ifdef CONFIG_FSNOTIFY
	inode->i_fsnotify_mask = 0;
#endif
	inode->i_flctx = NULL;
	this_cpu_inc(nr_inodes);

	return 0;
out:
	return -ENOMEM;
}
EXPORT_SYMBOL(inode_init_always);

static struct inode *alloc_inode(struct super_block *sb)
{
	struct inode *inode;

	if (sb->s_op->alloc_inode)
		inode = sb->s_op->alloc_inode(sb);
	else
		inode = kmem_cache_alloc(inode_cachep, GFP_KERNEL);

	if (!inode)
		return NULL;

	if (unlikely(inode_init_always(sb, inode))) {
		if (inode->i_sb->s_op->destroy_inode)
			inode->i_sb->s_op->destroy_inode(inode);
		else
			kmem_cache_free(inode_cachep, inode);
		return NULL;
	}

	return inode;
}

void free_inode_nonrcu(struct inode *inode)
{
	kmem_cache_free(inode_cachep, inode);
}
EXPORT_SYMBOL(free_inode_nonrcu);

void __destroy_inode(struct inode *inode)
{
	BUG_ON(inode_has_buffers(inode));
	inode_detach_wb(inode);
	security_inode_free(inode);
	fsnotify_inode_delete(inode);
	locks_free_lock_context(inode);
	if (!inode->i_nlink) {
		WARN_ON(atomic_long_read(&inode->i_sb->s_remove_count) == 0);
		atomic_long_dec(&inode->i_sb->s_remove_count);
	}

#ifdef CONFIG_FS_POSIX_ACL
	if (inode->i_acl && !is_uncached_acl(inode->i_acl))
		posix_acl_release(inode->i_acl);
	if (inode->i_default_acl && !is_uncached_acl(inode->i_default_acl))
		posix_acl_release(inode->i_default_acl);
#endif
	this_cpu_dec(nr_inodes);
}
EXPORT_SYMBOL(__destroy_inode);

static void i_callback(struct rcu_head *head)
{
	struct inode *inode = container_of(head, struct inode, i_rcu);
	kmem_cache_free(inode_cachep, inode);
}

static void destroy_inode(struct inode *inode)
{
	BUG_ON(!list_empty(&inode->i_lru));
	__destroy_inode(inode);
	if (inode->i_sb->s_op->destroy_inode)
		inode->i_sb->s_op->destroy_inode(inode);
	else
		call_rcu(&inode->i_rcu, i_callback);
}

/**
 * drop_nlink - directly drop an inode's link count
 * @inode: inode
 *
 * This is a low-level filesystem helper to replace any
 * direct filesystem manipulation of i_nlink.  In cases
 * where we are attempting to track writes to the
 * filesystem, a decrement to zero means an imminent
 * write when the file is truncated and actually unlinked
 * on the filesystem.
 */
void drop_nlink(struct inode *inode)
{
	WARN_ON(inode->i_nlink == 0);
	inode->__i_nlink--;
	if (!inode->i_nlink)
		atomic_long_inc(&inode->i_sb->s_remove_count);
}
EXPORT_SYMBOL(drop_nlink);

/**
 * clear_nlink - directly zero an inode's link count
 * @inode: inode
 *
 * This is a low-level filesystem helper to replace any
 * direct filesystem manipulation of i_nlink.  See
 * drop_nlink() for why we care about i_nlink hitting zero.
 */
void clear_nlink(struct inode *inode)
{
	if (inode->i_nlink) {
		inode->__i_nlink = 0;
		atomic_long_inc(&inode->i_sb->s_remove_count);
	}
}
EXPORT_SYMBOL(clear_nlink);

/**
 * set_nlink - directly set an inode's link count
 * @inode: inode
 * @nlink: new nlink (should be non-zero)
 *
 * This is a low-level filesystem helper to replace any
 * direct filesystem manipulation of i_nlink.
 */
void set_nlink(struct inode *inode, unsigned int nlink)
{
	if (!nlink) {
		clear_nlink(inode);
	} else {
		/* Yes, some filesystems do change nlink from zero to one */
		if (inode->i_nlink == 0)
			atomic_long_dec(&inode->i_sb->s_remove_count);

		inode->__i_nlink = nlink;
	}
}
EXPORT_SYMBOL(set_nlink);

/**
 * inc_nlink - directly increment an inode's link count
 * @inode: inode
 *
 * This is a low-level filesystem helper to replace any
 * direct filesystem manipulation of i_nlink.  Currently,
 * it is only here for parity with dec_nlink().
 */
void inc_nlink(struct inode *inode)
{
	if (unlikely(inode->i_nlink == 0)) {
		WARN_ON(!(inode->i_state & I_LINKABLE));
		atomic_long_dec(&inode->i_sb->s_remove_count);
	}

	inode->__i_nlink++;
}
EXPORT_SYMBOL(inc_nlink);

void address_space_init_once(struct address_space *mapping)
{
	memset(mapping, 0, sizeof(*mapping));
	INIT_RADIX_TREE(&mapping->page_tree, GFP_ATOMIC | __GFP_ACCOUNT);
	spin_lock_init(&mapping->tree_lock);
	init_rwsem(&mapping->i_mmap_rwsem);
	INIT_LIST_HEAD(&mapping->private_list);
	spin_lock_init(&mapping->private_lock);
	mapping->i_mmap = RB_ROOT_CACHED;
}
EXPORT_SYMBOL(address_space_init_once);

/*
 * These are initializations that only need to be done
 * once, because the fields are idempotent across use
 * of the inode, so let the slab aware of that.
 */
void inode_init_once(struct inode *inode)
{
	memset(inode, 0, sizeof(*inode));
	INIT_HLIST_NODE(&inode->i_hash);
	INIT_LIST_HEAD(&inode->i_devices);
	INIT_LIST_HEAD(&inode->i_io_list);
	INIT_LIST_HEAD(&inode->i_wb_list);
	INIT_LIST_HEAD(&inode->i_lru);
	address_space_init_once(&inode->i_data);
	i_size_ordered_init(inode);
}
EXPORT_SYMBOL(inode_init_once);

static void init_once(void *foo)
{
	struct inode *inode = (struct inode *) foo;

	inode_init_once(inode);
}

/*
 * inode->i_lock must be held
 */
void __iget(struct inode *inode)
{
	atomic_inc(&inode->i_count);
}

/*
 * get additional reference to inode; caller must already hold one.
 */
void ihold(struct inode *inode)
{
	WARN_ON(atomic_inc_return(&inode->i_count) < 2);
}
EXPORT_SYMBOL(ihold);

static void inode_lru_list_add(struct inode *inode)
{
	if (list_lru_add(&inode->i_sb->s_inode_lru, &inode->i_lru))
		this_cpu_inc(nr_unused);
	else
		inode->i_state |= I_REFERENCED;
}

/*
 * Add inode to LRU if needed (inode is unused and clean).
 *
 * Needs inode->i_lock held.
 */
void inode_add_lru(struct inode *inode)
{
	if (!(inode->i_state & (I_DIRTY_ALL | I_SYNC |
				I_FREEING | I_WILL_FREE)) &&
	    !atomic_read(&inode->i_count) && inode->i_sb->s_flags & SB_ACTIVE)
		inode_lru_list_add(inode);
}


static void inode_lru_list_del(struct inode *inode)
{

	if (list_lru_del(&inode->i_sb->s_inode_lru, &inode->i_lru))
		this_cpu_dec(nr_unused);
}

/**
 * inode_sb_list_add - add inode to the superblock list of inodes
 * @inode: inode to add
 */
void inode_sb_list_add(struct inode *inode)
{
	spin_lock(&inode->i_sb->s_inode_list_lock);
	list_add(&inode->i_sb_list, &inode->i_sb->s_inodes);
	spin_unlock(&inode->i_sb->s_inode_list_lock);
}
EXPORT_SYMBOL_GPL(inode_sb_list_add);

static inline void inode_sb_list_del(struct inode *inode)
{
	if (!list_empty(&inode->i_sb_list)) {
		spin_lock(&inode->i_sb->s_inode_list_lock);
		list_del_init(&inode->i_sb_list);
		spin_unlock(&inode->i_sb->s_inode_list_lock);
	}
}

static unsigned long hash(struct super_block *sb, unsigned long hashval)
{
	unsigned long tmp;

	tmp = (hashval * (unsigned long)sb) ^ (GOLDEN_RATIO_PRIME + hashval) /
			L1_CACHE_BYTES;
	tmp = tmp ^ ((tmp ^ GOLDEN_RATIO_PRIME) >> i_hash_shift);
	return tmp & i_hash_mask;
}

/**
 *	__insert_inode_hash - hash an inode
 *	@inode: unhashed inode
 *	@hashval: unsigned long value used to locate this object in the
 *		inode_hashtable.
 *
 *	Add an inode to the inode hash for this superblock.
 */
void __insert_inode_hash(struct inode *inode, unsigned long hashval)
{
	struct hlist_head *b = inode_hashtable + hash(inode->i_sb, hashval);

	spin_lock(&inode_hash_lock);
	spin_lock(&inode->i_lock);
	hlist_add_head(&inode->i_hash, b);
	spin_unlock(&inode->i_lock);
	spin_unlock(&inode_hash_lock);
}
EXPORT_SYMBOL(__insert_inode_hash);

/**
 *	__remove_inode_hash - remove an inode from the hash
 *	@inode: inode to unhash
 *
 *	Remove an inode from the superblock.
 */
void __remove_inode_hash(struct inode *inode)
{
	spin_lock(&inode_hash_lock);
	spin_lock(&inode->i_lock);
	hlist_del_init(&inode->i_hash);
	spin_unlock(&inode->i_lock);
	spin_unlock(&inode_hash_lock);
}
EXPORT_SYMBOL(__remove_inode_hash);

void clear_inode(struct inode *inode)
{
	/*
	 * We have to cycle tree_lock here because reclaim can be still in the
	 * process of removing the last page (in __delete_from_page_cache())
	 * and we must not free mapping under it.
	 */
	spin_lock_irq(&inode->i_data.tree_lock);
	BUG_ON(inode->i_data.nrpages);
	BUG_ON(inode->i_data.nrexceptional);
	spin_unlock_irq(&inode->i_data.tree_lock);
	BUG_ON(!list_empty(&inode->i_data.private_list));
	BUG_ON(!(inode->i_state & I_FREEING));
	BUG_ON(inode->i_state & I_CLEAR);
	BUG_ON(!list_empty(&inode->i_wb_list));
	/* don't need i_lock here, no concurrent mods to i_state */
	inode->i_state = I_FREEING | I_CLEAR;
}
EXPORT_SYMBOL(clear_inode);

/*
 * Free the inode passed in, removing it from the lists it is still connected
 * to. We remove any pages still attached to the inode and wait for any IO that
 * is still in progress before finally destroying the inode.
 *
 * An inode must already be marked I_FREEING so that we avoid the inode being
 * moved back onto lists if we race with other code that manipulates the lists
 * (e.g. writeback_single_inode). The caller is responsible for setting this.
 *
 * An inode must already be removed from the LRU list before being evicted from
 * the cache. This should occur atomically with setting the I_FREEING state
 * flag, so no inodes here should ever be on the LRU when being evicted.
 */
static void evict(struct inode *inode)
{
	const struct super_operations *op = inode->i_sb->s_op;

	BUG_ON(!(inode->i_state & I_FREEING));
	BUG_ON(!list_empty(&inode->i_lru));

	if (!list_empty(&inode->i_io_list))
		inode_io_list_del(inode);

	inode_sb_list_del(inode);

	/*
	 * Wait for flusher thread to be done with the inode so that filesystem
	 * does not start destroying it while writeback is still running. Since
	 * the inode has I_FREEING set, flusher thread won't start new work on
	 * the inode.  We just have to wait for running writeback to finish.
	 */
	inode_wait_for_writeback(inode);

	if (op->evict_inode) {
		op->evict_inode(inode);
	} else {
		truncate_inode_pages_final(&inode->i_data);
		clear_inode(inode);
	}
	if (S_ISBLK(inode->i_mode) && inode->i_bdev)
		bd_forget(inode);
	if (S_ISCHR(inode->i_mode) && inode->i_cdev)
		cd_forget(inode);

	remove_inode_hash(inode);

	spin_lock(&inode->i_lock);
	wake_up_bit(&inode->i_state, __I_NEW);
	BUG_ON(inode->i_state != (I_FREEING | I_CLEAR));
	spin_unlock(&inode->i_lock);

	destroy_inode(inode);
}

/*
 * dispose_list - dispose of the contents of a local list
 * @head: the head of the list to free
 *
 * Dispose-list gets a local list with local inodes in it, so it doesn't
 * need to worry about list corruption and SMP locks.
 */
static void dispose_list(struct list_head *head)
{
	while (!list_empty(head)) {
		struct inode *inode;

		inode = list_first_entry(head, struct inode, i_lru);
		list_del_init(&inode->i_lru);

		evict(inode);
		cond_resched();
	}
}

/**
 * evict_inodes	- evict all evictable inodes for a superblock
 * @sb:		superblock to operate on
 *
 * Make sure that no inodes with zero refcount are retained.  This is
 * called by superblock shutdown after having SB_ACTIVE flag removed,
 * so any inode reaching zero refcount during or after that call will
 * be immediately evicted.
 */
void evict_inodes(struct super_block *sb)
{
	struct inode *inode, *next;
	LIST_HEAD(dispose);

again:
	spin_lock(&sb->s_inode_list_lock);
	list_for_each_entry_safe(inode, next, &sb->s_inodes, i_sb_list) {
		if (atomic_read(&inode->i_count))
			continue;

		spin_lock(&inode->i_lock);
		if (inode->i_state & (I_NEW | I_FREEING | I_WILL_FREE)) {
			spin_unlock(&inode->i_lock);
			continue;
		}

		inode->i_state |= I_FREEING;
		inode_lru_list_del(inode);
		spin_unlock(&inode->i_lock);
		list_add(&inode->i_lru, &dispose);

		/*
		 * We can have a ton of inodes to evict at unmount time given
		 * enough memory, check to see if we need to go to sleep for a
		 * bit so we don't livelock.
		 */
		if (need_resched()) {
			spin_unlock(&sb->s_inode_list_lock);
			cond_resched();
			dispose_list(&dispose);
			goto again;
		}
	}
	spin_unlock(&sb->s_inode_list_lock);

	dispose_list(&dispose);
}
EXPORT_SYMBOL_GPL(evict_inodes);

/**
 * invalidate_inodes	- attempt to free all inodes on a superblock
 * @sb:		superblock to operate on
 * @kill_dirty: flag to guide handling of dirty inodes
 *
 * Attempts to free all inodes for a given superblock.  If there were any
 * busy inodes return a non-zero value, else zero.
 * If @kill_dirty is set, discard dirty inodes too, otherwise treat
 * them as busy.
 */
int invalidate_inodes(struct super_block *sb, bool kill_dirty)
{
	int busy = 0;
	struct inode *inode, *next;
	LIST_HEAD(dispose);

	spin_lock(&sb->s_inode_list_lock);
	list_for_each_entry_safe(inode, next, &sb->s_inodes, i_sb_list) {
		spin_lock(&inode->i_lock);
		if (inode->i_state & (I_NEW | I_FREEING | I_WILL_FREE)) {
			spin_unlock(&inode->i_lock);
			continue;
		}
		if (inode->i_state & I_DIRTY_ALL && !kill_dirty) {
			spin_unlock(&inode->i_lock);
			busy = 1;
			continue;
		}
		if (atomic_read(&inode->i_count)) {
			spin_unlock(&inode->i_lock);
			busy = 1;
			continue;
		}

		inode->i_state |= I_FREEING;
		inode_lru_list_del(inode);
		spin_unlock(&inode->i_lock);
		list_add(&inode->i_lru, &dispose);
	}
	spin_unlock(&sb->s_inode_list_lock);

	dispose_list(&dispose);

	return busy;
}

/*
 * Isolate the inode from the LRU in preparation for freeing it.
 *
 * Any inodes which are pinned purely because of attached pagecache have their
 * pagecache removed.  If the inode has metadata buffers attached to
 * mapping->private_list then try to remove them.
 *
 * If the inode has the I_REFERENCED flag set, then it means that it has been
 * used recently - the flag is set in iput_final(). When we encounter such an
 * inode, clear the flag and move it to the back of the LRU so it gets another
 * pass through the LRU before it gets reclaimed. This is necessary because of
 * the fact we are doing lazy LRU updates to minimise lock contention so the
 * LRU does not have strict ordering. Hence we don't want to reclaim inodes
 * with this flag set because they are the inodes that are out of order.
 */
static enum lru_status inode_lru_isolate(struct list_head *item,
		struct list_lru_one *lru, spinlock_t *lru_lock, void *arg)
{
	struct list_head *freeable = arg;
	struct inode	*inode = container_of(item, struct inode, i_lru);

	/*
	 * we are inverting the lru lock/inode->i_lock here, so use a trylock.
	 * If we fail to get the lock, just skip it.
	 */
	if (!spin_trylock(&inode->i_lock))
		return LRU_SKIP;

	/*
	 * Referenced or dirty inodes are still in use. Give them another pass
	 * through the LRU as we canot reclaim them now.
	 */
	if (atomic_read(&inode->i_count) ||
	    (inode->i_state & ~I_REFERENCED)) {
		list_lru_isolate(lru, &inode->i_lru);
		spin_unlock(&inode->i_lock);
		this_cpu_dec(nr_unused);
		return LRU_REMOVED;
	}

	/* recently referenced inodes get one more pass */
	if (inode->i_state & I_REFERENCED) {
		inode->i_state &= ~I_REFERENCED;
		spin_unlock(&inode->i_lock);
		return LRU_ROTATE;
	}

	if (inode_has_buffers(inode) || inode->i_data.nrpages) {
		__iget(inode);
		spin_unlock(&inode->i_lock);
		spin_unlock(lru_lock);
		if (remove_inode_buffers(inode)) {
			unsigned long reap;
			reap = invalidate_mapping_pages(&inode->i_data, 0, -1);
			if (current_is_kswapd())
				__count_vm_events(KSWAPD_INODESTEAL, reap);
			else
				__count_vm_events(PGINODESTEAL, reap);
			if (current->reclaim_state)
				current->reclaim_state->reclaimed_slab += reap;
		}
		iput(inode);
		spin_lock(lru_lock);
		return LRU_RETRY;
	}

	WARN_ON(inode->i_state & I_NEW);
	inode->i_state |= I_FREEING;
	list_lru_isolate_move(lru, &inode->i_lru, freeable);
	spin_unlock(&inode->i_lock);

	this_cpu_dec(nr_unused);
	return LRU_REMOVED;
}

/*
 * Walk the superblock inode LRU for freeable inodes and attempt to free them.
 * This is called from the superblock shrinker function with a number of inodes
 * to trim from the LRU. Inodes to be freed are moved to a temporary list and
 * then are freed outside inode_lock by dispose_list().
 */
long prune_icache_sb(struct super_block *sb, struct shrink_control *sc)
{
	LIST_HEAD(freeable);
	long freed;

	freed = list_lru_shrink_walk(&sb->s_inode_lru, sc,
				     inode_lru_isolate, &freeable);
	dispose_list(&freeable);
	return freed;
}

static void __wait_on_freeing_inode(struct inode *inode);
/*
 * Called with the inode lock held.
 */
static struct inode *find_inode(struct super_block *sb,
				struct hlist_head *head,
				int (*test)(struct inode *, void *),
				void *data)
{
	struct inode *inode = NULL;

repeat:
	hlist_for_each_entry(inode, head, i_hash) {
		if (inode->i_sb != sb)
			continue;
		if (!test(inode, data))
			continue;
		spin_lock(&inode->i_lock);
		if (inode->i_state & (I_FREEING|I_WILL_FREE)) {
			__wait_on_freeing_inode(inode);
			goto repeat;
		}
		__iget(inode);
		spin_unlock(&inode->i_lock);
		return inode;
	}
	return NULL;
}

/*
 * find_inode_fast is the fast path version of find_inode, see the comment at
 * iget_locked for details.
 */
static struct inode *find_inode_fast(struct super_block *sb,
				struct hlist_head *head, unsigned long ino)
{
	struct inode *inode = NULL;

repeat:
	hlist_for_each_entry(inode, head, i_hash) {
		if (inode->i_ino != ino)
			continue;
		if (inode->i_sb != sb)
			continue;
		spin_lock(&inode->i_lock);
		if (inode->i_state & (I_FREEING|I_WILL_FREE)) {
			__wait_on_freeing_inode(inode);
			goto repeat;
		}
		__iget(inode);
		spin_unlock(&inode->i_lock);
		return inode;
	}
	return NULL;
}

/*
 * Each cpu owns a range of LAST_INO_BATCH numbers.
 * 'shared_last_ino' is dirtied only once out of LAST_INO_BATCH allocations,
 * to renew the exhausted range.
 *
 * This does not significantly increase overflow rate because every CPU can
 * consume at most LAST_INO_BATCH-1 unused inode numbers. So there is
 * NR_CPUS*(LAST_INO_BATCH-1) wastage. At 4096 and 1024, this is ~0.1% of the
 * 2^32 range, and is a worst-case. Even a 50% wastage would only increase
 * overflow rate by 2x, which does not seem too significant.
 *
 * On a 32bit, non LFS stat() call, glibc will generate an EOVERFLOW
 * error if st_ino won't fit in target struct field. Use 32bit counter
 * here to attempt to avoid that.
 */
#define LAST_INO_BATCH 1024
static DEFINE_PER_CPU(unsigned int, last_ino);

unsigned int get_next_ino(void)
{
	unsigned int *p = &get_cpu_var(last_ino);
	unsigned int res = *p;

#ifdef CONFIG_SMP
	if (unlikely((res & (LAST_INO_BATCH-1)) == 0)) {
		static atomic_t shared_last_ino;
		int next = atomic_add_return(LAST_INO_BATCH, &shared_last_ino);

		res = next - LAST_INO_BATCH;
	}
#endif

	res++;
	/* get_next_ino should not provide a 0 inode number */
	if (unlikely(!res))
		res++;
	*p = res;
	put_cpu_var(last_ino);
	return res;
}
EXPORT_SYMBOL(get_next_ino);

/**
 *	new_inode_pseudo 	- obtain an inode
 *	@sb: superblock
 *
 *	Allocates a new inode for given superblock.
 *	Inode wont be chained in superblock s_inodes list
 *	This means :
 *	- fs can't be unmount
 *	- quotas, fsnotify, writeback can't work
 */
struct inode *new_inode_pseudo(struct super_block *sb)
{
	struct inode *inode = alloc_inode(sb);

	if (inode) {
		spin_lock(&inode->i_lock);
		inode->i_state = 0;
		spin_unlock(&inode->i_lock);
		INIT_LIST_HEAD(&inode->i_sb_list);
	}
	return inode;
}

/**
 *	new_inode 	- obtain an inode
 *	@sb: superblock
 *
 *	Allocates a new inode for given superblock. The default gfp_mask
 *	for allocations related to inode->i_mapping is GFP_HIGHUSER_MOVABLE.
 *	If HIGHMEM pages are unsuitable or it is known that pages allocated
 *	for the page cache are not reclaimable or migratable,
 *	mapping_set_gfp_mask() must be called with suitable flags on the
 *	newly created inode's mapping
 *
 */
struct inode *new_inode(struct super_block *sb)
{
	struct inode *inode;

	spin_lock_prefetch(&sb->s_inode_list_lock);

	inode = new_inode_pseudo(sb);
	if (inode)
		inode_sb_list_add(inode);
	return inode;
}
EXPORT_SYMBOL(new_inode);

#ifdef CONFIG_DEBUG_LOCK_ALLOC
void lockdep_annotate_inode_mutex_key(struct inode *inode)
{
	if (S_ISDIR(inode->i_mode)) {
		struct file_system_type *type = inode->i_sb->s_type;

		/* Set new key only if filesystem hasn't already changed it */
		if (lockdep_match_class(&inode->i_rwsem, &type->i_mutex_key)) {
			/*
			 * ensure nobody is actually holding i_mutex
			 */
			// mutex_destroy(&inode->i_mutex);
			init_rwsem(&inode->i_rwsem);
			lockdep_set_class(&inode->i_rwsem,
					  &type->i_mutex_dir_key);
		}
	}
}
EXPORT_SYMBOL(lockdep_annotate_inode_mutex_key);
#endif

/**
 * unlock_new_inode - clear the I_NEW state and wake up any waiters
 * @inode:	new inode to unlock
 *
 * Called when the inode is fully initialised to clear the new state of the
 * inode and wake up anyone waiting for the inode to finish initialisation.
 */
void unlock_new_inode(struct inode *inode)
{
	lockdep_annotate_inode_mutex_key(inode);
	spin_lock(&inode->i_lock);
	WARN_ON(!(inode->i_state & I_NEW));
	inode->i_state &= ~I_NEW;
	smp_mb();
	wake_up_bit(&inode->i_state, __I_NEW);
	spin_unlock(&inode->i_lock);
}
EXPORT_SYMBOL(unlock_new_inode);

/**
 * lock_two_nondirectories - take two i_mutexes on non-directory objects
 *
 * Lock any non-NULL argument that is not a directory.
 * Zero, one or two objects may be locked by this function.
 *
 * @inode1: first inode to lock
 * @inode2: second inode to lock
 */
void lock_two_nondirectories(struct inode *inode1, struct inode *inode2)
{
	if (inode1 > inode2)
		swap(inode1, inode2);

	if (inode1 && !S_ISDIR(inode1->i_mode))
		inode_lock(inode1);
	if (inode2 && !S_ISDIR(inode2->i_mode) && inode2 != inode1)
		inode_lock_nested(inode2, I_MUTEX_NONDIR2);
}
EXPORT_SYMBOL(lock_two_nondirectories);

/**
 * unlock_two_nondirectories - release locks from lock_two_nondirectories()
 * @inode1: first inode to unlock
 * @inode2: second inode to unlock
 */
void unlock_two_nondirectories(struct inode *inode1, struct inode *inode2)
{
	if (inode1 && !S_ISDIR(inode1->i_mode))
		inode_unlock(inode1);
	if (inode2 && !S_ISDIR(inode2->i_mode) && inode2 != inode1)
		inode_unlock(inode2);
}
EXPORT_SYMBOL(unlock_two_nondirectories);

/**
 * iget5_locked - obtain an inode from a mounted file system
 * @sb:		super block of file system
 * @hashval:	hash value (usually inode number) to get
 * @test:	callback used for comparisons between inodes
 * @set:	callback used to initialize a new struct inode
 * @data:	opaque data pointer to pass to @test and @set
 *
 * Search for the inode specified by @hashval and @data in the inode cache,
 * and if present it is return it with an increased reference count. This is
 * a generalized version of iget_locked() for file systems where the inode
 * number is not sufficient for unique identification of an inode.
 *
 * If the inode is not in cache, allocate a new inode and return it locked,
 * hashed, and with the I_NEW flag set. The file system gets to fill it in
 * before unlocking it via unlock_new_inode().
 *
 * Note both @test and @set are called with the inode_hash_lock held, so can't
 * sleep.
 */
struct inode *iget5_locked(struct super_block *sb, unsigned long hashval,
		int (*test)(struct inode *, void *),
		int (*set)(struct inode *, void *), void *data)
{
	struct hlist_head *head = inode_hashtable + hash(sb, hashval);
	struct inode *inode;
again:
	spin_lock(&inode_hash_lock);
	inode = find_inode(sb, head, test, data);
	spin_unlock(&inode_hash_lock);

	if (inode) {
		wait_on_inode(inode);
		if (unlikely(inode_unhashed(inode))) {
			iput(inode);
			goto again;
		}
		return inode;
	}

	inode = alloc_inode(sb);
	if (inode) {
		struct inode *old;

		spin_lock(&inode_hash_lock);
		/* We released the lock, so.. */
		old = find_inode(sb, head, test, data);
		if (!old) {
			if (set(inode, data))
				goto set_failed;

			spin_lock(&inode->i_lock);
			inode->i_state = I_NEW;
			hlist_add_head(&inode->i_hash, head);
			spin_unlock(&inode->i_lock);
			inode_sb_list_add(inode);
			spin_unlock(&inode_hash_lock);

			/* Return the locked inode with I_NEW set, the
			 * caller is responsible for filling in the contents
			 */
			return inode;
		}

		/*
		 * Uhhuh, somebody else created the same inode under
		 * us. Use the old inode instead of the one we just
		 * allocated.
		 */
		spin_unlock(&inode_hash_lock);
		destroy_inode(inode);
		inode = old;
		wait_on_inode(inode);
		if (unlikely(inode_unhashed(inode))) {
			iput(inode);
			goto again;
		}
	}
	return inode;

set_failed:
	spin_unlock(&inode_hash_lock);
	destroy_inode(inode);
	return NULL;
}
EXPORT_SYMBOL(iget5_locked);

/**
 * iget_locked - obtain an inode from a mounted file system
 * @sb:		super block of file system
 * @ino:	inode number to get
 *
 * Search for the inode specified by @ino in the inode cache and if present
 * return it with an increased reference count. This is for file systems
 * where the inode number is sufficient for unique identification of an inode.
 *
 * If the inode is not in cache, allocate a new inode and return it locked,
 * hashed, and with the I_NEW flag set.  The file system gets to fill it in
 * before unlocking it via unlock_new_inode().
 */
struct inode *iget_locked(struct super_block *sb, unsigned long ino)
{
	struct hlist_head *head = inode_hashtable + hash(sb, ino);
	struct inode *inode;
again:
	spin_lock(&inode_hash_lock);
	inode = find_inode_fast(sb, head, ino);
	spin_unlock(&inode_hash_lock);
	if (inode) {
		wait_on_inode(inode);
		if (unlikely(inode_unhashed(inode))) {
			iput(inode);
			goto again;
		}
		return inode;
	}

	inode = alloc_inode(sb);
	if (inode) {
		struct inode *old;

		spin_lock(&inode_hash_lock);
		/* We released the lock, so.. */
		old = find_inode_fast(sb, head, ino);
		if (!old) {
			inode->i_ino = ino;
			spin_lock(&inode->i_lock);
			inode->i_state = I_NEW;
			hlist_add_head(&inode->i_hash, head);
			spin_unlock(&inode->i_lock);
			inode_sb_list_add(inode);
			spin_unlock(&inode_hash_lock);

			/* Return the locked inode with I_NEW set, the
			 * caller is responsible for filling in the contents
			 */
			return inode;
		}

		/*
		 * Uhhuh, somebody else created the same inode under
		 * us. Use the old inode instead of the one we just
		 * allocated.
		 */
		spin_unlock(&inode_hash_lock);
		destroy_inode(inode);
		inode = old;
		wait_on_inode(inode);
		if (unlikely(inode_unhashed(inode))) {
			iput(inode);
			goto again;
		}
	}
	return inode;
}
EXPORT_SYMBOL(iget_locked);

/*
 * search the inode cache for a matching inode number.
 * If we find one, then the inode number we are trying to
 * allocate is not unique and so we should not use it.
 *
 * Returns 1 if the inode number is unique, 0 if it is not.
 */
static int test_inode_iunique(struct super_block *sb, unsigned long ino)
{
	struct hlist_head *b = inode_hashtable + hash(sb, ino);
	struct inode *inode;

	spin_lock(&inode_hash_lock);
	hlist_for_each_entry(inode, b, i_hash) {
		if (inode->i_ino == ino && inode->i_sb == sb) {
			spin_unlock(&inode_hash_lock);
			return 0;
		}
	}
	spin_unlock(&inode_hash_lock);

	return 1;
}

/**
 *	iunique - get a unique inode number
 *	@sb: superblock
 *	@max_reserved: highest reserved inode number
 *
 *	Obtain an inode number that is unique on the system for a given
 *	superblock. This is used by file systems that have no natural
 *	permanent inode numbering system. An inode number is returned that
 *	is higher than the reserved limit but unique.
 *
 *	BUGS:
 *	With a large number of inodes live on the file system this function
 *	currently becomes quite slow.
 */
ino_t iunique(struct super_block *sb, ino_t max_reserved)
{
	/*
	 * On a 32bit, non LFS stat() call, glibc will generate an EOVERFLOW
	 * error if st_ino won't fit in target struct field. Use 32bit counter
	 * here to attempt to avoid that.
	 */
	static DEFINE_SPINLOCK(iunique_lock);
	static unsigned int counter;
	ino_t res;

	spin_lock(&iunique_lock);
	do {
		if (counter <= max_reserved)
			counter = max_reserved + 1;
		res = counter++;
	} while (!test_inode_iunique(sb, res));
	spin_unlock(&iunique_lock);

	return res;
}
EXPORT_SYMBOL(iunique);

struct inode *igrab(struct inode *inode)
{
	spin_lock(&inode->i_lock);
	if (!(inode->i_state & (I_FREEING|I_WILL_FREE))) {
		__iget(inode);
		spin_unlock(&inode->i_lock);
	} else {
		spin_unlock(&inode->i_lock);
		/*
		 * Handle the case where s_op->clear_inode is not been
		 * called yet, and somebody is calling igrab
		 * while the inode is getting freed.
		 */
		inode = NULL;
	}
	return inode;
}
EXPORT_SYMBOL(igrab);

/**
 * ilookup5_nowait - search for an inode in the inode cache
 * @sb:		super block of file system to search
 * @hashval:	hash value (usually inode number) to search for
 * @test:	callback used for comparisons between inodes
 * @data:	opaque data pointer to pass to @test
 *
 * Search for the inode specified by @hashval and @data in the inode cache.
 * If the inode is in the cache, the inode is returned with an incremented
 * reference count.
 *
 * Note: I_NEW is not waited upon so you have to be very careful what you do
 * with the returned inode.  You probably should be using ilookup5() instead.
 *
 * Note2: @test is called with the inode_hash_lock held, so can't sleep.
 */
struct inode *ilookup5_nowait(struct super_block *sb, unsigned long hashval,
		int (*test)(struct inode *, void *), void *data)
{
	struct hlist_head *head = inode_hashtable + hash(sb, hashval);
	struct inode *inode;

	spin_lock(&inode_hash_lock);
	inode = find_inode(sb, head, test, data);
	spin_unlock(&inode_hash_lock);

	return inode;
}
EXPORT_SYMBOL(ilookup5_nowait);

/**
 * ilookup5 - search for an inode in the inode cache
 * @sb:		super block of file system to search
 * @hashval:	hash value (usually inode number) to search for
 * @test:	callback used for comparisons between inodes
 * @data:	opaque data pointer to pass to @test
 *
 * Search for the inode specified by @hashval and @data in the inode cache,
 * and if the inode is in the cache, return the inode with an incremented
 * reference count.  Waits on I_NEW before returning the inode.
 * returned with an incremented reference count.
 *
 * This is a generalized version of ilookup() for file systems where the
 * inode number is not sufficient for unique identification of an inode.
 *
 * Note: @test is called with the inode_hash_lock held, so can't sleep.
 */
struct inode *ilookup5(struct super_block *sb, unsigned long hashval,
		int (*test)(struct inode *, void *), void *data)
{
	struct inode *inode;
again:
	inode = ilookup5_nowait(sb, hashval, test, data);
	if (inode) {
		wait_on_inode(inode);
		if (unlikely(inode_unhashed(inode))) {
			iput(inode);
			goto again;
		}
	}
	return inode;
}
EXPORT_SYMBOL(ilookup5);

/**
 * ilookup - search for an inode in the inode cache
 * @sb:		super block of file system to search
 * @ino:	inode number to search for
 *
 * Search for the inode @ino in the inode cache, and if the inode is in the
 * cache, the inode is returned with an incremented reference count.
 */
struct inode *ilookup(struct super_block *sb, unsigned long ino)
{
	struct hlist_head *head = inode_hashtable + hash(sb, ino);
	struct inode *inode;
again:
	spin_lock(&inode_hash_lock);
	inode = find_inode_fast(sb, head, ino);
	spin_unlock(&inode_hash_lock);

	if (inode) {
		wait_on_inode(inode);
		if (unlikely(inode_unhashed(inode))) {
			iput(inode);
			goto again;
		}
	}
	return inode;
}
EXPORT_SYMBOL(ilookup);

/**
 * find_inode_nowait - find an inode in the inode cache
 * @sb:		super block of file system to search
 * @hashval:	hash value (usually inode number) to search for
 * @match:	callback used for comparisons between inodes
 * @data:	opaque data pointer to pass to @match
 *
 * Search for the inode specified by @hashval and @data in the inode
 * cache, where the helper function @match will return 0 if the inode
 * does not match, 1 if the inode does match, and -1 if the search
 * should be stopped.  The @match function must be responsible for
 * taking the i_lock spin_lock and checking i_state for an inode being
 * freed or being initialized, and incrementing the reference count
 * before returning 1.  It also must not sleep, since it is called with
 * the inode_hash_lock spinlock held.
 *
 * This is a even more generalized version of ilookup5() when the
 * function must never block --- find_inode() can block in
 * __wait_on_freeing_inode() --- or when the caller can not increment
 * the reference count because the resulting iput() might cause an
 * inode eviction.  The tradeoff is that the @match funtion must be
 * very carefully implemented.
 */
struct inode *find_inode_nowait(struct super_block *sb,
				unsigned long hashval,
				int (*match)(struct inode *, unsigned long,
					     void *),
				void *data)
{
	struct hlist_head *head = inode_hashtable + hash(sb, hashval);
	struct inode *inode, *ret_inode = NULL;
	int mval;

	spin_lock(&inode_hash_lock);
	hlist_for_each_entry(inode, head, i_hash) {
		if (inode->i_sb != sb)
			continue;
		mval = match(inode, hashval, data);
		if (mval == 0)
			continue;
		if (mval == 1)
			ret_inode = inode;
		goto out;
	}
out:
	spin_unlock(&inode_hash_lock);
	return ret_inode;
}
EXPORT_SYMBOL(find_inode_nowait);

int insert_inode_locked(struct inode *inode)
{
	struct super_block *sb = inode->i_sb;
	ino_t ino = inode->i_ino;
	struct hlist_head *head = inode_hashtable + hash(sb, ino);

	while (1) {
		struct inode *old = NULL;
		spin_lock(&inode_hash_lock);
		hlist_for_each_entry(old, head, i_hash) {
			if (old->i_ino != ino)
				continue;
			if (old->i_sb != sb)
				continue;
			spin_lock(&old->i_lock);
			if (old->i_state & (I_FREEING|I_WILL_FREE)) {
				spin_unlock(&old->i_lock);
				continue;
			}
			break;
		}
		if (likely(!old)) {
			spin_lock(&inode->i_lock);
			inode->i_state |= I_NEW;
			hlist_add_head(&inode->i_hash, head);
			spin_unlock(&inode->i_lock);
			spin_unlock(&inode_hash_lock);
			return 0;
		}
		__iget(old);
		spin_unlock(&old->i_lock);
		spin_unlock(&inode_hash_lock);
		wait_on_inode(old);
		if (unlikely(!inode_unhashed(old))) {
			iput(old);
			return -EBUSY;
		}
		iput(old);
	}
}
EXPORT_SYMBOL(insert_inode_locked);

int insert_inode_locked4(struct inode *inode, unsigned long hashval,
		int (*test)(struct inode *, void *), void *data)
{
	struct super_block *sb = inode->i_sb;
	struct hlist_head *head = inode_hashtable + hash(sb, hashval);

	while (1) {
		struct inode *old = NULL;

		spin_lock(&inode_hash_lock);
		hlist_for_each_entry(old, head, i_hash) {
			if (old->i_sb != sb)
				continue;
			if (!test(old, data))
				continue;
			spin_lock(&old->i_lock);
			if (old->i_state & (I_FREEING|I_WILL_FREE)) {
				spin_unlock(&old->i_lock);
				continue;
			}
			break;
		}
		if (likely(!old)) {
			spin_lock(&inode->i_lock);
			inode->i_state |= I_NEW;
			hlist_add_head(&inode->i_hash, head);
			spin_unlock(&inode->i_lock);
			spin_unlock(&inode_hash_lock);
			return 0;
		}
		__iget(old);
		spin_unlock(&old->i_lock);
		spin_unlock(&inode_hash_lock);
		wait_on_inode(old);
		if (unlikely(!inode_unhashed(old))) {
			iput(old);
			return -EBUSY;
		}
		iput(old);
	}
}
EXPORT_SYMBOL(insert_inode_locked4);


int generic_delete_inode(struct inode *inode)
{
	return 1;
}
EXPORT_SYMBOL(generic_delete_inode);

/*
 * Called when we're dropping the last reference
 * to an inode.
 *
 * Call the FS "drop_inode()" function, defaulting to
 * the legacy UNIX filesystem behaviour.  If it tells
 * us to evict inode, do so.  Otherwise, retain inode
 * in cache if fs is alive, sync and evict if fs is
 * shutting down.
 */
static void iput_final(struct inode *inode)
{
	struct super_block *sb = inode->i_sb;
	const struct super_operations *op = inode->i_sb->s_op;
	int drop;

	WARN_ON(inode->i_state & I_NEW);

	if (op->drop_inode)
		drop = op->drop_inode(inode);
	else
		drop = generic_drop_inode(inode);

	if (!drop && (sb->s_flags & SB_ACTIVE)) {
		inode_add_lru(inode);
		spin_unlock(&inode->i_lock);
		return;
	}

	if (!drop) {
		inode->i_state |= I_WILL_FREE;
		spin_unlock(&inode->i_lock);
		write_inode_now(inode, 1);
		spin_lock(&inode->i_lock);
		WARN_ON(inode->i_state & I_NEW);
		inode->i_state &= ~I_WILL_FREE;
	}

	inode->i_state |= I_FREEING;
	if (!list_empty(&inode->i_lru))
		inode_lru_list_del(inode);
	spin_unlock(&inode->i_lock);

	evict(inode);
}

/**
 *	iput	- put an inode
 *	@inode: inode to put
 *
 *	Puts an inode, dropping its usage count. If the inode use count hits
 *	zero, the inode is then freed and may also be destroyed.
 *
 *	Consequently, iput() can sleep.
 */
void iput(struct inode *inode)
{
	if (!inode)
		return;
	BUG_ON(inode->i_state & I_CLEAR);
retry:
	if (atomic_dec_and_lock(&inode->i_count, &inode->i_lock)) {
		if (inode->i_nlink && (inode->i_state & I_DIRTY_TIME)) {
			atomic_inc(&inode->i_count);
			inode->i_state &= ~I_DIRTY_TIME;
			spin_unlock(&inode->i_lock);
			trace_writeback_lazytime_iput(inode);
			mark_inode_dirty_sync(inode);
			goto retry;
		}
		iput_final(inode);
	}
}
EXPORT_SYMBOL(iput);

/**
 *	bmap	- find a block number in a file
 *	@inode: inode of file
 *	@block: block to find
 *
 *	Returns the block number on the device holding the inode that
 *	is the disk block number for the block of the file requested.
 *	That is, asked for block 4 of inode 1 the function will return the
 *	disk block relative to the disk start that holds that block of the
 *	file.
 */
sector_t bmap(struct inode *inode, sector_t block)
{
	sector_t res = 0;
	if (inode->i_mapping->a_ops->bmap)
		res = inode->i_mapping->a_ops->bmap(inode->i_mapping, block);
	return res;
}
EXPORT_SYMBOL(bmap);

/*
 * Update times in overlayed inode from underlying real inode
 */
static void update_ovl_inode_times(struct dentry *dentry, struct inode *inode,
			       bool rcu)
{
	struct dentry *upperdentry;

	/*
	 * Nothing to do if in rcu or if non-overlayfs
	 */
	if (rcu || likely(!(dentry->d_flags & DCACHE_OP_REAL)))
		return;

	upperdentry = d_real(dentry, NULL, 0, D_REAL_UPPER);

	/*
	 * If file is on lower then we can't update atime, so no worries about
	 * stale mtime/ctime.
	 */
	if (upperdentry) {
		struct inode *realinode = d_inode(upperdentry);

		if ((!timespec_equal(&inode->i_mtime, &realinode->i_mtime) ||
		     !timespec_equal(&inode->i_ctime, &realinode->i_ctime))) {
			inode->i_mtime = realinode->i_mtime;
			inode->i_ctime = realinode->i_ctime;
		}
	}
}

/*
 * With relative atime, only update atime if the previous atime is
 * earlier than either the ctime or mtime or if at least a day has
 * passed since the last atime update.
 */
static int relatime_need_update(const struct path *path, struct inode *inode,
				struct timespec now, bool rcu)
{

	if (!(path->mnt->mnt_flags & MNT_RELATIME))
		return 1;

	update_ovl_inode_times(path->dentry, inode, rcu);
	/*
	 * Is mtime younger than atime? If yes, update atime:
	 */
	if (timespec_compare(&inode->i_mtime, &inode->i_atime) >= 0)
		return 1;
	/*
	 * Is ctime younger than atime? If yes, update atime:
	 */
	if (timespec_compare(&inode->i_ctime, &inode->i_atime) >= 0)
		return 1;

	/*
	 * Is the previous atime value older than a day? If yes,
	 * update atime:
	 */
	if ((long)(now.tv_sec - inode->i_atime.tv_sec) >= 24*60*60)
		return 1;
	/*
	 * Good, we can skip the atime update:
	 */
	return 0;
}

int generic_update_time(struct inode *inode, struct timespec *time, int flags)
{
	int iflags = I_DIRTY_TIME;
	bool dirty = false;

	if (flags & S_ATIME)
		inode->i_atime = *time;
	if (flags & S_VERSION)
		dirty = inode_maybe_inc_iversion(inode, false);
	if (flags & S_CTIME)
		inode->i_ctime = *time;
	if (flags & S_MTIME)
		inode->i_mtime = *time;
	if ((flags & (S_ATIME | S_CTIME | S_MTIME)) &&
	    !(inode->i_sb->s_flags & SB_LAZYTIME))
		dirty = true;

<<<<<<< HEAD
	if (!(inode->i_sb->s_flags & SB_LAZYTIME) || (flags & S_VERSION))
=======
	if (dirty)
>>>>>>> 661e50bc
		iflags |= I_DIRTY_SYNC;
	__mark_inode_dirty(inode, iflags);
	return 0;
}
EXPORT_SYMBOL(generic_update_time);

/*
 * This does the actual work of updating an inodes time or version.  Must have
 * had called mnt_want_write() before calling this.
 */
static int update_time(struct inode *inode, struct timespec *time, int flags)
{
	int (*update_time)(struct inode *, struct timespec *, int);

	update_time = inode->i_op->update_time ? inode->i_op->update_time :
		generic_update_time;

	return update_time(inode, time, flags);
}

/**
 *	touch_atime	-	update the access time
 *	@path: the &struct path to update
 *	@inode: inode to update
 *
 *	Update the accessed time on an inode and mark it for writeback.
 *	This function automatically handles read only file systems and media,
 *	as well as the "noatime" flag and inode specific "noatime" markers.
 */
bool __atime_needs_update(const struct path *path, struct inode *inode,
			  bool rcu)
{
	struct vfsmount *mnt = path->mnt;
	struct timespec now;

	if (inode->i_flags & S_NOATIME)
		return false;

	/* Atime updates will likely cause i_uid and i_gid to be written
	 * back improprely if their true value is unknown to the vfs.
	 */
	if (HAS_UNMAPPED_ID(inode))
		return false;

	if (IS_NOATIME(inode))
		return false;
	if ((inode->i_sb->s_flags & SB_NODIRATIME) && S_ISDIR(inode->i_mode))
		return false;

	if (mnt->mnt_flags & MNT_NOATIME)
		return false;
	if ((mnt->mnt_flags & MNT_NODIRATIME) && S_ISDIR(inode->i_mode))
		return false;

	now = current_time(inode);

	if (!relatime_need_update(path, inode, now, rcu))
		return false;

	if (timespec_equal(&inode->i_atime, &now))
		return false;

	return true;
}

void touch_atime(const struct path *path)
{
	struct vfsmount *mnt = path->mnt;
	struct inode *inode = d_inode(path->dentry);
	struct timespec now;

	if (!__atime_needs_update(path, inode, false))
		return;

	if (!sb_start_write_trylock(inode->i_sb))
		return;

	if (__mnt_want_write(mnt) != 0)
		goto skip_update;
	/*
	 * File systems can error out when updating inodes if they need to
	 * allocate new space to modify an inode (such is the case for
	 * Btrfs), but since we touch atime while walking down the path we
	 * really don't care if we failed to update the atime of the file,
	 * so just ignore the return value.
	 * We may also fail on filesystems that have the ability to make parts
	 * of the fs read only, e.g. subvolumes in Btrfs.
	 */
	now = current_time(inode);
	update_time(inode, &now, S_ATIME);
	__mnt_drop_write(mnt);
skip_update:
	sb_end_write(inode->i_sb);
}
EXPORT_SYMBOL(touch_atime);

/*
 * The logic we want is
 *
 *	if suid or (sgid and xgrp)
 *		remove privs
 */
int should_remove_suid(struct dentry *dentry)
{
	umode_t mode = d_inode(dentry)->i_mode;
	int kill = 0;

	/* suid always must be killed */
	if (unlikely(mode & S_ISUID))
		kill = ATTR_KILL_SUID;

	/*
	 * sgid without any exec bits is just a mandatory locking mark; leave
	 * it alone.  If some exec bits are set, it's a real sgid; kill it.
	 */
	if (unlikely((mode & S_ISGID) && (mode & S_IXGRP)))
		kill |= ATTR_KILL_SGID;

	if (unlikely(kill && !capable(CAP_FSETID) && S_ISREG(mode)))
		return kill;

	return 0;
}
EXPORT_SYMBOL(should_remove_suid);

/*
 * Return mask of changes for notify_change() that need to be done as a
 * response to write or truncate. Return 0 if nothing has to be changed.
 * Negative value on error (change should be denied).
 */
int dentry_needs_remove_privs(struct dentry *dentry)
{
	struct inode *inode = d_inode(dentry);
	int mask = 0;
	int ret;

	if (IS_NOSEC(inode))
		return 0;

	mask = should_remove_suid(dentry);
	ret = security_inode_need_killpriv(dentry);
	if (ret < 0)
		return ret;
	if (ret)
		mask |= ATTR_KILL_PRIV;
	return mask;
}

static int __remove_privs(struct dentry *dentry, int kill)
{
	struct iattr newattrs;

	newattrs.ia_valid = ATTR_FORCE | kill;
	/*
	 * Note we call this on write, so notify_change will not
	 * encounter any conflicting delegations:
	 */
	return notify_change(dentry, &newattrs, NULL);
}

/*
 * Remove special file priviledges (suid, capabilities) when file is written
 * to or truncated.
 */
int file_remove_privs(struct file *file)
{
	struct dentry *dentry = file_dentry(file);
	struct inode *inode = file_inode(file);
	int kill;
	int error = 0;

	/* Fast path for nothing security related */
	if (IS_NOSEC(inode))
		return 0;

	kill = dentry_needs_remove_privs(dentry);
	if (kill < 0)
		return kill;
	if (kill)
		error = __remove_privs(dentry, kill);
	if (!error)
		inode_has_no_xattr(inode);

	return error;
}
EXPORT_SYMBOL(file_remove_privs);

/**
 *	file_update_time	-	update mtime and ctime time
 *	@file: file accessed
 *
 *	Update the mtime and ctime members of an inode and mark the inode
 *	for writeback.  Note that this function is meant exclusively for
 *	usage in the file write path of filesystems, and filesystems may
 *	choose to explicitly ignore update via this function with the
 *	S_NOCMTIME inode flag, e.g. for network filesystem where these
 *	timestamps are handled by the server.  This can return an error for
 *	file systems who need to allocate space in order to update an inode.
 */

int file_update_time(struct file *file)
{
	struct inode *inode = file_inode(file);
	struct timespec now;
	int sync_it = 0;
	int ret;

	/* First try to exhaust all avenues to not sync */
	if (IS_NOCMTIME(inode))
		return 0;

	now = current_time(inode);
	if (!timespec_equal(&inode->i_mtime, &now))
		sync_it = S_MTIME;

	if (!timespec_equal(&inode->i_ctime, &now))
		sync_it |= S_CTIME;

	if (IS_I_VERSION(inode) && inode_iversion_need_inc(inode))
		sync_it |= S_VERSION;

	if (!sync_it)
		return 0;

	/* Finally allowed to write? Takes lock. */
	if (__mnt_want_write_file(file))
		return 0;

	ret = update_time(inode, &now, sync_it);
	__mnt_drop_write_file(file);

	return ret;
}
EXPORT_SYMBOL(file_update_time);

int inode_needs_sync(struct inode *inode)
{
	if (IS_SYNC(inode))
		return 1;
	if (S_ISDIR(inode->i_mode) && IS_DIRSYNC(inode))
		return 1;
	return 0;
}
EXPORT_SYMBOL(inode_needs_sync);

/*
 * If we try to find an inode in the inode hash while it is being
 * deleted, we have to wait until the filesystem completes its
 * deletion before reporting that it isn't found.  This function waits
 * until the deletion _might_ have completed.  Callers are responsible
 * to recheck inode state.
 *
 * It doesn't matter if I_NEW is not set initially, a call to
 * wake_up_bit(&inode->i_state, __I_NEW) after removing from the hash list
 * will DTRT.
 */
static void __wait_on_freeing_inode(struct inode *inode)
{
	wait_queue_head_t *wq;
	DEFINE_WAIT_BIT(wait, &inode->i_state, __I_NEW);
	wq = bit_waitqueue(&inode->i_state, __I_NEW);
	prepare_to_wait(wq, &wait.wq_entry, TASK_UNINTERRUPTIBLE);
	spin_unlock(&inode->i_lock);
	spin_unlock(&inode_hash_lock);
	schedule();
	finish_wait(wq, &wait.wq_entry);
	spin_lock(&inode_hash_lock);
}

static __initdata unsigned long ihash_entries;
static int __init set_ihash_entries(char *str)
{
	if (!str)
		return 0;
	ihash_entries = simple_strtoul(str, &str, 0);
	return 1;
}
__setup("ihash_entries=", set_ihash_entries);

/*
 * Initialize the waitqueues and inode hash table.
 */
void __init inode_init_early(void)
{
	/* If hashes are distributed across NUMA nodes, defer
	 * hash allocation until vmalloc space is available.
	 */
	if (hashdist)
		return;

	inode_hashtable =
		alloc_large_system_hash("Inode-cache",
					sizeof(struct hlist_head),
					ihash_entries,
					14,
					HASH_EARLY | HASH_ZERO,
					&i_hash_shift,
					&i_hash_mask,
					0,
					0);
}

void __init inode_init(void)
{
	/* inode slab cache */
	inode_cachep = kmem_cache_create("inode_cache",
					 sizeof(struct inode),
					 0,
					 (SLAB_RECLAIM_ACCOUNT|SLAB_PANIC|
					 SLAB_MEM_SPREAD|SLAB_ACCOUNT),
					 init_once);

	/* Hash may have been set up in inode_init_early */
	if (!hashdist)
		return;

	inode_hashtable =
		alloc_large_system_hash("Inode-cache",
					sizeof(struct hlist_head),
					ihash_entries,
					14,
					HASH_ZERO,
					&i_hash_shift,
					&i_hash_mask,
					0,
					0);
}

void init_special_inode(struct inode *inode, umode_t mode, dev_t rdev)
{
	inode->i_mode = mode;
	if (S_ISCHR(mode)) {
		inode->i_fop = &def_chr_fops;
		inode->i_rdev = rdev;
	} else if (S_ISBLK(mode)) {
		inode->i_fop = &def_blk_fops;
		inode->i_rdev = rdev;
	} else if (S_ISFIFO(mode))
		inode->i_fop = &pipefifo_fops;
	else if (S_ISSOCK(mode))
		;	/* leave it no_open_fops */
	else
		printk(KERN_DEBUG "init_special_inode: bogus i_mode (%o) for"
				  " inode %s:%lu\n", mode, inode->i_sb->s_id,
				  inode->i_ino);
}
EXPORT_SYMBOL(init_special_inode);

/**
 * inode_init_owner - Init uid,gid,mode for new inode according to posix standards
 * @inode: New inode
 * @dir: Directory inode
 * @mode: mode of the new inode
 */
void inode_init_owner(struct inode *inode, const struct inode *dir,
			umode_t mode)
{
	inode->i_uid = current_fsuid();
	if (dir && dir->i_mode & S_ISGID) {
		inode->i_gid = dir->i_gid;
		if (S_ISDIR(mode))
			mode |= S_ISGID;
	} else
		inode->i_gid = current_fsgid();
	inode->i_mode = mode;
}
EXPORT_SYMBOL(inode_init_owner);

/**
 * inode_owner_or_capable - check current task permissions to inode
 * @inode: inode being checked
 *
 * Return true if current either has CAP_FOWNER in a namespace with the
 * inode owner uid mapped, or owns the file.
 */
bool inode_owner_or_capable(const struct inode *inode)
{
	struct user_namespace *ns;

	if (uid_eq(current_fsuid(), inode->i_uid))
		return true;

	ns = current_user_ns();
	if (kuid_has_mapping(ns, inode->i_uid) && ns_capable(ns, CAP_FOWNER))
		return true;
	return false;
}
EXPORT_SYMBOL(inode_owner_or_capable);

/*
 * Direct i/o helper functions
 */
static void __inode_dio_wait(struct inode *inode)
{
	wait_queue_head_t *wq = bit_waitqueue(&inode->i_state, __I_DIO_WAKEUP);
	DEFINE_WAIT_BIT(q, &inode->i_state, __I_DIO_WAKEUP);

	do {
		prepare_to_wait(wq, &q.wq_entry, TASK_UNINTERRUPTIBLE);
		if (atomic_read(&inode->i_dio_count))
			schedule();
	} while (atomic_read(&inode->i_dio_count));
	finish_wait(wq, &q.wq_entry);
}

/**
 * inode_dio_wait - wait for outstanding DIO requests to finish
 * @inode: inode to wait for
 *
 * Waits for all pending direct I/O requests to finish so that we can
 * proceed with a truncate or equivalent operation.
 *
 * Must be called under a lock that serializes taking new references
 * to i_dio_count, usually by inode->i_mutex.
 */
void inode_dio_wait(struct inode *inode)
{
	if (atomic_read(&inode->i_dio_count))
		__inode_dio_wait(inode);
}
EXPORT_SYMBOL(inode_dio_wait);

/*
 * inode_set_flags - atomically set some inode flags
 *
 * Note: the caller should be holding i_mutex, or else be sure that
 * they have exclusive access to the inode structure (i.e., while the
 * inode is being instantiated).  The reason for the cmpxchg() loop
 * --- which wouldn't be necessary if all code paths which modify
 * i_flags actually followed this rule, is that there is at least one
 * code path which doesn't today so we use cmpxchg() out of an abundance
 * of caution.
 *
 * In the long run, i_mutex is overkill, and we should probably look
 * at using the i_lock spinlock to protect i_flags, and then make sure
 * it is so documented in include/linux/fs.h and that all code follows
 * the locking convention!!
 */
void inode_set_flags(struct inode *inode, unsigned int flags,
		     unsigned int mask)
{
	unsigned int old_flags, new_flags;

	WARN_ON_ONCE(flags & ~mask);
	do {
		old_flags = READ_ONCE(inode->i_flags);
		new_flags = (old_flags & ~mask) | flags;
	} while (unlikely(cmpxchg(&inode->i_flags, old_flags,
				  new_flags) != old_flags));
}
EXPORT_SYMBOL(inode_set_flags);

void inode_nohighmem(struct inode *inode)
{
	mapping_set_gfp_mask(inode->i_mapping, GFP_USER);
}
EXPORT_SYMBOL(inode_nohighmem);

/**
 * current_time - Return FS time
 * @inode: inode.
 *
 * Return the current time truncated to the time granularity supported by
 * the fs.
 *
 * Note that inode and inode->sb cannot be NULL.
 * Otherwise, the function warns and returns time without truncation.
 */
struct timespec current_time(struct inode *inode)
{
	struct timespec now = current_kernel_time();

	if (unlikely(!inode->i_sb)) {
		WARN(1, "current_time() called with uninitialized super_block in the inode");
		return now;
	}

	return timespec_trunc(now, inode->i_sb->s_time_gran);
}
EXPORT_SYMBOL(current_time);<|MERGE_RESOLUTION|>--- conflicted
+++ resolved
@@ -1648,11 +1648,7 @@
 	    !(inode->i_sb->s_flags & SB_LAZYTIME))
 		dirty = true;
 
-<<<<<<< HEAD
-	if (!(inode->i_sb->s_flags & SB_LAZYTIME) || (flags & S_VERSION))
-=======
 	if (dirty)
->>>>>>> 661e50bc
 		iflags |= I_DIRTY_SYNC;
 	__mark_inode_dirty(inode, iflags);
 	return 0;
