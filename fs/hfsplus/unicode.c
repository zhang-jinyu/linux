--- conflicted
+++ resolved
@@ -368,15 +368,10 @@
  * Composed unicode characters are decomposed and case-folding is performed
  * if the appropriate bits are (un)set on the superblock.
  */
-<<<<<<< HEAD
 int hfsplus_compare_dentry(const struct dentry *parent,
 		const struct inode *pinode,
 		const struct dentry *dentry, const struct inode *inode,
 		unsigned int len, const char *str, const struct qstr *name)
-=======
-int hfsplus_compare_dentry(struct dentry *dentry,
-		struct qstr *s1, struct qstr *s2)
->>>>>>> b2837fcf
 {
 	struct super_block *sb = parent->d_sb;
 	int casefold, decompose, size;
