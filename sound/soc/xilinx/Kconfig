# SPDX-License-Identifier: GPL-2.0-only
config SND_SOC_XILINX_DP
	tristate "Audio support for the the Xilinx DisplayPort"
	select SND_DMAENGINE_PCM
	select SND_SOC_GENERIC_DMAENGINE_PCM
	help
	  Audio support the for Xilinx DisplayPort.

config SND_SOC_XILINX_AUDIO_FORMATTER
	tristate "Audio support for the the Xilinx audio formatter"
	help
	  Select this option to enable Xilinx audio formatter
	  support. This provides PCM platform device support for
	  audio functionality.

config SND_SOC_XILINX_SDI
	tristate "Audio support for the the Xilinx SDI"
	depends on DRM_XLNX_SDI
	depends on VIDEO_XILINX_SDIRXSS
	help
	  Select this option to enable Xilinx SDI Audio.This enables
	  SDI audio playback and capture using xilinx soft IP

config SND_SOC_XILINX_I2S
	tristate "Audio support for the Xilinx I2S"
	help
	  Select this option to enable Xilinx I2S Audio. This enables
	  I2S playback and capture using xilinx soft IP. In transmitter
	  mode, IP receives audio in AES format, extracts PCM and sends
	  PCM data. In receiver mode, IP receives PCM audio and
	  encapsulates PCM in AES format and sends AES data.
	  I2S playback and capture using xilinx soft IP

config SND_SOC_XILINX_AUDIO_FORMATTER
	tristate "Audio support for the Xilinx audio formatter"
	help
	  Select this option to enable Xilinx audio formatter
	  support. This provides DMA platform device support for
	  audio functionality.

config SND_SOC_XILINX_SPDIF
<<<<<<< HEAD
	tristate "Audio support for the the Xilinx SPDIF"
=======
	tristate "Audio support for the Xilinx SPDIF"
>>>>>>> a4adc2c2
	help
	  Select this option to enable Xilinx SPDIF Audio.
	  Enabling this provides one of the component required in ASoC
	  audio pipeline.
	  This supports playback and capture usecases.

config SND_SOC_XILINX_PL_SND_CARD
	tristate "Audio support for the the Xilinx PL sound card"
	depends on SND_SOC_XILINX_AUDIO_FORMATTER || SND_SOC_XILINX_I2S || SND_SOC_XILINX_SDI
	select SND_SOC_HDMI_CODEC
	help
	  Select this option to enable Xilinx PL sound card
	  support. This enables sound card using xilinx soft IPs
	  in audio pipeline.<|MERGE_RESOLUTION|>--- conflicted
+++ resolved
@@ -39,11 +39,7 @@
 	  audio functionality.
 
 config SND_SOC_XILINX_SPDIF
-<<<<<<< HEAD
-	tristate "Audio support for the the Xilinx SPDIF"
-=======
 	tristate "Audio support for the Xilinx SPDIF"
->>>>>>> a4adc2c2
 	help
 	  Select this option to enable Xilinx SPDIF Audio.
 	  Enabling this provides one of the component required in ASoC
