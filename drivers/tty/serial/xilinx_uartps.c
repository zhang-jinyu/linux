--- conflicted
+++ resolved
@@ -1423,19 +1423,11 @@
 	struct uart_port *port = dev_get_drvdata(dev);
 	struct cdns_uart *cdns_uart = port->private_data;
 	int ret;
-<<<<<<< HEAD
 
 	ret = clk_enable(cdns_uart->pclk);
 	if (ret)
 		return ret;
 
-=======
-
-	ret = clk_enable(cdns_uart->pclk);
-	if (ret)
-		return ret;
-
->>>>>>> a4adc2c2
 	ret = clk_enable(cdns_uart->uartclk);
 	if (ret) {
 		clk_disable(cdns_uart->pclk);
@@ -1664,10 +1656,7 @@
 	port->flags	= UPF_BOOT_AUTOCONF;
 	port->ops	= &cdns_uart_ops;
 	port->fifosize	= CDNS_UART_FIFO_SIZE;
-<<<<<<< HEAD
-=======
 	port->has_sysrq = IS_ENABLED(CONFIG_SERIAL_XILINX_PS_UART_CONSOLE);
->>>>>>> a4adc2c2
 	port->line	= id;
 
 	/*
