/* Virtio ring implementation.
 *
 *  Copyright 2007 Rusty Russell IBM Corporation
 *
 *  This program is free software; you can redistribute it and/or modify
 *  it under the terms of the GNU General Public License as published by
 *  the Free Software Foundation; either version 2 of the License, or
 *  (at your option) any later version.
 *
 *  This program is distributed in the hope that it will be useful,
 *  but WITHOUT ANY WARRANTY; without even the implied warranty of
 *  MERCHANTABILITY or FITNESS FOR A PARTICULAR PURPOSE.  See the
 *  GNU General Public License for more details.
 *
 *  You should have received a copy of the GNU General Public License
 *  along with this program; if not, write to the Free Software
 *  Foundation, Inc., 51 Franklin St, Fifth Floor, Boston, MA  02110-1301  USA
 */
#include <linux/virtio.h>
#include <linux/virtio_ring.h>
#include <linux/virtio_config.h>
#include <linux/device.h>
#include <linux/slab.h>
#include <linux/module.h>
#include <linux/hrtimer.h>
#include <linux/kmemleak.h>
#include <linux/dma-mapping.h>
#include <xen/xen.h>

#ifdef DEBUG
/* For development, we want to crash whenever the ring is screwed. */
#define BAD_RING(_vq, fmt, args...)				\
	do {							\
		dev_err(&(_vq)->vq.vdev->dev,			\
			"%s:"fmt, (_vq)->vq.name, ##args);	\
		BUG();						\
	} while (0)
/* Caller is supposed to guarantee no reentry. */
#define START_USE(_vq)						\
	do {							\
		if ((_vq)->in_use)				\
			panic("%s:in_use = %i\n",		\
			      (_vq)->vq.name, (_vq)->in_use);	\
		(_vq)->in_use = __LINE__;			\
	} while (0)
#define END_USE(_vq) \
	do { BUG_ON(!(_vq)->in_use); (_vq)->in_use = 0; } while(0)
#else
#define BAD_RING(_vq, fmt, args...)				\
	do {							\
		dev_err(&_vq->vq.vdev->dev,			\
			"%s:"fmt, (_vq)->vq.name, ##args);	\
		(_vq)->broken = true;				\
	} while (0)
#define START_USE(vq)
#define END_USE(vq)
#endif

struct vring_desc_state {
	void *data;			/* Data for callback. */
	struct vring_desc *indir_desc;	/* Indirect descriptor, if any. */
};

struct vring_virtqueue {
	struct virtqueue vq;

	/* Actual memory layout for this queue */
	struct vring vring;

	/* Can we use weak barriers? */
	bool weak_barriers;

	/* Other side has made a mess, don't try any more. */
	bool broken;

	/* Host supports indirect buffers */
	bool indirect;

	/* Host publishes avail event idx */
	bool event;

	/* Head of free buffer list. */
	unsigned int free_head;
	/* Number we've added since last sync. */
	unsigned int num_added;

	/* Last used index we've seen. */
	u16 last_used_idx;

	/* Last written value to avail->flags */
	u16 avail_flags_shadow;

	/* Last written value to avail->idx in guest byte order */
	u16 avail_idx_shadow;

	/* How to notify other side. FIXME: commonalize hcalls! */
	bool (*notify)(struct virtqueue *vq);

	/* DMA, allocation, and size information */
	bool we_own_ring;
	size_t queue_size_in_bytes;
	dma_addr_t queue_dma_addr;

#ifdef DEBUG
	/* They're supposed to lock for us. */
	unsigned int in_use;

	/* Figure out if their kicks are too delayed. */
	bool last_add_time_valid;
	ktime_t last_add_time;
#endif

	/* Per-descriptor state. */
	struct vring_desc_state desc_state[];
};

#define to_vvq(_vq) container_of(_vq, struct vring_virtqueue, vq)

/*
 * The interaction between virtio and a possible IOMMU is a mess.
 *
 * On most systems with virtio, physical addresses match bus addresses,
 * and it doesn't particularly matter whether we use the DMA API.
 *
 * On some systems, including Xen and any system with a physical device
 * that speaks virtio behind a physical IOMMU, we must use the DMA API
 * for virtio DMA to work at all.
 *
 * On other systems, including SPARC and PPC64, virtio-pci devices are
 * enumerated as though they are behind an IOMMU, but the virtio host
 * ignores the IOMMU, so we must either pretend that the IOMMU isn't
 * there or somehow map everything as the identity.
 *
 * For the time being, we preserve historic behavior and bypass the DMA
 * API.
 */

static bool vring_use_dma_api(struct virtio_device *vdev)
{
	/*
	 * In theory, it's possible to have a buggy QEMU-supposed
	 * emulated Q35 IOMMU and Xen enabled at the same time.  On
	 * such a configuration, virtio has never worked and will
	 * not work without an even larger kludge.  Instead, enable
	 * the DMA API if we're a Xen guest, which at least allows
	 * all of the sensible Xen configurations to work correctly.
	 */
	if (xen_domain())
		return true;

	return false;
}

/*
 * The DMA ops on various arches are rather gnarly right now, and
 * making all of the arch DMA ops work on the vring device itself
 * is a mess.  For now, we use the parent device for DMA ops.
 */
struct device *vring_dma_dev(const struct vring_virtqueue *vq)
{
	return vq->vq.vdev->dev.parent;
}

/* Map one sg entry. */
static dma_addr_t vring_map_one_sg(const struct vring_virtqueue *vq,
				   struct scatterlist *sg,
				   enum dma_data_direction direction)
{
	if (!vring_use_dma_api(vq->vq.vdev))
		return (dma_addr_t)sg_phys(sg);

	/*
	 * We can't use dma_map_sg, because we don't use scatterlists in
	 * the way it expects (we don't guarantee that the scatterlist
	 * will exist for the lifetime of the mapping).
	 */
	return dma_map_page(vring_dma_dev(vq),
			    sg_page(sg), sg->offset, sg->length,
			    direction);
}

static dma_addr_t vring_map_single(const struct vring_virtqueue *vq,
				   void *cpu_addr, size_t size,
				   enum dma_data_direction direction)
{
	if (!vring_use_dma_api(vq->vq.vdev))
		return (dma_addr_t)virt_to_phys(cpu_addr);

	return dma_map_single(vring_dma_dev(vq),
			      cpu_addr, size, direction);
}

static void vring_unmap_one(const struct vring_virtqueue *vq,
			    struct vring_desc *desc)
{
	u16 flags;

	if (!vring_use_dma_api(vq->vq.vdev))
		return;

	flags = virtio16_to_cpu(vq->vq.vdev, desc->flags);

	if (flags & VRING_DESC_F_INDIRECT) {
		dma_unmap_single(vring_dma_dev(vq),
				 virtio64_to_cpu(vq->vq.vdev, desc->addr),
				 virtio32_to_cpu(vq->vq.vdev, desc->len),
				 (flags & VRING_DESC_F_WRITE) ?
				 DMA_FROM_DEVICE : DMA_TO_DEVICE);
	} else {
		dma_unmap_page(vring_dma_dev(vq),
			       virtio64_to_cpu(vq->vq.vdev, desc->addr),
			       virtio32_to_cpu(vq->vq.vdev, desc->len),
			       (flags & VRING_DESC_F_WRITE) ?
			       DMA_FROM_DEVICE : DMA_TO_DEVICE);
	}
}

static int vring_mapping_error(const struct vring_virtqueue *vq,
			       dma_addr_t addr)
{
	if (!vring_use_dma_api(vq->vq.vdev))
		return 0;

	return dma_mapping_error(vring_dma_dev(vq), addr);
}

static struct vring_desc *alloc_indirect(struct virtqueue *_vq,
					 unsigned int total_sg, gfp_t gfp)
{
	struct vring_desc *desc;
	unsigned int i;

	/*
	 * We require lowmem mappings for the descriptors because
	 * otherwise virt_to_phys will give us bogus addresses in the
	 * virtqueue.
	 */
	gfp &= ~__GFP_HIGHMEM;

	desc = kmalloc(total_sg * sizeof(struct vring_desc), gfp);
	if (!desc)
		return NULL;

	for (i = 0; i < total_sg; i++)
		desc[i].next = cpu_to_virtio16(_vq->vdev, i + 1);
	return desc;
}

static inline void vring_desc_set(struct virtio_device *vdev,
				  struct vring_desc *desc,
				  struct scatterlist *sg,
				  unsigned int flags,
				  bool dma)
{
	desc->flags = cpu_to_virtio16(vdev, flags);
	desc->addr = cpu_to_virtio64(vdev,
				     dma ? sg_dma_address(sg) : sg_phys(sg));
	desc->len = cpu_to_virtio32(vdev, dma ? sg_dma_len(sg) : sg->length);
}

static inline int virtqueue_add(struct virtqueue *_vq,
				struct scatterlist *sgs[],
				unsigned int total_sg,
				unsigned int out_sgs,
				unsigned int in_sgs,
				void *data,
				gfp_t gfp,
				bool dma)
{
	struct vring_virtqueue *vq = to_vvq(_vq);
	struct scatterlist *sg;
	struct vring_desc *desc;
	unsigned int i, n, avail, descs_used, uninitialized_var(prev), err_idx;
	int head;
	bool indirect;

	START_USE(vq);

	BUG_ON(data == NULL);

	if (unlikely(vq->broken)) {
		END_USE(vq);
		return -EIO;
	}

#ifdef DEBUG
	{
		ktime_t now = ktime_get();

		/* No kick or get, with .1 second between?  Warn. */
		if (vq->last_add_time_valid)
			WARN_ON(ktime_to_ms(ktime_sub(now, vq->last_add_time))
					    > 100);
		vq->last_add_time = now;
		vq->last_add_time_valid = true;
	}
#endif

	BUG_ON(total_sg > vq->vring.num);
	BUG_ON(total_sg == 0);

	head = vq->free_head;

	/* If the host supports indirect descriptor tables, and we have multiple
	 * buffers, then go indirect. FIXME: tune this threshold */
	if (!dma && vq->indirect && total_sg > 1 && vq->vq.num_free)
		desc = alloc_indirect(_vq, total_sg, gfp);
	else
		desc = NULL;

	if (desc) {
		/* Use a single buffer which doesn't continue */
		indirect = true;
		/* Set up rest to use this indirect table. */
		i = 0;
		descs_used = 1;
	} else {
		indirect = false;
		desc = vq->vring.desc;
		i = head;
		descs_used = total_sg;
	}

	if (vq->vq.num_free < descs_used) {
		pr_debug("Can't add buf len %i - avail = %i\n",
			 descs_used, vq->vq.num_free);
		/* FIXME: for historical reasons, we force a notify here if
		 * there are outgoing parts to the buffer.  Presumably the
		 * host should service the ring ASAP. */
		if (out_sgs)
			vq->notify(&vq->vq);
		END_USE(vq);
		return -ENOSPC;
	}

	for (n = 0; n < out_sgs; n++) {
		for (sg = sgs[n]; sg; sg = sg_next(sg)) {
<<<<<<< HEAD
			vring_desc_set(_vq->vdev, desc + i, sg,
				       VRING_DESC_F_NEXT, dma);
=======
			dma_addr_t addr = vring_map_one_sg(vq, sg, DMA_TO_DEVICE);
			if (vring_mapping_error(vq, addr))
				goto unmap_release;

			desc[i].flags = cpu_to_virtio16(_vq->vdev, VRING_DESC_F_NEXT);
			desc[i].addr = cpu_to_virtio64(_vq->vdev, addr);
			desc[i].len = cpu_to_virtio32(_vq->vdev, sg->length);
>>>>>>> 2dcd0af5
			prev = i;
			i = virtio16_to_cpu(_vq->vdev, desc[i].next);
		}
	}
	for (; n < (out_sgs + in_sgs); n++) {
		for (sg = sgs[n]; sg; sg = sg_next(sg)) {
<<<<<<< HEAD
			vring_desc_set(_vq->vdev, desc + i, sg,
				       VRING_DESC_F_NEXT | VRING_DESC_F_WRITE,
				       dma);
=======
			dma_addr_t addr = vring_map_one_sg(vq, sg, DMA_FROM_DEVICE);
			if (vring_mapping_error(vq, addr))
				goto unmap_release;

			desc[i].flags = cpu_to_virtio16(_vq->vdev, VRING_DESC_F_NEXT | VRING_DESC_F_WRITE);
			desc[i].addr = cpu_to_virtio64(_vq->vdev, addr);
			desc[i].len = cpu_to_virtio32(_vq->vdev, sg->length);
>>>>>>> 2dcd0af5
			prev = i;
			i = virtio16_to_cpu(_vq->vdev, desc[i].next);
		}
	}
	/* Last one doesn't continue. */
	desc[prev].flags &= cpu_to_virtio16(_vq->vdev, ~VRING_DESC_F_NEXT);

	if (indirect) {
		/* Now that the indirect table is filled in, map it. */
		dma_addr_t addr = vring_map_single(
			vq, desc, total_sg * sizeof(struct vring_desc),
			DMA_TO_DEVICE);
		if (vring_mapping_error(vq, addr))
			goto unmap_release;

		vq->vring.desc[head].flags = cpu_to_virtio16(_vq->vdev, VRING_DESC_F_INDIRECT);
		vq->vring.desc[head].addr = cpu_to_virtio64(_vq->vdev, addr);

		vq->vring.desc[head].len = cpu_to_virtio32(_vq->vdev, total_sg * sizeof(struct vring_desc));
	}

	/* We're using some buffers from the free list. */
	vq->vq.num_free -= descs_used;

	/* Update free pointer */
	if (indirect)
		vq->free_head = virtio16_to_cpu(_vq->vdev, vq->vring.desc[head].next);
	else
		vq->free_head = i;

	/* Store token and indirect buffer state. */
	vq->desc_state[head].data = data;
	if (indirect)
		vq->desc_state[head].indir_desc = desc;

	/* Put entry in available array (but don't update avail->idx until they
	 * do sync). */
	avail = vq->avail_idx_shadow & (vq->vring.num - 1);
	vq->vring.avail->ring[avail] = cpu_to_virtio16(_vq->vdev, head);

	/* Descriptors and available array need to be set before we expose the
	 * new available array entries. */
	virtio_wmb(vq->weak_barriers);
	vq->avail_idx_shadow++;
	vq->vring.avail->idx = cpu_to_virtio16(_vq->vdev, vq->avail_idx_shadow);
	vq->num_added++;

	pr_debug("Added buffer head %i to %p\n", head, vq);
	END_USE(vq);

	/* This is very unlikely, but theoretically possible.  Kick
	 * just in case. */
	if (unlikely(vq->num_added == (1 << 16) - 1))
		virtqueue_kick(_vq);

	return 0;

unmap_release:
	err_idx = i;
	i = head;

	for (n = 0; n < total_sg; n++) {
		if (i == err_idx)
			break;
		vring_unmap_one(vq, &desc[i]);
		i = vq->vring.desc[i].next;
	}

	vq->vq.num_free += total_sg;

	if (indirect)
		kfree(desc);

	return -EIO;
}

/**
 * virtqueue_add_sgs - expose buffers to other end
 * @vq: the struct virtqueue we're talking about.
 * @sgs: array of terminated scatterlists.
 * @out_num: the number of scatterlists readable by other side
 * @in_num: the number of scatterlists which are writable (after readable ones)
 * @data: the token identifying the buffer.
 * @gfp: how to do memory allocations (if necessary).
 * @dma: Use DMA mapped scatterlists. (Only for remoteproc/rpmsg).
 *
 * Caller must ensure we don't call this with other virtqueue operations
 * at the same time (except where noted).
 *
 * Returns zero or a negative error (ie. ENOSPC, ENOMEM, EIO).
 */
int __virtqueue_add_sgs(struct virtqueue *_vq,
			struct scatterlist *sgs[],
			unsigned int out_sgs,
			unsigned int in_sgs,
			void *data,
			gfp_t gfp,
			bool dma)
{
	unsigned int i, total_sg = 0;

	/* Count them first. */
	for (i = 0; i < out_sgs + in_sgs; i++) {
		struct scatterlist *sg;
		for (sg = sgs[i]; sg; sg = sg_next(sg))
			total_sg++;
	}
	return virtqueue_add(_vq, sgs, total_sg, out_sgs, in_sgs, data, gfp,
			     dma);
}
EXPORT_SYMBOL_GPL(__virtqueue_add_sgs);

int virtqueue_add_sgs(struct virtqueue *_vq,
		      struct scatterlist *sgs[],
		      unsigned int out_sgs,
		      unsigned int in_sgs,
		      void *data,
		      gfp_t gfp)
{
	return __virtqueue_add_sgs(_vq, sgs, out_sgs, in_sgs, data, gfp, false);
}
EXPORT_SYMBOL_GPL(virtqueue_add_sgs);

/**
 * virtqueue_add_outbuf - expose output buffers to other end
 * @vq: the struct virtqueue we're talking about.
 * @sg: scatterlist (must be well-formed and terminated!)
 * @num: the number of entries in @sg readable by other side
 * @data: the token identifying the buffer.
 * @gfp: how to do memory allocations (if necessary).
 *
 * Caller must ensure we don't call this with other virtqueue operations
 * at the same time (except where noted).
 *
 * Returns zero or a negative error (ie. ENOSPC, ENOMEM, EIO).
 */
int virtqueue_add_outbuf(struct virtqueue *vq,
			 struct scatterlist *sg, unsigned int num,
			 void *data,
			 gfp_t gfp)
{
	return virtqueue_add(vq, &sg, num, 1, 0, data, gfp, false);
}
EXPORT_SYMBOL_GPL(virtqueue_add_outbuf);

/**
 * virtqueue_add_inbuf - expose input buffers to other end
 * @vq: the struct virtqueue we're talking about.
 * @sg: scatterlist (must be well-formed and terminated!)
 * @num: the number of entries in @sg writable by other side
 * @data: the token identifying the buffer.
 * @gfp: how to do memory allocations (if necessary).
 *
 * Caller must ensure we don't call this with other virtqueue operations
 * at the same time (except where noted).
 *
 * Returns zero or a negative error (ie. ENOSPC, ENOMEM, EIO).
 */
int virtqueue_add_inbuf(struct virtqueue *vq,
			struct scatterlist *sg, unsigned int num,
			void *data,
			gfp_t gfp)
{
	return virtqueue_add(vq, &sg, num, 0, 1, data, gfp, false);
}
EXPORT_SYMBOL_GPL(virtqueue_add_inbuf);

/**
 * virtqueue_kick_prepare - first half of split virtqueue_kick call.
 * @vq: the struct virtqueue
 *
 * Instead of virtqueue_kick(), you can do:
 *	if (virtqueue_kick_prepare(vq))
 *		virtqueue_notify(vq);
 *
 * This is sometimes useful because the virtqueue_kick_prepare() needs
 * to be serialized, but the actual virtqueue_notify() call does not.
 */
bool virtqueue_kick_prepare(struct virtqueue *_vq)
{
	struct vring_virtqueue *vq = to_vvq(_vq);
	u16 new, old;
	bool needs_kick;

	START_USE(vq);
	/* We need to expose available array entries before checking avail
	 * event. */
	virtio_mb(vq->weak_barriers);

	old = vq->avail_idx_shadow - vq->num_added;
	new = vq->avail_idx_shadow;
	vq->num_added = 0;

#ifdef DEBUG
	if (vq->last_add_time_valid) {
		WARN_ON(ktime_to_ms(ktime_sub(ktime_get(),
					      vq->last_add_time)) > 100);
	}
	vq->last_add_time_valid = false;
#endif

	if (vq->event) {
		needs_kick = vring_need_event(virtio16_to_cpu(_vq->vdev, vring_avail_event(&vq->vring)),
					      new, old);
	} else {
		needs_kick = !(vq->vring.used->flags & cpu_to_virtio16(_vq->vdev, VRING_USED_F_NO_NOTIFY));
	}
	END_USE(vq);
	return needs_kick;
}
EXPORT_SYMBOL_GPL(virtqueue_kick_prepare);

/**
 * virtqueue_notify - second half of split virtqueue_kick call.
 * @vq: the struct virtqueue
 *
 * This does not need to be serialized.
 *
 * Returns false if host notify failed or queue is broken, otherwise true.
 */
bool virtqueue_notify(struct virtqueue *_vq)
{
	struct vring_virtqueue *vq = to_vvq(_vq);

	if (unlikely(vq->broken))
		return false;

	/* Prod other side to tell it about changes. */
	if (!vq->notify(_vq)) {
		vq->broken = true;
		return false;
	}
	return true;
}
EXPORT_SYMBOL_GPL(virtqueue_notify);

/**
 * virtqueue_kick - update after add_buf
 * @vq: the struct virtqueue
 *
 * After one or more virtqueue_add_* calls, invoke this to kick
 * the other side.
 *
 * Caller must ensure we don't call this with other virtqueue
 * operations at the same time (except where noted).
 *
 * Returns false if kick failed, otherwise true.
 */
bool virtqueue_kick(struct virtqueue *vq)
{
	if (virtqueue_kick_prepare(vq))
		return virtqueue_notify(vq);
	return true;
}
EXPORT_SYMBOL_GPL(virtqueue_kick);

static void detach_buf(struct vring_virtqueue *vq, unsigned int head)
{
	unsigned int i, j;
	u16 nextflag = cpu_to_virtio16(vq->vq.vdev, VRING_DESC_F_NEXT);

	/* Clear data ptr. */
	vq->desc_state[head].data = NULL;

	/* Put back on free list: unmap first-level descriptors and find end */
	i = head;

	while (vq->vring.desc[i].flags & nextflag) {
		vring_unmap_one(vq, &vq->vring.desc[i]);
		i = virtio16_to_cpu(vq->vq.vdev, vq->vring.desc[i].next);
		vq->vq.num_free++;
	}

	vring_unmap_one(vq, &vq->vring.desc[i]);
	vq->vring.desc[i].next = cpu_to_virtio16(vq->vq.vdev, vq->free_head);
	vq->free_head = head;

	/* Plus final descriptor */
	vq->vq.num_free++;

	/* Free the indirect table, if any, now that it's unmapped. */
	if (vq->desc_state[head].indir_desc) {
		struct vring_desc *indir_desc = vq->desc_state[head].indir_desc;
		u32 len = virtio32_to_cpu(vq->vq.vdev, vq->vring.desc[head].len);

		BUG_ON(!(vq->vring.desc[head].flags &
			 cpu_to_virtio16(vq->vq.vdev, VRING_DESC_F_INDIRECT)));
		BUG_ON(len == 0 || len % sizeof(struct vring_desc));

		for (j = 0; j < len / sizeof(struct vring_desc); j++)
			vring_unmap_one(vq, &indir_desc[j]);

		kfree(vq->desc_state[head].indir_desc);
		vq->desc_state[head].indir_desc = NULL;
	}
}

static inline bool more_used(const struct vring_virtqueue *vq)
{
	return vq->last_used_idx != virtio16_to_cpu(vq->vq.vdev, vq->vring.used->idx);
}

/**
 * virtqueue_get_buf - get the next used buffer
 * @vq: the struct virtqueue we're talking about.
 * @len: the length written into the buffer
 *
 * If the driver wrote data into the buffer, @len will be set to the
 * amount written.  This means you don't need to clear the buffer
 * beforehand to ensure there's no data leakage in the case of short
 * writes.
 *
 * Caller must ensure we don't call this with other virtqueue
 * operations at the same time (except where noted).
 *
 * Returns NULL if there are no used buffers, or the "data" token
 * handed to virtqueue_add_*().
 */
void *virtqueue_get_buf(struct virtqueue *_vq, unsigned int *len)
{
	struct vring_virtqueue *vq = to_vvq(_vq);
	void *ret;
	unsigned int i;
	u16 last_used;

	START_USE(vq);

	if (unlikely(vq->broken)) {
		END_USE(vq);
		return NULL;
	}

	if (!more_used(vq)) {
		pr_debug("No more buffers in queue\n");
		END_USE(vq);
		return NULL;
	}

	/* Only get used array entries after they have been exposed by host. */
	virtio_rmb(vq->weak_barriers);

	last_used = (vq->last_used_idx & (vq->vring.num - 1));
	i = virtio32_to_cpu(_vq->vdev, vq->vring.used->ring[last_used].id);
	*len = virtio32_to_cpu(_vq->vdev, vq->vring.used->ring[last_used].len);

	if (unlikely(i >= vq->vring.num)) {
		BAD_RING(vq, "id %u out of range\n", i);
		return NULL;
	}
	if (unlikely(!vq->desc_state[i].data)) {
		BAD_RING(vq, "id %u is not a head!\n", i);
		return NULL;
	}

	/* detach_buf clears data, so grab it now. */
	ret = vq->desc_state[i].data;
	detach_buf(vq, i);
	vq->last_used_idx++;
	/* If we expect an interrupt for the next entry, tell host
	 * by writing event index and flush out the write before
	 * the read in the next get_buf call. */
	if (!(vq->avail_flags_shadow & VRING_AVAIL_F_NO_INTERRUPT))
		virtio_store_mb(vq->weak_barriers,
				&vring_used_event(&vq->vring),
				cpu_to_virtio16(_vq->vdev, vq->last_used_idx));

#ifdef DEBUG
	vq->last_add_time_valid = false;
#endif

	END_USE(vq);
	return ret;
}
EXPORT_SYMBOL_GPL(virtqueue_get_buf);

/**
 * virtqueue_disable_cb - disable callbacks
 * @vq: the struct virtqueue we're talking about.
 *
 * Note that this is not necessarily synchronous, hence unreliable and only
 * useful as an optimization.
 *
 * Unlike other operations, this need not be serialized.
 */
void virtqueue_disable_cb(struct virtqueue *_vq)
{
	struct vring_virtqueue *vq = to_vvq(_vq);

	if (!(vq->avail_flags_shadow & VRING_AVAIL_F_NO_INTERRUPT)) {
		vq->avail_flags_shadow |= VRING_AVAIL_F_NO_INTERRUPT;
		vq->vring.avail->flags = cpu_to_virtio16(_vq->vdev, vq->avail_flags_shadow);
	}

}
EXPORT_SYMBOL_GPL(virtqueue_disable_cb);

/**
 * virtqueue_enable_cb_prepare - restart callbacks after disable_cb
 * @vq: the struct virtqueue we're talking about.
 *
 * This re-enables callbacks; it returns current queue state
 * in an opaque unsigned value. This value should be later tested by
 * virtqueue_poll, to detect a possible race between the driver checking for
 * more work, and enabling callbacks.
 *
 * Caller must ensure we don't call this with other virtqueue
 * operations at the same time (except where noted).
 */
unsigned virtqueue_enable_cb_prepare(struct virtqueue *_vq)
{
	struct vring_virtqueue *vq = to_vvq(_vq);
	u16 last_used_idx;

	START_USE(vq);

	/* We optimistically turn back on interrupts, then check if there was
	 * more to do. */
	/* Depending on the VIRTIO_RING_F_EVENT_IDX feature, we need to
	 * either clear the flags bit or point the event index at the next
	 * entry. Always do both to keep code simple. */
	if (vq->avail_flags_shadow & VRING_AVAIL_F_NO_INTERRUPT) {
		vq->avail_flags_shadow &= ~VRING_AVAIL_F_NO_INTERRUPT;
		vq->vring.avail->flags = cpu_to_virtio16(_vq->vdev, vq->avail_flags_shadow);
	}
	vring_used_event(&vq->vring) = cpu_to_virtio16(_vq->vdev, last_used_idx = vq->last_used_idx);
	END_USE(vq);
	return last_used_idx;
}
EXPORT_SYMBOL_GPL(virtqueue_enable_cb_prepare);

/**
 * virtqueue_poll - query pending used buffers
 * @vq: the struct virtqueue we're talking about.
 * @last_used_idx: virtqueue state (from call to virtqueue_enable_cb_prepare).
 *
 * Returns "true" if there are pending used buffers in the queue.
 *
 * This does not need to be serialized.
 */
bool virtqueue_poll(struct virtqueue *_vq, unsigned last_used_idx)
{
	struct vring_virtqueue *vq = to_vvq(_vq);

	virtio_mb(vq->weak_barriers);
	return (u16)last_used_idx != virtio16_to_cpu(_vq->vdev, vq->vring.used->idx);
}
EXPORT_SYMBOL_GPL(virtqueue_poll);

/**
 * virtqueue_enable_cb - restart callbacks after disable_cb.
 * @vq: the struct virtqueue we're talking about.
 *
 * This re-enables callbacks; it returns "false" if there are pending
 * buffers in the queue, to detect a possible race between the driver
 * checking for more work, and enabling callbacks.
 *
 * Caller must ensure we don't call this with other virtqueue
 * operations at the same time (except where noted).
 */
bool virtqueue_enable_cb(struct virtqueue *_vq)
{
	unsigned last_used_idx = virtqueue_enable_cb_prepare(_vq);
	return !virtqueue_poll(_vq, last_used_idx);
}
EXPORT_SYMBOL_GPL(virtqueue_enable_cb);

/**
 * virtqueue_enable_cb_delayed - restart callbacks after disable_cb.
 * @vq: the struct virtqueue we're talking about.
 *
 * This re-enables callbacks but hints to the other side to delay
 * interrupts until most of the available buffers have been processed;
 * it returns "false" if there are many pending buffers in the queue,
 * to detect a possible race between the driver checking for more work,
 * and enabling callbacks.
 *
 * Caller must ensure we don't call this with other virtqueue
 * operations at the same time (except where noted).
 */
bool virtqueue_enable_cb_delayed(struct virtqueue *_vq)
{
	struct vring_virtqueue *vq = to_vvq(_vq);
	u16 bufs;

	START_USE(vq);

	/* We optimistically turn back on interrupts, then check if there was
	 * more to do. */
	/* Depending on the VIRTIO_RING_F_USED_EVENT_IDX feature, we need to
	 * either clear the flags bit or point the event index at the next
	 * entry. Always do both to keep code simple. */
	if (vq->avail_flags_shadow & VRING_AVAIL_F_NO_INTERRUPT) {
		vq->avail_flags_shadow &= ~VRING_AVAIL_F_NO_INTERRUPT;
		vq->vring.avail->flags = cpu_to_virtio16(_vq->vdev, vq->avail_flags_shadow);
	}
	/* TODO: tune this threshold */
	bufs = (u16)(vq->avail_idx_shadow - vq->last_used_idx) * 3 / 4;

	virtio_store_mb(vq->weak_barriers,
			&vring_used_event(&vq->vring),
			cpu_to_virtio16(_vq->vdev, vq->last_used_idx + bufs));

	if (unlikely((u16)(virtio16_to_cpu(_vq->vdev, vq->vring.used->idx) - vq->last_used_idx) > bufs)) {
		END_USE(vq);
		return false;
	}

	END_USE(vq);
	return true;
}
EXPORT_SYMBOL_GPL(virtqueue_enable_cb_delayed);

/**
 * virtqueue_detach_unused_buf - detach first unused buffer
 * @vq: the struct virtqueue we're talking about.
 *
 * Returns NULL or the "data" token handed to virtqueue_add_*().
 * This is not valid on an active queue; it is useful only for device
 * shutdown.
 */
void *virtqueue_detach_unused_buf(struct virtqueue *_vq)
{
	struct vring_virtqueue *vq = to_vvq(_vq);
	unsigned int i;
	void *buf;

	START_USE(vq);

	for (i = 0; i < vq->vring.num; i++) {
		if (!vq->desc_state[i].data)
			continue;
		/* detach_buf clears data, so grab it now. */
		buf = vq->desc_state[i].data;
		detach_buf(vq, i);
		vq->avail_idx_shadow--;
		vq->vring.avail->idx = cpu_to_virtio16(_vq->vdev, vq->avail_idx_shadow);
		END_USE(vq);
		return buf;
	}
	/* That should have freed everything. */
	BUG_ON(vq->vq.num_free != vq->vring.num);

	END_USE(vq);
	return NULL;
}
EXPORT_SYMBOL_GPL(virtqueue_detach_unused_buf);

irqreturn_t vring_interrupt(int irq, void *_vq)
{
	struct vring_virtqueue *vq = to_vvq(_vq);

	if (!more_used(vq)) {
		pr_debug("virtqueue interrupt with no work for %p\n", vq);
		return IRQ_NONE;
	}

	if (unlikely(vq->broken))
		return IRQ_HANDLED;

	pr_debug("virtqueue callback for %p (%p)\n", vq, vq->vq.callback);
	if (vq->vq.callback)
		vq->vq.callback(&vq->vq);

	return IRQ_HANDLED;
}
EXPORT_SYMBOL_GPL(vring_interrupt);

struct virtqueue *__vring_new_virtqueue(unsigned int index,
					struct vring vring,
					struct virtio_device *vdev,
					bool weak_barriers,
					bool (*notify)(struct virtqueue *),
					void (*callback)(struct virtqueue *),
					const char *name)
{
	unsigned int i;
	struct vring_virtqueue *vq;

	vq = kmalloc(sizeof(*vq) + vring.num * sizeof(struct vring_desc_state),
		     GFP_KERNEL);
	if (!vq)
		return NULL;

	vq->vring = vring;
	vq->vq.callback = callback;
	vq->vq.vdev = vdev;
	vq->vq.name = name;
	vq->vq.num_free = vring.num;
	vq->vq.index = index;
	vq->we_own_ring = false;
	vq->queue_dma_addr = 0;
	vq->queue_size_in_bytes = 0;
	vq->notify = notify;
	vq->weak_barriers = weak_barriers;
	vq->broken = false;
	vq->last_used_idx = 0;
	vq->avail_flags_shadow = 0;
	vq->avail_idx_shadow = 0;
	vq->num_added = 0;
	list_add_tail(&vq->vq.list, &vdev->vqs);
#ifdef DEBUG
	vq->in_use = false;
	vq->last_add_time_valid = false;
#endif

	vq->indirect = virtio_has_feature(vdev, VIRTIO_RING_F_INDIRECT_DESC);
	vq->event = virtio_has_feature(vdev, VIRTIO_RING_F_EVENT_IDX);

	/* No callback?  Tell other side not to bother us. */
	if (!callback) {
		vq->avail_flags_shadow |= VRING_AVAIL_F_NO_INTERRUPT;
		vq->vring.avail->flags = cpu_to_virtio16(vdev, vq->avail_flags_shadow);
	}

	/* Put everything in free lists. */
	vq->free_head = 0;
	for (i = 0; i < vring.num-1; i++)
		vq->vring.desc[i].next = cpu_to_virtio16(vdev, i + 1);
	memset(vq->desc_state, 0, vring.num * sizeof(struct vring_desc_state));

	return &vq->vq;
}
EXPORT_SYMBOL_GPL(__vring_new_virtqueue);

static void *vring_alloc_queue(struct virtio_device *vdev, size_t size,
			      dma_addr_t *dma_handle, gfp_t flag)
{
	if (vring_use_dma_api(vdev)) {
		return dma_alloc_coherent(vdev->dev.parent, size,
					  dma_handle, flag);
	} else {
		void *queue = alloc_pages_exact(PAGE_ALIGN(size), flag);
		if (queue) {
			phys_addr_t phys_addr = virt_to_phys(queue);
			*dma_handle = (dma_addr_t)phys_addr;

			/*
			 * Sanity check: make sure we dind't truncate
			 * the address.  The only arches I can find that
			 * have 64-bit phys_addr_t but 32-bit dma_addr_t
			 * are certain non-highmem MIPS and x86
			 * configurations, but these configurations
			 * should never allocate physical pages above 32
			 * bits, so this is fine.  Just in case, throw a
			 * warning and abort if we end up with an
			 * unrepresentable address.
			 */
			if (WARN_ON_ONCE(*dma_handle != phys_addr)) {
				free_pages_exact(queue, PAGE_ALIGN(size));
				return NULL;
			}
		}
		return queue;
	}
}

static void vring_free_queue(struct virtio_device *vdev, size_t size,
			     void *queue, dma_addr_t dma_handle)
{
	if (vring_use_dma_api(vdev)) {
		dma_free_coherent(vdev->dev.parent, size, queue, dma_handle);
	} else {
		free_pages_exact(queue, PAGE_ALIGN(size));
	}
}

struct virtqueue *vring_create_virtqueue(
	unsigned int index,
	unsigned int num,
	unsigned int vring_align,
	struct virtio_device *vdev,
	bool weak_barriers,
	bool may_reduce_num,
	bool (*notify)(struct virtqueue *),
	void (*callback)(struct virtqueue *),
	const char *name)
{
	struct virtqueue *vq;
	void *queue = NULL;
	dma_addr_t dma_addr;
	size_t queue_size_in_bytes;
	struct vring vring;

	/* We assume num is a power of 2. */
	if (num & (num - 1)) {
		dev_warn(&vdev->dev, "Bad virtqueue length %u\n", num);
		return NULL;
	}

	/* TODO: allocate each queue chunk individually */
	for (; num && vring_size(num, vring_align) > PAGE_SIZE; num /= 2) {
		queue = vring_alloc_queue(vdev, vring_size(num, vring_align),
					  &dma_addr,
					  GFP_KERNEL|__GFP_NOWARN|__GFP_ZERO);
		if (queue)
			break;
	}

	if (!num)
		return NULL;

	if (!queue) {
		/* Try to get a single page. You are my only hope! */
		queue = vring_alloc_queue(vdev, vring_size(num, vring_align),
					  &dma_addr, GFP_KERNEL|__GFP_ZERO);
	}
	if (!queue)
		return NULL;

	queue_size_in_bytes = vring_size(num, vring_align);
	vring_init(&vring, num, queue, vring_align);

	vq = __vring_new_virtqueue(index, vring, vdev, weak_barriers,
				   notify, callback, name);
	if (!vq) {
		vring_free_queue(vdev, queue_size_in_bytes, queue,
				 dma_addr);
		return NULL;
	}

	to_vvq(vq)->queue_dma_addr = dma_addr;
	to_vvq(vq)->queue_size_in_bytes = queue_size_in_bytes;
	to_vvq(vq)->we_own_ring = true;

	return vq;
}
EXPORT_SYMBOL_GPL(vring_create_virtqueue);

struct virtqueue *vring_new_virtqueue(unsigned int index,
				      unsigned int num,
				      unsigned int vring_align,
				      struct virtio_device *vdev,
				      bool weak_barriers,
				      void *pages,
				      bool (*notify)(struct virtqueue *vq),
				      void (*callback)(struct virtqueue *vq),
				      const char *name)
{
	struct vring vring;
	vring_init(&vring, num, pages, vring_align);
	return __vring_new_virtqueue(index, vring, vdev, weak_barriers,
				     notify, callback, name);
}
EXPORT_SYMBOL_GPL(vring_new_virtqueue);

void vring_del_virtqueue(struct virtqueue *_vq)
{
	struct vring_virtqueue *vq = to_vvq(_vq);

	if (vq->we_own_ring) {
		vring_free_queue(vq->vq.vdev, vq->queue_size_in_bytes,
				 vq->vring.desc, vq->queue_dma_addr);
	}
	list_del(&_vq->list);
	kfree(vq);
}
EXPORT_SYMBOL_GPL(vring_del_virtqueue);

/* Manipulates transport-specific feature bits. */
void vring_transport_features(struct virtio_device *vdev)
{
	unsigned int i;

	for (i = VIRTIO_TRANSPORT_F_START; i < VIRTIO_TRANSPORT_F_END; i++) {
		switch (i) {
		case VIRTIO_RING_F_INDIRECT_DESC:
			break;
		case VIRTIO_RING_F_EVENT_IDX:
			break;
		case VIRTIO_F_VERSION_1:
			break;
		default:
			/* We don't understand this bit. */
			__virtio_clear_bit(vdev, i);
		}
	}
}
EXPORT_SYMBOL_GPL(vring_transport_features);

/**
 * virtqueue_get_vring_size - return the size of the virtqueue's vring
 * @vq: the struct virtqueue containing the vring of interest.
 *
 * Returns the size of the vring.  This is mainly used for boasting to
 * userspace.  Unlike other operations, this need not be serialized.
 */
unsigned int virtqueue_get_vring_size(struct virtqueue *_vq)
{

	struct vring_virtqueue *vq = to_vvq(_vq);

	return vq->vring.num;
}
EXPORT_SYMBOL_GPL(virtqueue_get_vring_size);

bool virtqueue_is_broken(struct virtqueue *_vq)
{
	struct vring_virtqueue *vq = to_vvq(_vq);

	return vq->broken;
}
EXPORT_SYMBOL_GPL(virtqueue_is_broken);

/*
 * This should prevent the device from being used, allowing drivers to
 * recover.  You may need to grab appropriate locks to flush.
 */
void virtio_break_device(struct virtio_device *dev)
{
	struct virtqueue *_vq;

	list_for_each_entry(_vq, &dev->vqs, list) {
		struct vring_virtqueue *vq = to_vvq(_vq);
		vq->broken = true;
	}
}
EXPORT_SYMBOL_GPL(virtio_break_device);

dma_addr_t virtqueue_get_desc_addr(struct virtqueue *_vq)
{
	struct vring_virtqueue *vq = to_vvq(_vq);

	BUG_ON(!vq->we_own_ring);

	return vq->queue_dma_addr;
}
EXPORT_SYMBOL_GPL(virtqueue_get_desc_addr);

dma_addr_t virtqueue_get_avail_addr(struct virtqueue *_vq)
{
	struct vring_virtqueue *vq = to_vvq(_vq);

	BUG_ON(!vq->we_own_ring);

	return vq->queue_dma_addr +
		((char *)vq->vring.avail - (char *)vq->vring.desc);
}
EXPORT_SYMBOL_GPL(virtqueue_get_avail_addr);

dma_addr_t virtqueue_get_used_addr(struct virtqueue *_vq)
{
	struct vring_virtqueue *vq = to_vvq(_vq);

	BUG_ON(!vq->we_own_ring);

	return vq->queue_dma_addr +
		((char *)vq->vring.used - (char *)vq->vring.desc);
}
EXPORT_SYMBOL_GPL(virtqueue_get_used_addr);

const struct vring *virtqueue_get_vring(struct virtqueue *vq)
{
	return &to_vvq(vq)->vring;
}
EXPORT_SYMBOL_GPL(virtqueue_get_vring);

MODULE_LICENSE("GPL");<|MERGE_RESOLUTION|>--- conflicted
+++ resolved
@@ -335,37 +335,17 @@
 
 	for (n = 0; n < out_sgs; n++) {
 		for (sg = sgs[n]; sg; sg = sg_next(sg)) {
-<<<<<<< HEAD
 			vring_desc_set(_vq->vdev, desc + i, sg,
 				       VRING_DESC_F_NEXT, dma);
-=======
-			dma_addr_t addr = vring_map_one_sg(vq, sg, DMA_TO_DEVICE);
-			if (vring_mapping_error(vq, addr))
-				goto unmap_release;
-
-			desc[i].flags = cpu_to_virtio16(_vq->vdev, VRING_DESC_F_NEXT);
-			desc[i].addr = cpu_to_virtio64(_vq->vdev, addr);
-			desc[i].len = cpu_to_virtio32(_vq->vdev, sg->length);
->>>>>>> 2dcd0af5
 			prev = i;
 			i = virtio16_to_cpu(_vq->vdev, desc[i].next);
 		}
 	}
 	for (; n < (out_sgs + in_sgs); n++) {
 		for (sg = sgs[n]; sg; sg = sg_next(sg)) {
-<<<<<<< HEAD
 			vring_desc_set(_vq->vdev, desc + i, sg,
 				       VRING_DESC_F_NEXT | VRING_DESC_F_WRITE,
 				       dma);
-=======
-			dma_addr_t addr = vring_map_one_sg(vq, sg, DMA_FROM_DEVICE);
-			if (vring_mapping_error(vq, addr))
-				goto unmap_release;
-
-			desc[i].flags = cpu_to_virtio16(_vq->vdev, VRING_DESC_F_NEXT | VRING_DESC_F_WRITE);
-			desc[i].addr = cpu_to_virtio64(_vq->vdev, addr);
-			desc[i].len = cpu_to_virtio32(_vq->vdev, sg->length);
->>>>>>> 2dcd0af5
 			prev = i;
 			i = virtio16_to_cpu(_vq->vdev, desc[i].next);
 		}
