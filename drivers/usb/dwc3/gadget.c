--- conflicted
+++ resolved
@@ -536,24 +536,19 @@
 	return 0;
 }
 
-<<<<<<< HEAD
-static void stream_timeout_function(unsigned long arg)
-{
-	struct dwc3_ep *dep = (struct dwc3_ep *)arg;
+static void stream_timeout_function(struct timer_list *arg)
+{
+	struct dwc3_ep *dep = from_timer(dep, arg, stream_timeout_timer);
 	struct dwc3		*dwc = dep->dwc;
 	unsigned long		flags;
 
 	spin_lock_irqsave(&dwc->lock, flags);
-	dwc3_stop_active_transfer(dwc, dep->number, true);
-	__dwc3_gadget_kick_transfer(dep, 0);
+	dwc3_stop_active_transfer(dep, true);
+	__dwc3_gadget_kick_transfer(dep);
 	spin_unlock_irqrestore(&dwc->lock, flags);
 }
 
-static int dwc3_gadget_set_ep_config(struct dwc3 *dwc, struct dwc3_ep *dep,
-		bool modify, bool restore)
-=======
 static int dwc3_gadget_set_ep_config(struct dwc3_ep *dep, unsigned int action)
->>>>>>> 84df9525
 {
 	const struct usb_ss_ep_comp_descriptor *comp_desc;
 	const struct usb_endpoint_descriptor *desc;
@@ -589,8 +584,8 @@
 			| DWC3_DEPCFG_STREAM_EVENT_EN
 			| DWC3_DEPCFG_XFER_COMPLETE_EN;
 		dep->stream_capable = true;
-		setup_timer(&dep->stream_timeout_timer,
-			    stream_timeout_function, (unsigned long)dep);
+		timer_setup(&dep->stream_timeout_timer,
+			    stream_timeout_function, 0);
 	}
 
 	if (!usb_endpoint_xfer_control(desc))
@@ -627,12 +622,7 @@
  * Caller should take care of locking. Execute all necessary commands to
  * initialize a HW endpoint so it can be used by a gadget driver.
  */
-<<<<<<< HEAD
-int __dwc3_gadget_ep_enable(struct dwc3_ep *dep,
-		bool modify, bool restore)
-=======
-static int __dwc3_gadget_ep_enable(struct dwc3_ep *dep, unsigned int action)
->>>>>>> 84df9525
+int __dwc3_gadget_ep_enable(struct dwc3_ep *dep, unsigned int action)
 {
 	const struct usb_endpoint_descriptor *desc = dep->endpoint.desc;
 	struct dwc3		*dwc = dep->dwc;
@@ -640,13 +630,8 @@
 	u32			reg;
 	int			ret;
 
-<<<<<<< HEAD
 	if (!(dep->flags & DWC3_EP_ENABLED) || dwc->is_hibernated) {
-		ret = dwc3_gadget_start_config(dwc, dep);
-=======
-	if (!(dep->flags & DWC3_EP_ENABLED)) {
 		ret = dwc3_gadget_start_config(dep);
->>>>>>> 84df9525
 		if (ret)
 			return ret;
 	}
@@ -694,13 +679,8 @@
 	 * Issue StartTransfer here with no-op TRB so we can always rely on No
 	 * Response Update Transfer command.
 	 */
-<<<<<<< HEAD
-	if (usb_endpoint_xfer_bulk(desc) &&
-	    !dep->stream_capable && !dwc->is_hibernated) {
-=======
-	if (usb_endpoint_xfer_bulk(desc) ||
-			usb_endpoint_xfer_int(desc)) {
->>>>>>> 84df9525
+	if (((usb_endpoint_xfer_bulk(desc) && !dep->stream_capable) ||
+	     usb_endpoint_xfer_int(desc)) && !dwc->is_hibernated) {
 		struct dwc3_gadget_ep_cmd_params params;
 		struct dwc3_trb	*trb;
 		dma_addr_t trb_dma;
@@ -726,11 +706,6 @@
 	return 0;
 }
 
-<<<<<<< HEAD
-void dwc3_stop_active_transfer(struct dwc3 *dwc, u32 epnum, bool force);
-=======
-static void dwc3_stop_active_transfer(struct dwc3_ep *dep, bool force);
->>>>>>> 84df9525
 static void dwc3_remove_requests(struct dwc3 *dwc, struct dwc3_ep *dep)
 {
 	struct dwc3_request		*req;
@@ -1074,14 +1049,8 @@
 	unsigned		no_interrupt = req->request.no_interrupt;
 
 	if (req->request.num_sgs > 0) {
-<<<<<<< HEAD
-		/* Use scattergather list addresses */
-		length = sg_dma_len(req->sg_to_start);
-		dma = sg_dma_address(req->sg_to_start);
-=======
 		length = sg_dma_len(req->start_sg);
 		dma = sg_dma_address(req->start_sg);
->>>>>>> 84df9525
 	} else {
 		length = req->request.length;
 		dma = req->request.dma;
@@ -1102,22 +1071,12 @@
 static void dwc3_prepare_one_trb_sg(struct dwc3_ep *dep,
 		struct dwc3_request *req)
 {
-<<<<<<< HEAD
-	struct scatterlist *sg = req->sg_to_start;
-=======
 	struct scatterlist *sg = req->start_sg;
->>>>>>> 84df9525
 	struct scatterlist *s;
 	int		i;
 	unsigned int remaining = req->request.num_mapped_sgs
 		- req->num_queued_sgs;
 
-<<<<<<< HEAD
-=======
-	unsigned int remaining = req->request.num_mapped_sgs
-		- req->num_queued_sgs;
-
->>>>>>> 84df9525
 	for_each_sg(sg, s, remaining, i) {
 		unsigned int length = req->request.length;
 		unsigned int maxp = usb_endpoint_maxp(dep->endpoint.desc);
@@ -1147,15 +1106,6 @@
 			dwc3_prepare_one_trb(dep, req, chain, i);
 		}
 
-<<<<<<< HEAD
-		/* In the case where not able to queue trbs for all sgs in
-		 * request because of trb not available, update sg_to_start
-		 * to next sg from which we can start queing trbs once trbs
-		 * availbale
-		 */
-		if (chain)
-			req->sg_to_start = sg_next(s);
-=======
 		/*
 		 * There can be a situation where all sgs in sglist are not
 		 * queued because of insufficient trb number. To handle this
@@ -1165,7 +1115,6 @@
 		 */
 		if (chain)
 			req->start_sg = sg_next(s);
->>>>>>> 84df9525
 
 		req->num_queued_sgs++;
 
@@ -1259,11 +1208,7 @@
 			return;
 
 		req->sg			= req->request.sg;
-<<<<<<< HEAD
-		req->sg_to_start	= req->sg;
-=======
 		req->start_sg		= req->sg;
->>>>>>> 84df9525
 		req->num_queued_sgs	= 0;
 		req->num_pending_sgs	= req->request.num_mapped_sgs;
 
@@ -1277,11 +1222,7 @@
 	}
 }
 
-<<<<<<< HEAD
-int __dwc3_gadget_kick_transfer(struct dwc3_ep *dep, u16 cmd_param)
-=======
-static int __dwc3_gadget_kick_transfer(struct dwc3_ep *dep)
->>>>>>> 84df9525
+int __dwc3_gadget_kick_transfer(struct dwc3_ep *dep)
 {
 	struct dwc3_gadget_ep_cmd_params params;
 	struct dwc3_request		*req;
@@ -1306,19 +1247,14 @@
 	if (starting) {
 		params.param0 = upper_32_bits(req->trb_dma);
 		params.param1 = lower_32_bits(req->trb_dma);
-<<<<<<< HEAD
+		cmd = DWC3_DEPCMD_STARTTRANSFER;
+
 		if (dep->stream_capable)
-			cmd = DWC3_DEPCMD_STARTTRANSFER |
-				DWC3_DEPCMD_PARAM(req->request.stream_id);
-		else
-			cmd = DWC3_DEPCMD_STARTTRANSFER |
-				DWC3_DEPCMD_PARAM(cmd_param);
-=======
-		cmd = DWC3_DEPCMD_STARTTRANSFER;
+			cmd = cmd | DWC3_DEPCMD_PARAM(req->request.stream_id);
 
 		if (usb_endpoint_xfer_isoc(dep->endpoint.desc))
 			cmd |= DWC3_DEPCMD_PARAM(dep->frame_number);
->>>>>>> 84df9525
+
 	} else {
 		cmd = DWC3_DEPCMD_UPDATETRANSFER |
 			DWC3_DEPCMD_PARAM(dep->resource_index);
@@ -1337,21 +1273,15 @@
 		return ret;
 	}
 
-<<<<<<< HEAD
-	dep->flags |= DWC3_EP_BUSY;
-
 	if (starting) {
 		if (dep->stream_capable) {
 			dep->stream_timeout_timer.expires = jiffies +
 					msecs_to_jiffies(STREAM_TIMEOUT);
 			add_timer(&dep->stream_timeout_timer);
 		}
-		dep->resource_index = dwc3_gadget_ep_get_transfer_index(dep);
-		WARN_ON_ONCE(!dep->resource_index);
-	}
-
-=======
->>>>>>> 84df9525
+		dwc3_gadget_ep_get_transfer_index(dep);
+	}
+
 	return 0;
 }
 
@@ -1377,6 +1307,7 @@
 }
 
 static void dwc3_gadget_wakeup_interrupt(struct dwc3 *dwc);
+
 static int __dwc3_gadget_ep_queue(struct dwc3_ep *dep, struct dwc3_request *req)
 {
 	struct dwc3		*dwc = dep->dwc;
@@ -1416,24 +1347,19 @@
 	 * errors which will force us issue EndTransfer command.
 	 */
 	if (usb_endpoint_xfer_isoc(dep->endpoint.desc)) {
-<<<<<<< HEAD
 		if ((dep->flags & DWC3_EP_PENDING_REQUEST)) {
-			if ((dep->flags & DWC3_EP_TRANSFER_STARTED) ||
-			    !(dep->flags & DWC3_EP_BUSY)) {
-				dwc3_stop_active_transfer(dwc, dep->number, true);
+			if (dep->flags & DWC3_EP_TRANSFER_STARTED) {
+				dwc3_stop_active_transfer(dep, true);
 				dep->flags = DWC3_EP_ENABLED;
 			} else {
 				u32 cur_uf;
 
 				cur_uf = __dwc3_gadget_get_frame(dwc);
-				__dwc3_gadget_start_isoc(dwc, dep, cur_uf);
+				__dwc3_gadget_start_isoc(dep);
 				dep->flags &= ~DWC3_EP_PENDING_REQUEST;
 			}
-=======
-		if (!(dep->flags & DWC3_EP_PENDING_REQUEST) &&
-				!(dep->flags & DWC3_EP_TRANSFER_STARTED))
->>>>>>> 84df9525
 			return 0;
+		}
 
 		if ((dep->flags & DWC3_EP_PENDING_REQUEST)) {
 			if (!(dep->flags & DWC3_EP_TRANSFER_STARTED)) {
@@ -1442,6 +1368,7 @@
 			}
 		}
 	}
+
 
 	return __dwc3_gadget_kick_transfer(dep);
 }
@@ -1980,16 +1907,6 @@
 
 	dwc3_gadget_setup_nump(dwc);
 
-	/* For OTG mode, check if the core is currently in Host mode.
-	 * This is not an error condition as there are times when the core is
-	 * working as host and kernel is told to initiate bind operation with
-	 * gadget class driver module.
-	 * The below remaining operations are handled in OTG driver whenever
-	 * required.
-	 */
-	if (dwc3_readl(dwc->regs, DWC3_GSTS) & DWC3_GSTS_CUR_MODE)
-		return 0;
-
 	/* Start with SuperSpeed Default */
 	dwc3_gadget_ep0_desc.wMaxPacketSize = cpu_to_le16(512);
 
@@ -2247,18 +2164,8 @@
 	else
 		size = DWC3_GTXFIFOSIZ_TXFDEF(size);
 
-<<<<<<< HEAD
-		if (!(dep->number > 1)) {
-			/* Start with SuperSpeed Default */
-			dwc3_gadget_ep0_desc.wMaxPacketSize = cpu_to_le16(512);
-
-			dep->endpoint.desc = &dwc3_gadget_ep0_desc;
-			dep->endpoint.comp_desc = NULL;
-		}
-=======
 	/* FIFO Depth is in MDWDITH bytes. Multiply */
 	size *= mdwidth;
->>>>>>> 84df9525
 
 	kbytes = size / 1024;
 	if (kbytes == 0)
@@ -2472,22 +2379,11 @@
 	return ret;
 }
 
-<<<<<<< HEAD
-		if ((req->request.actual < length) || req->num_pending_sgs) {
-			/* There could be cases where the whole req can't be
-			 * mapped into TRB's available. In that case, we need
-			 * to kick transfer again if (req->num_pending_sgs > 0)
-			 */
-			if (req->num_pending_sgs)
-				return __dwc3_gadget_kick_transfer(dep, 0);
-		}
-=======
 static int dwc3_gadget_ep_reclaim_trb_linear(struct dwc3_ep *dep,
 		struct dwc3_request *req, const struct dwc3_event_depevt *event,
 		int status)
 {
 	struct dwc3_trb *trb = &dep->trb_pool[dep->trb_dequeue];
->>>>>>> 84df9525
 
 	return dwc3_gadget_ep_reclaim_completed_trb(dep, req, trb,
 			event, status, false);
@@ -2606,36 +2502,11 @@
 	}
 }
 
-<<<<<<< HEAD
-	/*
-	 * Our endpoint might get disabled by another thread during
-	 * dwc3_gadget_giveback(). If that happens, we're just gonna return 1
-	 * early on so DWC3_EP_BUSY flag gets cleared
-	 */
-	if (!dep->endpoint.desc)
-		return;
-
-	/*
-	 * Delete the timer that was started in __dwc3_gadget_kick_transfer()
-	 * for stream capable endpoints.
-	 */
-	if (dep->stream_capable)
-		del_timer(&dep->stream_timeout_timer);
-
-	if (!usb_endpoint_xfer_isoc(dep->endpoint.desc)) {
-		int ret;
-
-		ret = __dwc3_gadget_kick_transfer(dep, 0);
-		if (!ret || ret == -EBUSY)
-			return;
-	}
-=======
 static void dwc3_gadget_endpoint_transfer_not_ready(struct dwc3_ep *dep,
 		const struct dwc3_event_depevt *event)
 {
 	dwc3_gadget_endpoint_frame_from_event(dep, event);
 	__dwc3_gadget_start_isoc(dep);
->>>>>>> 84df9525
 }
 
 static void dwc3_endpoint_interrupt(struct dwc3 *dwc,
@@ -2666,17 +2537,7 @@
 		dwc3_gadget_endpoint_transfer_in_progress(dep, event);
 		break;
 	case DWC3_DEPEVT_XFERNOTREADY:
-<<<<<<< HEAD
-		if (usb_endpoint_xfer_isoc(dep->endpoint.desc)) {
-			dwc3_gadget_start_isoc(dwc, dep, event);
-		} else {
-			int ret;
-
-			ret = __dwc3_gadget_kick_transfer(dep, 0);
-			if (!ret || ret == -EBUSY)
-				return;
-		}
-
+		dwc3_gadget_endpoint_transfer_not_ready(dep, event);
 		break;
 	case DWC3_DEPEVT_STREAMEVT:
 		if (!usb_endpoint_xfer_bulk(dep->endpoint.desc)) {
@@ -2696,9 +2557,6 @@
 		default:
 			dev_err(dwc->dev, "unable to find suitable stream");
 		}
-=======
-		dwc3_gadget_endpoint_transfer_not_ready(dep, event);
->>>>>>> 84df9525
 		break;
 	case DWC3_DEPEVT_EPCMDCMPLT:
 		cmd = DEPEVT_PARAMETER_CMD(event->parameters);
@@ -2708,7 +2566,6 @@
 			wake_up(&dep->wait_end_transfer);
 		}
 		break;
-	case DWC3_DEPEVT_STREAMEVT:
 	case DWC3_DEPEVT_XFERCOMPLETE:
 	case DWC3_DEPEVT_RXTXFIFOEVT:
 		break;
@@ -2754,11 +2611,7 @@
 	}
 }
 
-<<<<<<< HEAD
-void dwc3_stop_active_transfer(struct dwc3 *dwc, u32 epnum, bool force)
-=======
-static void dwc3_stop_active_transfer(struct dwc3_ep *dep, bool force)
->>>>>>> 84df9525
+void dwc3_stop_active_transfer(struct dwc3_ep *dep, bool force)
 {
 	struct dwc3 *dwc = dep->dwc;
 	struct dwc3_gadget_ep_cmd_params params;
@@ -2807,11 +2660,7 @@
 	memset(&params, 0, sizeof(params));
 	ret = dwc3_send_gadget_ep_cmd(dep, cmd, &params);
 	WARN_ON_ONCE(ret);
-<<<<<<< HEAD
-	dep->flags &= ~DWC3_EP_BUSY;
-=======
 	dep->resource_index = 0;
->>>>>>> 84df9525
 
 	/*
 	 * when transfer is stopped with force rm bit false, it can be
@@ -3417,7 +3266,7 @@
 static int dwc3_gadget_get_irq(struct dwc3 *dwc)
 {
 	struct platform_device *dwc3_pdev = to_platform_device(dwc->dev);
-	int irq;
+	int irq, irq_hiber;
 
 	irq = platform_get_irq_byname(dwc3_pdev, "peripheral");
 	if (irq > 0)
@@ -3439,25 +3288,19 @@
 
 	if (irq == -EPROBE_DEFER)
 		goto out;
-
+out:
 	/* look for wakeup interrupt if hibernation is supported */
 	if (dwc->has_hibernation) {
-		irq = platform_get_irq(dwc3_pdev, 2);
-		if (irq > 0)
-			dwc->irq_wakeup = irq;
-
-		if (irq == -EPROBE_DEFER)
-			goto out;
-	}
-
-	if (irq <= 0) {
-		if (irq != -EPROBE_DEFER)
-			dev_err(dwc->dev, "missing peripheral IRQ\n");
-
-		if (!irq)
-			irq = -EINVAL;
-	}
-out:
+		irq_hiber = platform_get_irq_byname(dwc3_pdev, "hiber");
+		if (irq_hiber > 0) {
+			dwc->irq_wakeup = irq_hiber;
+		} else {
+			irq_hiber = platform_get_irq(dwc3_pdev, 2);
+			if (irq_hiber > 0)
+				dwc->irq_wakeup = irq_hiber;
+		}
+	}
+
 	return irq;
 }
 
@@ -3478,18 +3321,7 @@
 		goto err0;
 	}
 
-	if (dwc->dr_mode == USB_DR_MODE_OTG) {
-		struct usb_phy *phy;
-
-		/* Switch otg to peripheral mode */
-		phy = usb_get_phy(USB_PHY_TYPE_USB3);
-		if (!IS_ERR(phy)) {
-			if (phy && phy->otg)
-				otg_set_peripheral(phy->otg,
-						(struct usb_gadget *)(long)1);
-			usb_put_phy(phy);
-		}
-	}
+	dwc->irq_gadget = irq;
 
 	dwc->ep0_trb = dma_alloc_coherent(dwc->sysdev,
 					  sizeof(*dwc->ep0_trb) * 2,
@@ -3557,29 +3389,6 @@
 	if (ret) {
 		dev_err(dwc->dev, "failed to register udc\n");
 		goto err4;
-	}
-
-	if (dwc->dr_mode == USB_DR_MODE_OTG) {
-		struct usb_phy *phy;
-
-		phy = usb_get_phy(USB_PHY_TYPE_USB3);
-		if (!IS_ERR(phy)) {
-			if (phy && phy->otg) {
-				ret = otg_set_peripheral(phy->otg,
-						&dwc->gadget);
-				if (ret) {
-					dev_err(dwc->dev,
-					"%s otg_set_peripheral failed\n",
-							__func__);
-					usb_put_phy(phy);
-					phy = NULL;
-					goto err4;
-				}
-			} else {
-				usb_put_phy(phy);
-				phy = NULL;
-			}
-		}
 	}
 
 	return 0;
