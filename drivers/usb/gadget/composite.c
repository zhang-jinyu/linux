--- conflicted
+++ resolved
@@ -2312,12 +2312,9 @@
 			maxpower = min(maxpower, 500U);
 		else
 			maxpower = min(maxpower, 900U);
-<<<<<<< HEAD
-=======
 
 		if (maxpower > USB_SELF_POWER_VBUS_MAX_DRAW)
 			usb_gadget_clear_selfpowered(gadget);
->>>>>>> 04d5ce62
 
 		usb_gadget_vbus_draw(gadget, maxpower);
 	}
