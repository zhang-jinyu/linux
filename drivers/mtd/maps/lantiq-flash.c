/*
 *  This program is free software; you can redistribute it and/or modify it
 *  under the terms of the GNU General Public License version 2 as published
 *  by the Free Software Foundation.
 *
 *  Copyright (C) 2004 Liu Peng Infineon IFAP DC COM CPE
 *  Copyright (C) 2010 John Crispin <blogic@openwrt.org>
 */

#include <linux/module.h>
#include <linux/types.h>
#include <linux/kernel.h>
#include <linux/io.h>
#include <linux/slab.h>
#include <linux/init.h>
#include <linux/mtd/mtd.h>
#include <linux/mtd/map.h>
#include <linux/mtd/partitions.h>
#include <linux/mtd/cfi.h>
#include <linux/platform_device.h>
#include <linux/mtd/physmap.h>

#include <lantiq_soc.h>
#include <lantiq_platform.h>

/*
 * The NOR flash is connected to the same external bus unit (EBU) as PCI.
 * To make PCI work we need to enable the endianness swapping for the address
 * written to the EBU. This endianness swapping works for PCI correctly but
 * fails for attached NOR devices. To workaround this we need to use a complex
 * map. The workaround involves swapping all addresses whilst probing the chip.
 * Once probing is complete we stop swapping the addresses but swizzle the
 * unlock addresses to ensure that access to the NOR device works correctly.
 */

enum {
	LTQ_NOR_PROBING,
	LTQ_NOR_NORMAL
};

struct ltq_mtd {
	struct resource *res;
	struct mtd_info *mtd;
	struct map_info *map;
};

static char ltq_map_name[] = "ltq_nor";

static map_word
ltq_read16(struct map_info *map, unsigned long adr)
{
	unsigned long flags;
	map_word temp;

	if (map->map_priv_1 == LTQ_NOR_PROBING)
		adr ^= 2;
	spin_lock_irqsave(&ebu_lock, flags);
	temp.x[0] = *(u16 *)(map->virt + adr);
	spin_unlock_irqrestore(&ebu_lock, flags);
	return temp;
}

static void
ltq_write16(struct map_info *map, map_word d, unsigned long adr)
{
	unsigned long flags;

	if (map->map_priv_1 == LTQ_NOR_PROBING)
		adr ^= 2;
	spin_lock_irqsave(&ebu_lock, flags);
	*(u16 *)(map->virt + adr) = d.x[0];
	spin_unlock_irqrestore(&ebu_lock, flags);
}

/*
 * The following 2 functions copy data between iomem and a cached memory
 * section. As memcpy() makes use of pre-fetching we cannot use it here.
 * The normal alternative of using memcpy_{to,from}io also makes use of
 * memcpy() on MIPS so it is not applicable either. We are therefore stuck
 * with having to use our own loop.
 */
static void
ltq_copy_from(struct map_info *map, void *to,
	unsigned long from, ssize_t len)
{
	unsigned char *f = (unsigned char *)map->virt + from;
	unsigned char *t = (unsigned char *)to;
	unsigned long flags;

	spin_lock_irqsave(&ebu_lock, flags);
	while (len--)
		*t++ = *f++;
	spin_unlock_irqrestore(&ebu_lock, flags);
}

static void
ltq_copy_to(struct map_info *map, unsigned long to,
	const void *from, ssize_t len)
{
	unsigned char *f = (unsigned char *)from;
	unsigned char *t = (unsigned char *)map->virt + to;
	unsigned long flags;

	spin_lock_irqsave(&ebu_lock, flags);
	while (len--)
		*t++ = *f++;
	spin_unlock_irqrestore(&ebu_lock, flags);
}

static int __init
ltq_mtd_probe(struct platform_device *pdev)
{
	struct physmap_flash_data *ltq_mtd_data = dev_get_platdata(&pdev->dev);
	struct ltq_mtd *ltq_mtd;
	struct resource *res;
	struct cfi_private *cfi;
	int err;

	ltq_mtd = kzalloc(sizeof(struct ltq_mtd), GFP_KERNEL);
	platform_set_drvdata(pdev, ltq_mtd);

	ltq_mtd->res = platform_get_resource(pdev, IORESOURCE_MEM, 0);
	if (!ltq_mtd->res) {
		dev_err(&pdev->dev, "failed to get memory resource");
		err = -ENOENT;
		goto err_out;
	}

	res = devm_request_mem_region(&pdev->dev, ltq_mtd->res->start,
		resource_size(ltq_mtd->res), dev_name(&pdev->dev));
	if (!ltq_mtd->res) {
		dev_err(&pdev->dev, "failed to request mem resource");
		err = -EBUSY;
		goto err_out;
	}

	ltq_mtd->map = kzalloc(sizeof(struct map_info), GFP_KERNEL);
	ltq_mtd->map->phys = res->start;
	ltq_mtd->map->size = resource_size(res);
	ltq_mtd->map->virt = devm_ioremap_nocache(&pdev->dev,
				ltq_mtd->map->phys, ltq_mtd->map->size);
	if (!ltq_mtd->map->virt) {
		dev_err(&pdev->dev, "failed to ioremap!\n");
		err = -ENOMEM;
		goto err_free;
	}

	ltq_mtd->map->name = ltq_map_name;
	ltq_mtd->map->bankwidth = 2;
	ltq_mtd->map->read = ltq_read16;
	ltq_mtd->map->write = ltq_write16;
	ltq_mtd->map->copy_from = ltq_copy_from;
	ltq_mtd->map->copy_to = ltq_copy_to;

	ltq_mtd->map->map_priv_1 = LTQ_NOR_PROBING;
	ltq_mtd->mtd = do_map_probe("cfi_probe", ltq_mtd->map);
	ltq_mtd->map->map_priv_1 = LTQ_NOR_NORMAL;

	if (!ltq_mtd->mtd) {
		dev_err(&pdev->dev, "probing failed\n");
		err = -ENXIO;
		goto err_unmap;
	}

	ltq_mtd->mtd->owner = THIS_MODULE;

	cfi = ltq_mtd->map->fldrv_priv;
	cfi->addr_unlock1 ^= 1;
	cfi->addr_unlock2 ^= 1;

<<<<<<< HEAD
	nr_parts = parse_mtd_partitions(ltq_mtd->mtd,
				part_probe_types, &parts, 0);
	if (nr_parts > 0) {
		dev_info(&pdev->dev,
			"using %d partitions from cmdline", nr_parts);
	} else {
		nr_parts = ltq_mtd_data->nr_parts;
		parts = ltq_mtd_data->parts;
	}

	err = mtd_device_register(ltq_mtd->mtd, parts, nr_parts);
=======
	err = mtd_device_parse_register(ltq_mtd->mtd, NULL, 0,
			ltq_mtd_data->parts, ltq_mtd_data->nr_parts);
>>>>>>> 48e546b7
	if (err) {
		dev_err(&pdev->dev, "failed to add partitions\n");
		goto err_destroy;
	}

	return 0;

err_destroy:
	map_destroy(ltq_mtd->mtd);
err_unmap:
	iounmap(ltq_mtd->map->virt);
err_free:
	kfree(ltq_mtd->map);
err_out:
	kfree(ltq_mtd);
	return err;
}

static int __devexit
ltq_mtd_remove(struct platform_device *pdev)
{
	struct ltq_mtd *ltq_mtd = platform_get_drvdata(pdev);

	if (ltq_mtd) {
		if (ltq_mtd->mtd) {
			mtd_device_unregister(ltq_mtd->mtd);
			map_destroy(ltq_mtd->mtd);
		}
		if (ltq_mtd->map->virt)
			iounmap(ltq_mtd->map->virt);
		kfree(ltq_mtd->map);
		kfree(ltq_mtd);
	}
	return 0;
}

static struct platform_driver ltq_mtd_driver = {
	.remove = __devexit_p(ltq_mtd_remove),
	.driver = {
		.name = "ltq_nor",
		.owner = THIS_MODULE,
	},
};

static int __init
init_ltq_mtd(void)
{
	int ret = platform_driver_probe(&ltq_mtd_driver, ltq_mtd_probe);

	if (ret)
		pr_err("ltq_nor: error registering platform driver");
	return ret;
}

static void __exit
exit_ltq_mtd(void)
{
	platform_driver_unregister(&ltq_mtd_driver);
}

module_init(init_ltq_mtd);
module_exit(exit_ltq_mtd);

MODULE_LICENSE("GPL");
MODULE_AUTHOR("John Crispin <blogic@openwrt.org>");
MODULE_DESCRIPTION("Lantiq SoC NOR");<|MERGE_RESOLUTION|>--- conflicted
+++ resolved
@@ -168,22 +168,8 @@
 	cfi->addr_unlock1 ^= 1;
 	cfi->addr_unlock2 ^= 1;
 
-<<<<<<< HEAD
-	nr_parts = parse_mtd_partitions(ltq_mtd->mtd,
-				part_probe_types, &parts, 0);
-	if (nr_parts > 0) {
-		dev_info(&pdev->dev,
-			"using %d partitions from cmdline", nr_parts);
-	} else {
-		nr_parts = ltq_mtd_data->nr_parts;
-		parts = ltq_mtd_data->parts;
-	}
-
-	err = mtd_device_register(ltq_mtd->mtd, parts, nr_parts);
-=======
 	err = mtd_device_parse_register(ltq_mtd->mtd, NULL, 0,
 			ltq_mtd_data->parts, ltq_mtd_data->nr_parts);
->>>>>>> 48e546b7
 	if (err) {
 		dev_err(&pdev->dev, "failed to add partitions\n");
 		goto err_destroy;
