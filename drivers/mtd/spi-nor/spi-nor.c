--- conflicted
+++ resolved
@@ -557,10 +557,9 @@
 	 * Revisit - SST (not used by us) has the same JEDEC ID as micron but
 	 * protected area table is similar to that of spansion.
 	 */
+	lock_granularity = max(1, n_sectors/M25P_MAX_LOCKABLE_SECTORS);
 	if (nor->jedec_id == CFI_MFR_ST)	/* Micron */
 		lock_granularity = 1;
-	else
-		lock_granularity = max(1, n_sectors/M25P_MAX_LOCKABLE_SECTORS);
 
 	return lock_granularity;
 }
@@ -597,7 +596,7 @@
 	/*
 	 * Revisit - SST (not used by us) has the same JEDEC ID as micron but
 	 * protected area table is similar to that of spansion.
-	 * Micron has 4 block protect bits.
+	 * Mircon has 4 block protect bits.
 	 */
 	lockbits_limit = 7;
 	if (nor->jedec_id == CFI_MFR_ST)	/* Micron */
@@ -659,15 +658,14 @@
 	return ret;
 }
 
-static int stm_lock(struct spi_nor *nor, loff_t ofs, uint64_t len)
-{
-	struct mtd_info *mtd = nor->mtd;
+static int spi_nor_lock(struct mtd_info *mtd, loff_t ofs, uint64_t len)
+{
+	struct spi_nor *nor = mtd_to_spi_nor(mtd);
 	uint32_t offset = ofs;
 	uint8_t status;
 	uint8_t lock_bits;
 	int ret = 0;
 
-<<<<<<< HEAD
 	ret = spi_nor_lock_and_prep(nor, SPI_NOR_OPS_LOCK);
 	if (ret)
 		return ret;
@@ -700,44 +698,17 @@
 
 err:
 	spi_nor_unlock_and_unprep(nor, SPI_NOR_OPS_LOCK);
-=======
-	status_old = read_sr(nor);
-
-	if (offset < mtd->size - (mtd->size / 2))
-		status_new = status_old | SR_BP2 | SR_BP1 | SR_BP0;
-	else if (offset < mtd->size - (mtd->size / 4))
-		status_new = (status_old & ~SR_BP0) | SR_BP2 | SR_BP1;
-	else if (offset < mtd->size - (mtd->size / 8))
-		status_new = (status_old & ~SR_BP1) | SR_BP2 | SR_BP0;
-	else if (offset < mtd->size - (mtd->size / 16))
-		status_new = (status_old & ~(SR_BP0 | SR_BP1)) | SR_BP2;
-	else if (offset < mtd->size - (mtd->size / 32))
-		status_new = (status_old & ~SR_BP2) | SR_BP1 | SR_BP0;
-	else if (offset < mtd->size - (mtd->size / 64))
-		status_new = (status_old & ~(SR_BP2 | SR_BP0)) | SR_BP1;
-	else
-		status_new = (status_old & ~(SR_BP2 | SR_BP1)) | SR_BP0;
-
-	/* Only modify protection if it will not unlock other areas */
-	if ((status_new & (SR_BP2 | SR_BP1 | SR_BP0)) >
-				(status_old & (SR_BP2 | SR_BP1 | SR_BP0))) {
-		write_enable(nor);
-		ret = write_sr(nor, status_new);
-	}
-
->>>>>>> b953c0d2
 	return ret;
 }
 
-static int stm_unlock(struct spi_nor *nor, loff_t ofs, uint64_t len)
-{
-	struct mtd_info *mtd = nor->mtd;
+static int spi_nor_unlock(struct mtd_info *mtd, loff_t ofs, uint64_t len)
+{
+	struct spi_nor *nor = mtd_to_spi_nor(mtd);
 	uint32_t offset = ofs;
 	uint8_t status;
 	uint8_t lock_bits;
 	int ret = 0;
 
-<<<<<<< HEAD
 	ret = spi_nor_lock_and_prep(nor, SPI_NOR_OPS_UNLOCK);
 	if (ret)
 		return ret;
@@ -800,62 +771,7 @@
 		ret = MTD_IS_PARTIALLY_LOCKED;
 
 err:
-=======
-	status_old = read_sr(nor);
-
-	if (offset+len > mtd->size - (mtd->size / 64))
-		status_new = status_old & ~(SR_BP2 | SR_BP1 | SR_BP0);
-	else if (offset+len > mtd->size - (mtd->size / 32))
-		status_new = (status_old & ~(SR_BP2 | SR_BP1)) | SR_BP0;
-	else if (offset+len > mtd->size - (mtd->size / 16))
-		status_new = (status_old & ~(SR_BP2 | SR_BP0)) | SR_BP1;
-	else if (offset+len > mtd->size - (mtd->size / 8))
-		status_new = (status_old & ~SR_BP2) | SR_BP1 | SR_BP0;
-	else if (offset+len > mtd->size - (mtd->size / 4))
-		status_new = (status_old & ~(SR_BP0 | SR_BP1)) | SR_BP2;
-	else if (offset+len > mtd->size - (mtd->size / 2))
-		status_new = (status_old & ~SR_BP1) | SR_BP2 | SR_BP0;
-	else
-		status_new = (status_old & ~SR_BP0) | SR_BP2 | SR_BP1;
-
-	/* Only modify protection if it will not lock other areas */
-	if ((status_new & (SR_BP2 | SR_BP1 | SR_BP0)) <
-				(status_old & (SR_BP2 | SR_BP1 | SR_BP0))) {
-		write_enable(nor);
-		ret = write_sr(nor, status_new);
-	}
-
-	return ret;
-}
-
-static int spi_nor_lock(struct mtd_info *mtd, loff_t ofs, uint64_t len)
-{
-	struct spi_nor *nor = mtd_to_spi_nor(mtd);
-	int ret;
-
-	ret = spi_nor_lock_and_prep(nor, SPI_NOR_OPS_LOCK);
-	if (ret)
-		return ret;
-
-	ret = nor->flash_lock(nor, ofs, len);
-
->>>>>>> b953c0d2
 	spi_nor_unlock_and_unprep(nor, SPI_NOR_OPS_UNLOCK);
-	return ret;
-}
-
-static int spi_nor_unlock(struct mtd_info *mtd, loff_t ofs, uint64_t len)
-{
-	struct spi_nor *nor = mtd_to_spi_nor(mtd);
-	int ret;
-
-	ret = spi_nor_lock_and_prep(nor, SPI_NOR_OPS_UNLOCK);
-	if (ret)
-		return ret;
-
-	ret = nor->flash_unlock(nor, ofs, len);
-
-	spi_nor_unlock_and_unprep(nor, SPI_NOR_OPS_LOCK);
 	return ret;
 }
 
@@ -1692,16 +1608,7 @@
 	nor->n_sectors = info->n_sectors;
 	nor->sector_size = info->sector_size;
 	/* nor protection support for STmicro chips */
-<<<<<<< HEAD
 	if (info->flags & SPI_NOR_FLASH_LOCK) {
-=======
-	if (JEDEC_MFR(info) == CFI_MFR_ST) {
-		nor->flash_lock = stm_lock;
-		nor->flash_unlock = stm_unlock;
-	}
-
-	if (nor->flash_lock && nor->flash_unlock) {
->>>>>>> b953c0d2
 		mtd->_lock = spi_nor_lock;
 		mtd->_unlock = spi_nor_unlock;
 		mtd->_is_locked = spi_nor_is_locked;
