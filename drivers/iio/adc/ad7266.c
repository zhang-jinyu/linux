--- conflicted
+++ resolved
@@ -86,14 +86,8 @@
 
 	ret = spi_read(st->spi, st->data, 4);
 	if (ret == 0) {
-<<<<<<< HEAD
-		if (indio_dev->scan_timestamp)
-			((s64 *)st->data)[1] = pf->timestamp;
-		iio_push_to_buffers(indio_dev, st->data);
-=======
 		iio_push_to_buffers_with_timestamp(indio_dev, st->data,
 			    pf->timestamp);
->>>>>>> 91a9ab14
 	}
 
 	iio_trigger_notify_done(indio_dev->trig);
