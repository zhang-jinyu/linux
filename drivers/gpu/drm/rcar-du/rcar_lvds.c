// SPDX-License-Identifier: GPL-2.0
/*
 * rcar_lvds.c  --  R-Car LVDS Encoder
 *
 * Copyright (C) 2013-2018 Renesas Electronics Corporation
 *
 * Contact: Laurent Pinchart (laurent.pinchart@ideasonboard.com)
 */

#include <linux/clk.h>
#include <linux/delay.h>
#include <linux/io.h>
#include <linux/module.h>
#include <linux/of.h>
#include <linux/of_device.h>
#include <linux/of_graph.h>
#include <linux/platform_device.h>
#include <linux/slab.h>

#include <drm/drm_atomic.h>
#include <drm/drm_atomic_helper.h>
#include <drm/drm_bridge.h>
#include <drm/drm_panel.h>
#include <drm/drm_probe_helper.h>

#include "rcar_lvds.h"
#include "rcar_lvds_regs.h"

struct rcar_lvds;

/* Keep in sync with the LVDCR0.LVMD hardware register values. */
enum rcar_lvds_mode {
	RCAR_LVDS_MODE_JEIDA = 0,
	RCAR_LVDS_MODE_MIRROR = 1,
	RCAR_LVDS_MODE_VESA = 4,
};

#define RCAR_LVDS_QUIRK_LANES		BIT(0)	/* LVDS lanes 1 and 3 inverted */
#define RCAR_LVDS_QUIRK_GEN3_LVEN	BIT(1)	/* LVEN bit needs to be set on R8A77970/R8A7799x */
#define RCAR_LVDS_QUIRK_PWD		BIT(2)	/* PWD bit available (all of Gen3 but E3) */
#define RCAR_LVDS_QUIRK_EXT_PLL		BIT(3)	/* Has extended PLL */
#define RCAR_LVDS_QUIRK_DUAL_LINK	BIT(4)	/* Supports dual-link operation */

struct rcar_lvds_device_info {
	unsigned int gen;
	unsigned int quirks;
	void (*pll_setup)(struct rcar_lvds *lvds, unsigned int freq);
};

struct rcar_lvds {
	struct device *dev;
	const struct rcar_lvds_device_info *info;

	struct drm_bridge bridge;

	struct drm_bridge *next_bridge;
	struct drm_connector connector;
	struct drm_panel *panel;

	void __iomem *mmio;
	struct {
		struct clk *mod;		/* CPG module clock */
		struct clk *extal;		/* External clock */
		struct clk *dotclkin[2];	/* External DU clocks */
	} clocks;
	bool enabled;

	struct drm_display_mode display_mode;
	enum rcar_lvds_mode mode;
};

#define bridge_to_rcar_lvds(bridge) \
	container_of(bridge, struct rcar_lvds, bridge)

#define connector_to_rcar_lvds(connector) \
	container_of(connector, struct rcar_lvds, connector)

static void rcar_lvds_write(struct rcar_lvds *lvds, u32 reg, u32 data)
{
	iowrite32(data, lvds->mmio + reg);
}

/* -----------------------------------------------------------------------------
 * Connector & Panel
 */

static int rcar_lvds_connector_get_modes(struct drm_connector *connector)
{
	struct rcar_lvds *lvds = connector_to_rcar_lvds(connector);

	return drm_panel_get_modes(lvds->panel);
}

static int rcar_lvds_connector_atomic_check(struct drm_connector *connector,
					    struct drm_connector_state *state)
{
	struct rcar_lvds *lvds = connector_to_rcar_lvds(connector);
	const struct drm_display_mode *panel_mode;
	struct drm_crtc_state *crtc_state;

	if (!state->crtc)
		return 0;

	if (list_empty(&connector->modes)) {
		dev_dbg(lvds->dev, "connector: empty modes list\n");
		return -EINVAL;
	}

	panel_mode = list_first_entry(&connector->modes,
				      struct drm_display_mode, head);

	/* We're not allowed to modify the resolution. */
	crtc_state = drm_atomic_get_crtc_state(state->state, state->crtc);
	if (IS_ERR(crtc_state))
		return PTR_ERR(crtc_state);

	if (crtc_state->mode.hdisplay != panel_mode->hdisplay ||
	    crtc_state->mode.vdisplay != panel_mode->vdisplay)
		return -EINVAL;

	/* The flat panel mode is fixed, just copy it to the adjusted mode. */
	drm_mode_copy(&crtc_state->adjusted_mode, panel_mode);

	return 0;
}

static const struct drm_connector_helper_funcs rcar_lvds_conn_helper_funcs = {
	.get_modes = rcar_lvds_connector_get_modes,
	.atomic_check = rcar_lvds_connector_atomic_check,
};

static const struct drm_connector_funcs rcar_lvds_conn_funcs = {
	.reset = drm_atomic_helper_connector_reset,
	.fill_modes = drm_helper_probe_single_connector_modes,
	.destroy = drm_connector_cleanup,
	.atomic_duplicate_state = drm_atomic_helper_connector_duplicate_state,
	.atomic_destroy_state = drm_atomic_helper_connector_destroy_state,
};

/* -----------------------------------------------------------------------------
 * PLL Setup
 */

static void rcar_lvds_pll_setup_gen2(struct rcar_lvds *lvds, unsigned int freq)
{
	u32 val;

	if (freq < 39000000)
		val = LVDPLLCR_CEEN | LVDPLLCR_COSEL | LVDPLLCR_PLLDLYCNT_38M;
	else if (freq < 61000000)
		val = LVDPLLCR_CEEN | LVDPLLCR_COSEL | LVDPLLCR_PLLDLYCNT_60M;
	else if (freq < 121000000)
		val = LVDPLLCR_CEEN | LVDPLLCR_COSEL | LVDPLLCR_PLLDLYCNT_121M;
	else
		val = LVDPLLCR_PLLDLYCNT_150M;

	rcar_lvds_write(lvds, LVDPLLCR, val);
}

static void rcar_lvds_pll_setup_gen3(struct rcar_lvds *lvds, unsigned int freq)
{
	u32 val;

	if (freq < 42000000)
		val = LVDPLLCR_PLLDIVCNT_42M;
	else if (freq < 85000000)
		val = LVDPLLCR_PLLDIVCNT_85M;
	else if (freq < 128000000)
		val = LVDPLLCR_PLLDIVCNT_128M;
	else
		val = LVDPLLCR_PLLDIVCNT_148M;

	rcar_lvds_write(lvds, LVDPLLCR, val);
}

struct pll_info {
	unsigned long diff;
	unsigned int pll_m;
	unsigned int pll_n;
	unsigned int pll_e;
	unsigned int div;
	u32 clksel;
};

static void rcar_lvds_d3_e3_pll_calc(struct rcar_lvds *lvds, struct clk *clk,
				     unsigned long target, struct pll_info *pll,
				     u32 clksel, bool dot_clock_only)
{
	unsigned int div7 = dot_clock_only ? 1 : 7;
	unsigned long output;
	unsigned long fin;
	unsigned int m_min;
	unsigned int m_max;
	unsigned int m;
	int error;

	if (!clk)
		return;

	/*
	 * The LVDS PLL is made of a pre-divider and a multiplier (strangely
	 * enough called M and N respectively), followed by a post-divider E.
	 *
	 *         ,-----.         ,-----.     ,-----.         ,-----.
	 * Fin --> | 1/M | -Fpdf-> | PFD | --> | VCO | -Fvco-> | 1/E | --> Fout
	 *         `-----'     ,-> |     |     `-----'   |     `-----'
	 *                     |   `-----'               |
	 *                     |         ,-----.         |
	 *                     `-------- | 1/N | <-------'
	 *                               `-----'
	 *
	 * The clock output by the PLL is then further divided by a programmable
	 * divider DIV to achieve the desired target frequency. Finally, an
	 * optional fixed /7 divider is used to convert the bit clock to a pixel
	 * clock (as LVDS transmits 7 bits per lane per clock sample).
	 *
	 *          ,-------.     ,-----.     |\
	 * Fout --> | 1/DIV | --> | 1/7 | --> | |
	 *          `-------'  |  `-----'     | | --> dot clock
	 *                     `------------> | |
	 *                                    |/
	 *
	 * The /7 divider is optional, it is enabled when the LVDS PLL is used
	 * to drive the LVDS encoder, and disabled when  used to generate a dot
	 * clock for the DU RGB output, without using the LVDS encoder.
	 *
	 * The PLL allowed input frequency range is 12 MHz to 192 MHz.
	 */

	fin = clk_get_rate(clk);
	if (fin < 12000000 || fin > 192000000)
		return;

	/*
	 * The comparison frequency range is 12 MHz to 24 MHz, which limits the
	 * allowed values for the pre-divider M (normal range 1-8).
	 *
	 * Fpfd = Fin / M
	 */
	m_min = max_t(unsigned int, 1, DIV_ROUND_UP(fin, 24000000));
	m_max = min_t(unsigned int, 8, fin / 12000000);

	for (m = m_min; m <= m_max; ++m) {
		unsigned long fpfd;
		unsigned int n_min;
		unsigned int n_max;
		unsigned int n;

		/*
		 * The VCO operating range is 900 Mhz to 1800 MHz, which limits
		 * the allowed values for the multiplier N (normal range
		 * 60-120).
		 *
		 * Fvco = Fin * N / M
		 */
		fpfd = fin / m;
		n_min = max_t(unsigned int, 60, DIV_ROUND_UP(900000000, fpfd));
		n_max = min_t(unsigned int, 120, 1800000000 / fpfd);

		for (n = n_min; n < n_max; ++n) {
			unsigned long fvco;
			unsigned int e_min;
			unsigned int e;

			/*
			 * The output frequency is limited to 1039.5 MHz,
			 * limiting again the allowed values for the
			 * post-divider E (normal value 1, 2 or 4).
			 *
			 * Fout = Fvco / E
			 */
			fvco = fpfd * n;
			e_min = fvco > 1039500000 ? 1 : 0;

			for (e = e_min; e < 3; ++e) {
				unsigned long fout;
				unsigned long diff;
				unsigned int div;

				/*
				 * Finally we have a programable divider after
				 * the PLL, followed by a an optional fixed /7
				 * divider.
				 */
				fout = fvco / (1 << e) / div7;
<<<<<<< HEAD
				div = DIV_ROUND_CLOSEST(fout, target);
=======
				div = max(1UL, DIV_ROUND_CLOSEST(fout, target));
>>>>>>> 0ecfebd2
				diff = abs(fout / div - target);

				if (diff < pll->diff) {
					pll->diff = diff;
					pll->pll_m = m;
					pll->pll_n = n;
					pll->pll_e = e;
					pll->div = div;
					pll->clksel = clksel;

					if (diff == 0)
						goto done;
				}
			}
		}
	}

done:
	output = fin * pll->pll_n / pll->pll_m / (1 << pll->pll_e)
	       / div7 / pll->div;
	error = (long)(output - target) * 10000 / (long)target;

	dev_dbg(lvds->dev,
		"%pC %lu Hz -> Fout %lu Hz (target %lu Hz, error %d.%02u%%), PLL M/N/E/DIV %u/%u/%u/%u\n",
		clk, fin, output, target, error / 100,
		error < 0 ? -error % 100 : error % 100,
		pll->pll_m, pll->pll_n, pll->pll_e, pll->div);
}

static void __rcar_lvds_pll_setup_d3_e3(struct rcar_lvds *lvds,
					unsigned int freq, bool dot_clock_only)
{
	struct pll_info pll = { .diff = (unsigned long)-1 };
	u32 lvdpllcr;

	rcar_lvds_d3_e3_pll_calc(lvds, lvds->clocks.dotclkin[0], freq, &pll,
				 LVDPLLCR_CKSEL_DU_DOTCLKIN(0), dot_clock_only);
	rcar_lvds_d3_e3_pll_calc(lvds, lvds->clocks.dotclkin[1], freq, &pll,
				 LVDPLLCR_CKSEL_DU_DOTCLKIN(1), dot_clock_only);
	rcar_lvds_d3_e3_pll_calc(lvds, lvds->clocks.extal, freq, &pll,
				 LVDPLLCR_CKSEL_EXTAL, dot_clock_only);

	lvdpllcr = LVDPLLCR_PLLON | pll.clksel | LVDPLLCR_CLKOUT
		 | LVDPLLCR_PLLN(pll.pll_n - 1) | LVDPLLCR_PLLM(pll.pll_m - 1);

	if (pll.pll_e > 0)
		lvdpllcr |= LVDPLLCR_STP_CLKOUTE | LVDPLLCR_OUTCLKSEL
			 |  LVDPLLCR_PLLE(pll.pll_e - 1);

	if (dot_clock_only)
		lvdpllcr |= LVDPLLCR_OCKSEL;

	rcar_lvds_write(lvds, LVDPLLCR, lvdpllcr);

	if (pll.div > 1)
		/*
		 * The DIVRESET bit is a misnomer, setting it to 1 deasserts the
		 * divisor reset.
		 */
		rcar_lvds_write(lvds, LVDDIV, LVDDIV_DIVSEL |
				LVDDIV_DIVRESET | LVDDIV_DIV(pll.div - 1));
	else
		rcar_lvds_write(lvds, LVDDIV, 0);
}

static void rcar_lvds_pll_setup_d3_e3(struct rcar_lvds *lvds, unsigned int freq)
{
	__rcar_lvds_pll_setup_d3_e3(lvds, freq, false);
}

/* -----------------------------------------------------------------------------
 * Clock - D3/E3 only
 */

int rcar_lvds_clk_enable(struct drm_bridge *bridge, unsigned long freq)
{
	struct rcar_lvds *lvds = bridge_to_rcar_lvds(bridge);
	int ret;

	if (WARN_ON(!(lvds->info->quirks & RCAR_LVDS_QUIRK_EXT_PLL)))
		return -ENODEV;

	dev_dbg(lvds->dev, "enabling LVDS PLL, freq=%luHz\n", freq);

	WARN_ON(lvds->enabled);

	ret = clk_prepare_enable(lvds->clocks.mod);
	if (ret < 0)
		return ret;

	__rcar_lvds_pll_setup_d3_e3(lvds, freq, true);

	lvds->enabled = true;
	return 0;
}
EXPORT_SYMBOL_GPL(rcar_lvds_clk_enable);

void rcar_lvds_clk_disable(struct drm_bridge *bridge)
{
	struct rcar_lvds *lvds = bridge_to_rcar_lvds(bridge);

	if (WARN_ON(!(lvds->info->quirks & RCAR_LVDS_QUIRK_EXT_PLL)))
		return;

	dev_dbg(lvds->dev, "disabling LVDS PLL\n");

	WARN_ON(!lvds->enabled);

	rcar_lvds_write(lvds, LVDPLLCR, 0);

	clk_disable_unprepare(lvds->clocks.mod);

	lvds->enabled = false;
}
EXPORT_SYMBOL_GPL(rcar_lvds_clk_disable);

/* -----------------------------------------------------------------------------
 * Bridge
 */

static void rcar_lvds_enable(struct drm_bridge *bridge)
{
	struct rcar_lvds *lvds = bridge_to_rcar_lvds(bridge);
	const struct drm_display_mode *mode = &lvds->display_mode;
	/*
	 * FIXME: We should really retrieve the CRTC through the state, but how
	 * do we get a state pointer?
	 */
	struct drm_crtc *crtc = lvds->bridge.encoder->crtc;
	u32 lvdhcr;
	u32 lvdcr0;
	int ret;

	WARN_ON(lvds->enabled);

	ret = clk_prepare_enable(lvds->clocks.mod);
	if (ret < 0)
		return;

	/*
	 * Hardcode the channels and control signals routing for now.
	 *
	 * HSYNC -> CTRL0
	 * VSYNC -> CTRL1
	 * DISP  -> CTRL2
	 * 0     -> CTRL3
	 */
	rcar_lvds_write(lvds, LVDCTRCR, LVDCTRCR_CTR3SEL_ZERO |
			LVDCTRCR_CTR2SEL_DISP | LVDCTRCR_CTR1SEL_VSYNC |
			LVDCTRCR_CTR0SEL_HSYNC);

	if (lvds->info->quirks & RCAR_LVDS_QUIRK_LANES)
		lvdhcr = LVDCHCR_CHSEL_CH(0, 0) | LVDCHCR_CHSEL_CH(1, 3)
		       | LVDCHCR_CHSEL_CH(2, 2) | LVDCHCR_CHSEL_CH(3, 1);
	else
		lvdhcr = LVDCHCR_CHSEL_CH(0, 0) | LVDCHCR_CHSEL_CH(1, 1)
		       | LVDCHCR_CHSEL_CH(2, 2) | LVDCHCR_CHSEL_CH(3, 3);

	rcar_lvds_write(lvds, LVDCHCR, lvdhcr);

	if (lvds->info->quirks & RCAR_LVDS_QUIRK_DUAL_LINK) {
		/* Disable dual-link mode. */
		rcar_lvds_write(lvds, LVDSTRIPE, 0);
	}

	/* PLL clock configuration. */
	lvds->info->pll_setup(lvds, mode->clock * 1000);

	/* Set the LVDS mode and select the input. */
	lvdcr0 = lvds->mode << LVDCR0_LVMD_SHIFT;
	if (drm_crtc_index(crtc) == 2)
		lvdcr0 |= LVDCR0_DUSEL;
	rcar_lvds_write(lvds, LVDCR0, lvdcr0);

	/* Turn all the channels on. */
	rcar_lvds_write(lvds, LVDCR1,
			LVDCR1_CHSTBY(3) | LVDCR1_CHSTBY(2) |
			LVDCR1_CHSTBY(1) | LVDCR1_CHSTBY(0) | LVDCR1_CLKSTBY);

	if (lvds->info->gen < 3) {
		/* Enable LVDS operation and turn the bias circuitry on. */
		lvdcr0 |= LVDCR0_BEN | LVDCR0_LVEN;
		rcar_lvds_write(lvds, LVDCR0, lvdcr0);
	}

	if (!(lvds->info->quirks & RCAR_LVDS_QUIRK_EXT_PLL)) {
		/*
		 * Turn the PLL on (simple PLL only, extended PLL is fully
		 * controlled through LVDPLLCR).
		 */
		lvdcr0 |= LVDCR0_PLLON;
		rcar_lvds_write(lvds, LVDCR0, lvdcr0);
	}

	if (lvds->info->quirks & RCAR_LVDS_QUIRK_PWD) {
		/* Set LVDS normal mode. */
		lvdcr0 |= LVDCR0_PWD;
		rcar_lvds_write(lvds, LVDCR0, lvdcr0);
	}

	if (lvds->info->quirks & RCAR_LVDS_QUIRK_GEN3_LVEN) {
		/*
		 * Turn on the LVDS PHY. On D3, the LVEN and LVRES bit must be
		 * set at the same time, so don't write the register yet.
		 */
		lvdcr0 |= LVDCR0_LVEN;
		if (!(lvds->info->quirks & RCAR_LVDS_QUIRK_PWD))
			rcar_lvds_write(lvds, LVDCR0, lvdcr0);
	}

	if (!(lvds->info->quirks & RCAR_LVDS_QUIRK_EXT_PLL)) {
		/* Wait for the PLL startup delay (simple PLL only). */
		usleep_range(100, 150);
	}

	/* Turn the output on. */
	lvdcr0 |= LVDCR0_LVRES;
	rcar_lvds_write(lvds, LVDCR0, lvdcr0);

	if (lvds->panel) {
		drm_panel_prepare(lvds->panel);
		drm_panel_enable(lvds->panel);
	}

	lvds->enabled = true;
}

static void rcar_lvds_disable(struct drm_bridge *bridge)
{
	struct rcar_lvds *lvds = bridge_to_rcar_lvds(bridge);

	WARN_ON(!lvds->enabled);

	if (lvds->panel) {
		drm_panel_disable(lvds->panel);
		drm_panel_unprepare(lvds->panel);
	}

	rcar_lvds_write(lvds, LVDCR0, 0);
	rcar_lvds_write(lvds, LVDCR1, 0);
	rcar_lvds_write(lvds, LVDPLLCR, 0);

	clk_disable_unprepare(lvds->clocks.mod);

	lvds->enabled = false;
}

static bool rcar_lvds_mode_fixup(struct drm_bridge *bridge,
				 const struct drm_display_mode *mode,
				 struct drm_display_mode *adjusted_mode)
{
	struct rcar_lvds *lvds = bridge_to_rcar_lvds(bridge);
	int min_freq;

	/*
	 * The internal LVDS encoder has a restricted clock frequency operating
	 * range, from 5MHz to 148.5MHz on D3 and E3, and from 31MHz to
	 * 148.5MHz on all other platforms. Clamp the clock accordingly.
	 */
	min_freq = lvds->info->quirks & RCAR_LVDS_QUIRK_EXT_PLL ? 5000 : 31000;
	adjusted_mode->clock = clamp(adjusted_mode->clock, min_freq, 148500);

	return true;
}

static void rcar_lvds_get_lvds_mode(struct rcar_lvds *lvds)
{
	struct drm_display_info *info = &lvds->connector.display_info;
	enum rcar_lvds_mode mode;

	/*
	 * There is no API yet to retrieve LVDS mode from a bridge, only panels
	 * are supported.
	 */
	if (!lvds->panel)
		return;

	if (!info->num_bus_formats || !info->bus_formats) {
		dev_err(lvds->dev, "no LVDS bus format reported\n");
		return;
	}

	switch (info->bus_formats[0]) {
	case MEDIA_BUS_FMT_RGB666_1X7X3_SPWG:
	case MEDIA_BUS_FMT_RGB888_1X7X4_JEIDA:
		mode = RCAR_LVDS_MODE_JEIDA;
		break;
	case MEDIA_BUS_FMT_RGB888_1X7X4_SPWG:
		mode = RCAR_LVDS_MODE_VESA;
		break;
	default:
		dev_err(lvds->dev, "unsupported LVDS bus format 0x%04x\n",
			info->bus_formats[0]);
		return;
	}

	if (info->bus_flags & DRM_BUS_FLAG_DATA_LSB_TO_MSB)
		mode |= RCAR_LVDS_MODE_MIRROR;

	lvds->mode = mode;
}

static void rcar_lvds_mode_set(struct drm_bridge *bridge,
			       const struct drm_display_mode *mode,
			       const struct drm_display_mode *adjusted_mode)
{
	struct rcar_lvds *lvds = bridge_to_rcar_lvds(bridge);

	WARN_ON(lvds->enabled);

	lvds->display_mode = *adjusted_mode;

	rcar_lvds_get_lvds_mode(lvds);
}

static int rcar_lvds_attach(struct drm_bridge *bridge)
{
	struct rcar_lvds *lvds = bridge_to_rcar_lvds(bridge);
	struct drm_connector *connector = &lvds->connector;
	struct drm_encoder *encoder = bridge->encoder;
	int ret;

	/* If we have a next bridge just attach it. */
	if (lvds->next_bridge)
		return drm_bridge_attach(bridge->encoder, lvds->next_bridge,
					 bridge);

	/* Otherwise if we have a panel, create a connector. */
	if (!lvds->panel)
		return 0;

	ret = drm_connector_init(bridge->dev, connector, &rcar_lvds_conn_funcs,
				 DRM_MODE_CONNECTOR_LVDS);
	if (ret < 0)
		return ret;

	drm_connector_helper_add(connector, &rcar_lvds_conn_helper_funcs);

	ret = drm_connector_attach_encoder(connector, encoder);
	if (ret < 0)
		return ret;

	return drm_panel_attach(lvds->panel, connector);
}

static void rcar_lvds_detach(struct drm_bridge *bridge)
{
	struct rcar_lvds *lvds = bridge_to_rcar_lvds(bridge);

	if (lvds->panel)
		drm_panel_detach(lvds->panel);
}

static const struct drm_bridge_funcs rcar_lvds_bridge_ops = {
	.attach = rcar_lvds_attach,
	.detach = rcar_lvds_detach,
	.enable = rcar_lvds_enable,
	.disable = rcar_lvds_disable,
	.mode_fixup = rcar_lvds_mode_fixup,
	.mode_set = rcar_lvds_mode_set,
};

/* -----------------------------------------------------------------------------
 * Probe & Remove
 */

static int rcar_lvds_parse_dt(struct rcar_lvds *lvds)
{
	struct device_node *local_output = NULL;
	struct device_node *remote_input = NULL;
	struct device_node *remote = NULL;
	struct device_node *node;
	bool is_bridge = false;
	int ret = 0;

	local_output = of_graph_get_endpoint_by_regs(lvds->dev->of_node, 1, 0);
	if (!local_output) {
		dev_dbg(lvds->dev, "unconnected port@1\n");
		ret = -ENODEV;
		goto done;
	}

	/*
	 * Locate the connected entity and infer its type from the number of
	 * endpoints.
	 */
	remote = of_graph_get_remote_port_parent(local_output);
	if (!remote) {
		dev_dbg(lvds->dev, "unconnected endpoint %pOF\n", local_output);
		ret = -ENODEV;
		goto done;
	}

	if (!of_device_is_available(remote)) {
		dev_dbg(lvds->dev, "connected entity %pOF is disabled\n",
			remote);
		ret = -ENODEV;
		goto done;
	}

	remote_input = of_graph_get_remote_endpoint(local_output);

	for_each_endpoint_of_node(remote, node) {
		if (node != remote_input) {
			/*
			 * We've found one endpoint other than the input, this
			 * must be a bridge.
			 */
			is_bridge = true;
			of_node_put(node);
			break;
		}
	}

	if (is_bridge) {
		lvds->next_bridge = of_drm_find_bridge(remote);
		if (!lvds->next_bridge)
			ret = -EPROBE_DEFER;
	} else {
		lvds->panel = of_drm_find_panel(remote);
		if (IS_ERR(lvds->panel))
			ret = PTR_ERR(lvds->panel);
	}

done:
	of_node_put(local_output);
	of_node_put(remote_input);
	of_node_put(remote);

	/*
	 * On D3/E3 the LVDS encoder provides a clock to the DU, which can be
	 * used for the DPAD output even when the LVDS output is not connected.
	 * Don't fail probe in that case as the DU will need the bridge to
	 * control the clock.
	 */
	if (lvds->info->quirks & RCAR_LVDS_QUIRK_EXT_PLL)
		return ret == -ENODEV ? 0 : ret;

	return ret;
}

static struct clk *rcar_lvds_get_clock(struct rcar_lvds *lvds, const char *name,
				       bool optional)
{
	struct clk *clk;

	clk = devm_clk_get(lvds->dev, name);
	if (!IS_ERR(clk))
		return clk;

	if (PTR_ERR(clk) == -ENOENT && optional)
		return NULL;

	if (PTR_ERR(clk) != -EPROBE_DEFER)
		dev_err(lvds->dev, "failed to get %s clock\n",
			name ? name : "module");

	return clk;
}

static int rcar_lvds_get_clocks(struct rcar_lvds *lvds)
{
	lvds->clocks.mod = rcar_lvds_get_clock(lvds, NULL, false);
	if (IS_ERR(lvds->clocks.mod))
		return PTR_ERR(lvds->clocks.mod);

	/*
	 * LVDS encoders without an extended PLL have no external clock inputs.
	 */
	if (!(lvds->info->quirks & RCAR_LVDS_QUIRK_EXT_PLL))
		return 0;

	lvds->clocks.extal = rcar_lvds_get_clock(lvds, "extal", true);
	if (IS_ERR(lvds->clocks.extal))
		return PTR_ERR(lvds->clocks.extal);

	lvds->clocks.dotclkin[0] = rcar_lvds_get_clock(lvds, "dclkin.0", true);
	if (IS_ERR(lvds->clocks.dotclkin[0]))
		return PTR_ERR(lvds->clocks.dotclkin[0]);

	lvds->clocks.dotclkin[1] = rcar_lvds_get_clock(lvds, "dclkin.1", true);
	if (IS_ERR(lvds->clocks.dotclkin[1]))
		return PTR_ERR(lvds->clocks.dotclkin[1]);

	/* At least one input to the PLL must be available. */
	if (!lvds->clocks.extal && !lvds->clocks.dotclkin[0] &&
	    !lvds->clocks.dotclkin[1]) {
		dev_err(lvds->dev,
			"no input clock (extal, dclkin.0 or dclkin.1)\n");
		return -EINVAL;
	}

	return 0;
}

static int rcar_lvds_probe(struct platform_device *pdev)
{
	struct rcar_lvds *lvds;
	struct resource *mem;
	int ret;

	lvds = devm_kzalloc(&pdev->dev, sizeof(*lvds), GFP_KERNEL);
	if (lvds == NULL)
		return -ENOMEM;

	platform_set_drvdata(pdev, lvds);

	lvds->dev = &pdev->dev;
	lvds->info = of_device_get_match_data(&pdev->dev);
	lvds->enabled = false;

	ret = rcar_lvds_parse_dt(lvds);
	if (ret < 0)
		return ret;

	lvds->bridge.driver_private = lvds;
	lvds->bridge.funcs = &rcar_lvds_bridge_ops;
	lvds->bridge.of_node = pdev->dev.of_node;

	mem = platform_get_resource(pdev, IORESOURCE_MEM, 0);
	lvds->mmio = devm_ioremap_resource(&pdev->dev, mem);
	if (IS_ERR(lvds->mmio))
		return PTR_ERR(lvds->mmio);

	ret = rcar_lvds_get_clocks(lvds);
	if (ret < 0)
		return ret;

	drm_bridge_add(&lvds->bridge);

	return 0;
}

static int rcar_lvds_remove(struct platform_device *pdev)
{
	struct rcar_lvds *lvds = platform_get_drvdata(pdev);

	drm_bridge_remove(&lvds->bridge);

	return 0;
}

static const struct rcar_lvds_device_info rcar_lvds_gen2_info = {
	.gen = 2,
	.pll_setup = rcar_lvds_pll_setup_gen2,
};

static const struct rcar_lvds_device_info rcar_lvds_r8a7790_info = {
	.gen = 2,
	.quirks = RCAR_LVDS_QUIRK_LANES,
	.pll_setup = rcar_lvds_pll_setup_gen2,
};

static const struct rcar_lvds_device_info rcar_lvds_gen3_info = {
	.gen = 3,
	.quirks = RCAR_LVDS_QUIRK_PWD,
	.pll_setup = rcar_lvds_pll_setup_gen3,
};

static const struct rcar_lvds_device_info rcar_lvds_r8a77970_info = {
	.gen = 3,
	.quirks = RCAR_LVDS_QUIRK_PWD | RCAR_LVDS_QUIRK_GEN3_LVEN,
	.pll_setup = rcar_lvds_pll_setup_gen2,
};

static const struct rcar_lvds_device_info rcar_lvds_r8a77990_info = {
	.gen = 3,
	.quirks = RCAR_LVDS_QUIRK_GEN3_LVEN | RCAR_LVDS_QUIRK_EXT_PLL
		| RCAR_LVDS_QUIRK_DUAL_LINK,
	.pll_setup = rcar_lvds_pll_setup_d3_e3,
};

static const struct rcar_lvds_device_info rcar_lvds_r8a77995_info = {
	.gen = 3,
	.quirks = RCAR_LVDS_QUIRK_GEN3_LVEN | RCAR_LVDS_QUIRK_PWD
		| RCAR_LVDS_QUIRK_EXT_PLL | RCAR_LVDS_QUIRK_DUAL_LINK,
	.pll_setup = rcar_lvds_pll_setup_d3_e3,
};

static const struct of_device_id rcar_lvds_of_table[] = {
	{ .compatible = "renesas,r8a7743-lvds", .data = &rcar_lvds_gen2_info },
	{ .compatible = "renesas,r8a7744-lvds", .data = &rcar_lvds_gen2_info },
	{ .compatible = "renesas,r8a774c0-lvds", .data = &rcar_lvds_r8a77990_info },
	{ .compatible = "renesas,r8a7790-lvds", .data = &rcar_lvds_r8a7790_info },
	{ .compatible = "renesas,r8a7791-lvds", .data = &rcar_lvds_gen2_info },
	{ .compatible = "renesas,r8a7793-lvds", .data = &rcar_lvds_gen2_info },
	{ .compatible = "renesas,r8a7795-lvds", .data = &rcar_lvds_gen3_info },
	{ .compatible = "renesas,r8a7796-lvds", .data = &rcar_lvds_gen3_info },
	{ .compatible = "renesas,r8a77965-lvds", .data = &rcar_lvds_gen3_info },
	{ .compatible = "renesas,r8a77970-lvds", .data = &rcar_lvds_r8a77970_info },
	{ .compatible = "renesas,r8a77980-lvds", .data = &rcar_lvds_gen3_info },
	{ .compatible = "renesas,r8a77990-lvds", .data = &rcar_lvds_r8a77990_info },
	{ .compatible = "renesas,r8a77995-lvds", .data = &rcar_lvds_r8a77995_info },
	{ }
};

MODULE_DEVICE_TABLE(of, rcar_lvds_of_table);

static struct platform_driver rcar_lvds_platform_driver = {
	.probe		= rcar_lvds_probe,
	.remove		= rcar_lvds_remove,
	.driver		= {
		.name	= "rcar-lvds",
		.of_match_table = rcar_lvds_of_table,
	},
};

module_platform_driver(rcar_lvds_platform_driver);

MODULE_AUTHOR("Laurent Pinchart <laurent.pinchart@ideasonboard.com>");
MODULE_DESCRIPTION("Renesas R-Car LVDS Encoder Driver");
MODULE_LICENSE("GPL");<|MERGE_RESOLUTION|>--- conflicted
+++ resolved
@@ -283,11 +283,7 @@
 				 * divider.
 				 */
 				fout = fvco / (1 << e) / div7;
-<<<<<<< HEAD
-				div = DIV_ROUND_CLOSEST(fout, target);
-=======
 				div = max(1UL, DIV_ROUND_CLOSEST(fout, target));
->>>>>>> 0ecfebd2
 				diff = abs(fout / div - target);
 
 				if (diff < pll->diff) {
