--- conflicted
+++ resolved
@@ -75,13 +75,8 @@
 	struct i915_ggtt *ggtt = &dev_priv->ggtt;
 
 	return i915_gem_stolen_insert_node_in_range(dev_priv, node, size,
-<<<<<<< HEAD
-					alignment, 0,
-					dev_priv->ggtt.stolen_usable_size);
-=======
 						    alignment, 0,
 						    ggtt->stolen_usable_size);
->>>>>>> ba3150ac
 }
 
 void i915_gem_stolen_remove_node(struct drm_i915_private *dev_priv,
@@ -142,11 +137,7 @@
 					 I85X_DRB3, &tmp);
 		tom = tmp * MB(32);
 
-<<<<<<< HEAD
-		base = tom - tseg_size - dev_priv->ggtt.stolen_size;
-=======
 		base = tom - tseg_size - ggtt->stolen_size;
->>>>>>> ba3150ac
 	} else if (IS_845G(dev)) {
 		u32 tseg_size = 0;
 		u32 tom;
@@ -170,11 +161,7 @@
 					 I830_DRB3, &tmp);
 		tom = tmp * MB(32);
 
-<<<<<<< HEAD
-		base = tom - tseg_size - dev_priv->ggtt.stolen_size;
-=======
 		base = tom - tseg_size - ggtt->stolen_size;
->>>>>>> ba3150ac
 	} else if (IS_I830(dev)) {
 		u32 tseg_size = 0;
 		u32 tom;
@@ -194,11 +181,7 @@
 					 I830_DRB3, &tmp);
 		tom = tmp * MB(32);
 
-<<<<<<< HEAD
-		base = tom - tseg_size - dev_priv->ggtt.stolen_size;
-=======
 		base = tom - tseg_size - ggtt->stolen_size;
->>>>>>> ba3150ac
 	}
 
 	if (base == 0)
@@ -209,13 +192,8 @@
 		struct {
 			u32 start, end;
 		} stolen[2] = {
-<<<<<<< HEAD
-			{ .start = base, .end = base + dev_priv->ggtt.stolen_size, },
-			{ .start = base, .end = base + dev_priv->ggtt.stolen_size, },
-=======
 			{ .start = base, .end = base + ggtt->stolen_size, },
 			{ .start = base, .end = base + ggtt->stolen_size, },
->>>>>>> ba3150ac
 		};
 		u64 ggtt_start, ggtt_end;
 
@@ -224,13 +202,8 @@
 			ggtt_start = (ggtt_start & PGTBL_ADDRESS_LO_MASK) |
 				     (ggtt_start & PGTBL_ADDRESS_HI_MASK) << 28;
 		else
-<<<<<<< HEAD
-			gtt_start &= PGTBL_ADDRESS_LO_MASK;
-		gtt_end = gtt_start + gtt_total_entries(dev_priv->ggtt) * 4;
-=======
 			ggtt_start &= PGTBL_ADDRESS_LO_MASK;
 		ggtt_end = ggtt_start + ggtt_total_entries(ggtt) * 4;
->>>>>>> ba3150ac
 
 		if (ggtt_start >= stolen[0].start && ggtt_start < stolen[0].end)
 			stolen[0].end = ggtt_start;
@@ -241,17 +214,10 @@
 		if (stolen[0].end - stolen[0].start >
 		    stolen[1].end - stolen[1].start) {
 			base = stolen[0].start;
-<<<<<<< HEAD
-			dev_priv->ggtt.stolen_size = stolen[0].end - stolen[0].start;
-		} else {
-			base = stolen[1].start;
-			dev_priv->ggtt.stolen_size = stolen[1].end - stolen[1].start;
-=======
 			ggtt->stolen_size = stolen[0].end - stolen[0].start;
 		} else {
 			base = stolen[1].start;
 			ggtt->stolen_size = stolen[1].end - stolen[1].start;
->>>>>>> ba3150ac
 		}
 
 		if (stolen[0].start != stolen[1].start ||
@@ -260,11 +226,7 @@
 				      (unsigned long long)ggtt_start,
 				      (unsigned long long)ggtt_end - 1);
 			DRM_DEBUG_KMS("Stolen memory adjusted to 0x%x-0x%x\n",
-<<<<<<< HEAD
-				      base, base + (u32) dev_priv->ggtt.stolen_size - 1);
-=======
 				      base, base + (u32)ggtt->stolen_size - 1);
->>>>>>> ba3150ac
 		}
 	}
 
@@ -274,11 +236,7 @@
 	 * kernel. So if the region is already marked as busy, something
 	 * is seriously wrong.
 	 */
-<<<<<<< HEAD
-	r = devm_request_mem_region(dev->dev, base, dev_priv->ggtt.stolen_size,
-=======
 	r = devm_request_mem_region(dev->dev, base, ggtt->stolen_size,
->>>>>>> ba3150ac
 				    "Graphics Stolen Memory");
 	if (r == NULL) {
 		/*
@@ -290,11 +248,7 @@
 		 * reservation starting from 1 instead of 0.
 		 */
 		r = devm_request_mem_region(dev->dev, base + 1,
-<<<<<<< HEAD
-					    dev_priv->ggtt.stolen_size - 1,
-=======
 					    ggtt->stolen_size - 1,
->>>>>>> ba3150ac
 					    "Graphics Stolen Memory");
 		/*
 		 * GEN3 firmware likes to smash pci bridges into the stolen
@@ -302,11 +256,7 @@
 		 */
 		if (r == NULL && !IS_GEN3(dev)) {
 			DRM_ERROR("conflict detected with stolen region: [0x%08x - 0x%08x]\n",
-<<<<<<< HEAD
-				  base, base + (uint32_t)dev_priv->ggtt.stolen_size);
-=======
 				  base, base + (uint32_t)ggtt->stolen_size);
->>>>>>> ba3150ac
 			base = 0;
 		}
 	}
@@ -332,11 +282,7 @@
 				     CTG_STOLEN_RESERVED :
 				     ELK_STOLEN_RESERVED);
 	unsigned long stolen_top = dev_priv->mm.stolen_base +
-<<<<<<< HEAD
-		dev_priv->ggtt.stolen_size;
-=======
 				   ggtt->stolen_size;
->>>>>>> ba3150ac
 
 	*base = (reg_val & G4X_STOLEN_RESERVED_ADDR2_MASK) << 16;
 
@@ -431,11 +377,7 @@
 	uint32_t reg_val = I915_READ(GEN6_STOLEN_RESERVED);
 	unsigned long stolen_top;
 
-<<<<<<< HEAD
-	stolen_top = dev_priv->mm.stolen_base + dev_priv->ggtt.stolen_size;
-=======
 	stolen_top = dev_priv->mm.stolen_base + ggtt->stolen_size;
->>>>>>> ba3150ac
 
 	*base = reg_val & GEN6_STOLEN_RESERVED_ADDR_MASK;
 
@@ -465,22 +407,14 @@
 	}
 #endif
 
-<<<<<<< HEAD
-	if (dev_priv->ggtt.stolen_size == 0)
-=======
 	if (ggtt->stolen_size == 0)
->>>>>>> ba3150ac
 		return 0;
 
 	dev_priv->mm.stolen_base = i915_stolen_to_physical(dev);
 	if (dev_priv->mm.stolen_base == 0)
 		return 0;
 
-<<<<<<< HEAD
-	stolen_top = dev_priv->mm.stolen_base + dev_priv->ggtt.stolen_size;
-=======
 	stolen_top = dev_priv->mm.stolen_base + ggtt->stolen_size;
->>>>>>> ba3150ac
 
 	switch (INTEL_INFO(dev_priv)->gen) {
 	case 2:
@@ -530,31 +464,18 @@
 		return 0;
 	}
 
-<<<<<<< HEAD
-	dev_priv->ggtt.stolen_reserved_base = reserved_base;
-	dev_priv->ggtt.stolen_reserved_size = reserved_size;
-=======
 	ggtt->stolen_reserved_base = reserved_base;
 	ggtt->stolen_reserved_size = reserved_size;
->>>>>>> ba3150ac
 
 	/* It is possible for the reserved area to end before the end of stolen
 	 * memory, so just consider the start. */
 	reserved_total = stolen_top - reserved_base;
 
 	DRM_DEBUG_KMS("Memory reserved for graphics device: %zuK, usable: %luK\n",
-<<<<<<< HEAD
-		      dev_priv->ggtt.stolen_size >> 10,
-		      (dev_priv->ggtt.stolen_size - reserved_total) >> 10);
-
-	dev_priv->ggtt.stolen_usable_size = dev_priv->ggtt.stolen_size -
-					   reserved_total;
-=======
 		      ggtt->stolen_size >> 10,
 		      (ggtt->stolen_size - reserved_total) >> 10);
 
 	ggtt->stolen_usable_size = ggtt->stolen_size - reserved_total;
->>>>>>> ba3150ac
 
 	/*
 	 * Basic memrange allocator for stolen space.
@@ -567,11 +488,7 @@
 	 * i915_gem_stolen_insert_node_in_range(). We may want to fix the fbcon
 	 * problem later.
 	 */
-<<<<<<< HEAD
-	drm_mm_init(&dev_priv->mm.stolen, 0, dev_priv->ggtt.stolen_usable_size);
-=======
 	drm_mm_init(&dev_priv->mm.stolen, 0, ggtt->stolen_usable_size);
->>>>>>> ba3150ac
 
 	return 0;
 }
@@ -586,11 +503,7 @@
 	struct scatterlist *sg;
 
 	DRM_DEBUG_DRIVER("offset=0x%x, size=%d\n", offset, size);
-<<<<<<< HEAD
-	BUG_ON(offset > dev_priv->ggtt.stolen_size - size);
-=======
 	BUG_ON(offset > ggtt->stolen_size - size);
->>>>>>> ba3150ac
 
 	/* We hide that we have no struct page backing our stolen object
 	 * by wrapping the contiguous physical allocation with a fake
@@ -721,13 +634,8 @@
 					       u32 gtt_offset,
 					       u32 size)
 {
-<<<<<<< HEAD
-	struct drm_i915_private *dev_priv = dev->dev_private;
-	struct i915_address_space *ggtt = &dev_priv->ggtt.base;
-=======
 	struct drm_i915_private *dev_priv = to_i915(dev);
 	struct i915_ggtt *ggtt = &dev_priv->ggtt;
->>>>>>> ba3150ac
 	struct drm_i915_gem_object *obj;
 	struct drm_mm_node *stolen;
 	struct i915_vma *vma;
