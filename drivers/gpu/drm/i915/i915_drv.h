/* i915_drv.h -- Private header for the I915 driver -*- linux-c -*-
 */
/*
 *
 * Copyright 2003 Tungsten Graphics, Inc., Cedar Park, Texas.
 * All Rights Reserved.
 *
 * Permission is hereby granted, free of charge, to any person obtaining a
 * copy of this software and associated documentation files (the
 * "Software"), to deal in the Software without restriction, including
 * without limitation the rights to use, copy, modify, merge, publish,
 * distribute, sub license, and/or sell copies of the Software, and to
 * permit persons to whom the Software is furnished to do so, subject to
 * the following conditions:
 *
 * The above copyright notice and this permission notice (including the
 * next paragraph) shall be included in all copies or substantial portions
 * of the Software.
 *
 * THE SOFTWARE IS PROVIDED "AS IS", WITHOUT WARRANTY OF ANY KIND, EXPRESS
 * OR IMPLIED, INCLUDING BUT NOT LIMITED TO THE WARRANTIES OF
 * MERCHANTABILITY, FITNESS FOR A PARTICULAR PURPOSE AND NON-INFRINGEMENT.
 * IN NO EVENT SHALL TUNGSTEN GRAPHICS AND/OR ITS SUPPLIERS BE LIABLE FOR
 * ANY CLAIM, DAMAGES OR OTHER LIABILITY, WHETHER IN AN ACTION OF CONTRACT,
 * TORT OR OTHERWISE, ARISING FROM, OUT OF OR IN CONNECTION WITH THE
 * SOFTWARE OR THE USE OR OTHER DEALINGS IN THE SOFTWARE.
 *
 */

#ifndef _I915_DRV_H_
#define _I915_DRV_H_

#include <uapi/drm/i915_drm.h>
#include <uapi/drm/drm_fourcc.h>

#include <linux/io-mapping.h>
#include <linux/i2c.h>
#include <linux/i2c-algo-bit.h>
#include <linux/backlight.h>
#include <linux/hash.h>
#include <linux/intel-iommu.h>
#include <linux/kref.h>
#include <linux/perf_event.h>
#include <linux/pm_qos.h>
#include <linux/reservation.h>
#include <linux/shmem_fs.h>

#include <drm/drmP.h>
#include <drm/intel-gtt.h>
#include <drm/drm_legacy.h> /* for struct drm_dma_handle */
#include <drm/drm_gem.h>
#include <drm/drm_auth.h>
#include <drm/drm_cache.h>

#include "i915_params.h"
#include "i915_reg.h"
#include "i915_utils.h"

#include "intel_bios.h"
#include "intel_device_info.h"
#include "intel_display.h"
#include "intel_dpll_mgr.h"
#include "intel_lrc.h"
#include "intel_opregion.h"
#include "intel_ringbuffer.h"
#include "intel_uncore.h"
#include "intel_uc.h"

#include "i915_gem.h"
#include "i915_gem_context.h"
#include "i915_gem_fence_reg.h"
#include "i915_gem_object.h"
#include "i915_gem_gtt.h"
#include "i915_gem_request.h"
#include "i915_gem_timeline.h"

#include "i915_vma.h"

#include "intel_gvt.h"

/* General customization:
 */

#define DRIVER_NAME		"i915"
#define DRIVER_DESC		"Intel Graphics"
#define DRIVER_DATE		"20180207"
#define DRIVER_TIMESTAMP	1517988364

/* Use I915_STATE_WARN(x) and I915_STATE_WARN_ON() (rather than WARN() and
 * WARN_ON()) for hw state sanity checks to check for unexpected conditions
 * which may not necessarily be a user visible problem.  This will either
 * WARN() or DRM_ERROR() depending on the verbose_checks moduleparam, to
 * enable distros and users to tailor their preferred amount of i915 abrt
 * spam.
 */
#define I915_STATE_WARN(condition, format...) ({			\
	int __ret_warn_on = !!(condition);				\
	if (unlikely(__ret_warn_on))					\
		if (!WARN(i915_modparams.verbose_state_checks, format))	\
			DRM_ERROR(format);				\
	unlikely(__ret_warn_on);					\
})

#define I915_STATE_WARN_ON(x)						\
	I915_STATE_WARN((x), "%s", "WARN_ON(" __stringify(x) ")")

#if IS_ENABLED(CONFIG_DRM_I915_DEBUG)
bool __i915_inject_load_failure(const char *func, int line);
#define i915_inject_load_failure() \
	__i915_inject_load_failure(__func__, __LINE__)
#else
#define i915_inject_load_failure() false
#endif

typedef struct {
	uint32_t val;
} uint_fixed_16_16_t;

#define FP_16_16_MAX ({ \
	uint_fixed_16_16_t fp; \
	fp.val = UINT_MAX; \
	fp; \
})

static inline bool is_fixed16_zero(uint_fixed_16_16_t val)
{
	if (val.val == 0)
		return true;
	return false;
}

static inline uint_fixed_16_16_t u32_to_fixed16(uint32_t val)
{
	uint_fixed_16_16_t fp;

	WARN_ON(val > U16_MAX);

	fp.val = val << 16;
	return fp;
}

static inline uint32_t fixed16_to_u32_round_up(uint_fixed_16_16_t fp)
{
	return DIV_ROUND_UP(fp.val, 1 << 16);
}

static inline uint32_t fixed16_to_u32(uint_fixed_16_16_t fp)
{
	return fp.val >> 16;
}

static inline uint_fixed_16_16_t min_fixed16(uint_fixed_16_16_t min1,
						 uint_fixed_16_16_t min2)
{
	uint_fixed_16_16_t min;

	min.val = min(min1.val, min2.val);
	return min;
}

static inline uint_fixed_16_16_t max_fixed16(uint_fixed_16_16_t max1,
						 uint_fixed_16_16_t max2)
{
	uint_fixed_16_16_t max;

	max.val = max(max1.val, max2.val);
	return max;
}

static inline uint_fixed_16_16_t clamp_u64_to_fixed16(uint64_t val)
{
	uint_fixed_16_16_t fp;
	WARN_ON(val > U32_MAX);
	fp.val = (uint32_t) val;
	return fp;
}

static inline uint32_t div_round_up_fixed16(uint_fixed_16_16_t val,
					    uint_fixed_16_16_t d)
{
	return DIV_ROUND_UP(val.val, d.val);
}

static inline uint32_t mul_round_up_u32_fixed16(uint32_t val,
						uint_fixed_16_16_t mul)
{
	uint64_t intermediate_val;

	intermediate_val = (uint64_t) val * mul.val;
	intermediate_val = DIV_ROUND_UP_ULL(intermediate_val, 1 << 16);
	WARN_ON(intermediate_val > U32_MAX);
	return (uint32_t) intermediate_val;
}

static inline uint_fixed_16_16_t mul_fixed16(uint_fixed_16_16_t val,
					     uint_fixed_16_16_t mul)
{
	uint64_t intermediate_val;

	intermediate_val = (uint64_t) val.val * mul.val;
	intermediate_val = intermediate_val >> 16;
	return clamp_u64_to_fixed16(intermediate_val);
}

static inline uint_fixed_16_16_t div_fixed16(uint32_t val, uint32_t d)
{
	uint64_t interm_val;

	interm_val = (uint64_t)val << 16;
	interm_val = DIV_ROUND_UP_ULL(interm_val, d);
	return clamp_u64_to_fixed16(interm_val);
}

static inline uint32_t div_round_up_u32_fixed16(uint32_t val,
						uint_fixed_16_16_t d)
{
	uint64_t interm_val;

	interm_val = (uint64_t)val << 16;
	interm_val = DIV_ROUND_UP_ULL(interm_val, d.val);
	WARN_ON(interm_val > U32_MAX);
	return (uint32_t) interm_val;
}

static inline uint_fixed_16_16_t mul_u32_fixed16(uint32_t val,
						     uint_fixed_16_16_t mul)
{
	uint64_t intermediate_val;

	intermediate_val = (uint64_t) val * mul.val;
	return clamp_u64_to_fixed16(intermediate_val);
}

static inline uint_fixed_16_16_t add_fixed16(uint_fixed_16_16_t add1,
					     uint_fixed_16_16_t add2)
{
	uint64_t interm_sum;

	interm_sum = (uint64_t) add1.val + add2.val;
	return clamp_u64_to_fixed16(interm_sum);
}

static inline uint_fixed_16_16_t add_fixed16_u32(uint_fixed_16_16_t add1,
						 uint32_t add2)
{
	uint64_t interm_sum;
	uint_fixed_16_16_t interm_add2 = u32_to_fixed16(add2);

	interm_sum = (uint64_t) add1.val + interm_add2.val;
	return clamp_u64_to_fixed16(interm_sum);
}

enum hpd_pin {
	HPD_NONE = 0,
	HPD_TV = HPD_NONE,     /* TV is known to be unreliable */
	HPD_CRT,
	HPD_SDVO_B,
	HPD_SDVO_C,
	HPD_PORT_A,
	HPD_PORT_B,
	HPD_PORT_C,
	HPD_PORT_D,
	HPD_PORT_E,
	HPD_NUM_PINS
};

#define for_each_hpd_pin(__pin) \
	for ((__pin) = (HPD_NONE + 1); (__pin) < HPD_NUM_PINS; (__pin)++)

#define HPD_STORM_DEFAULT_THRESHOLD 5

struct i915_hotplug {
	struct work_struct hotplug_work;

	struct {
		unsigned long last_jiffies;
		int count;
		enum {
			HPD_ENABLED = 0,
			HPD_DISABLED = 1,
			HPD_MARK_DISABLED = 2
		} state;
	} stats[HPD_NUM_PINS];
	u32 event_bits;
	struct delayed_work reenable_work;

	struct intel_digital_port *irq_port[I915_MAX_PORTS];
	u32 long_port_mask;
	u32 short_port_mask;
	struct work_struct dig_port_work;

	struct work_struct poll_init_work;
	bool poll_enabled;

	unsigned int hpd_storm_threshold;

	/*
	 * if we get a HPD irq from DP and a HPD irq from non-DP
	 * the non-DP HPD could block the workqueue on a mode config
	 * mutex getting, that userspace may have taken. However
	 * userspace is waiting on the DP workqueue to run which is
	 * blocked behind the non-DP one.
	 */
	struct workqueue_struct *dp_wq;
};

#define I915_GEM_GPU_DOMAINS \
	(I915_GEM_DOMAIN_RENDER | \
	 I915_GEM_DOMAIN_SAMPLER | \
	 I915_GEM_DOMAIN_COMMAND | \
	 I915_GEM_DOMAIN_INSTRUCTION | \
	 I915_GEM_DOMAIN_VERTEX)

struct drm_i915_private;
struct i915_mm_struct;
struct i915_mmu_object;

struct drm_i915_file_private {
	struct drm_i915_private *dev_priv;
	struct drm_file *file;

	struct {
		spinlock_t lock;
		struct list_head request_list;
/* 20ms is a fairly arbitrary limit (greater than the average frame time)
 * chosen to prevent the CPU getting more than a frame ahead of the GPU
 * (when using lax throttling for the frontbuffer). We also use it to
 * offer free GPU waitboosts for severely congested workloads.
 */
#define DRM_I915_THROTTLE_JIFFIES msecs_to_jiffies(20)
	} mm;
	struct idr context_idr;

	struct intel_rps_client {
		atomic_t boosts;
	} rps_client;

	unsigned int bsd_engine;

/* Client can have a maximum of 3 contexts banned before
 * it is denied of creating new contexts. As one context
 * ban needs 4 consecutive hangs, and more if there is
 * progress in between, this is a last resort stop gap measure
 * to limit the badly behaving clients access to gpu.
 */
#define I915_MAX_CLIENT_CONTEXT_BANS 3
	atomic_t context_bans;
};

/* Interface history:
 *
 * 1.1: Original.
 * 1.2: Add Power Management
 * 1.3: Add vblank support
 * 1.4: Fix cmdbuffer path, add heap destroy
 * 1.5: Add vblank pipe configuration
 * 1.6: - New ioctl for scheduling buffer swaps on vertical blank
 *      - Support vertical blank on secondary display pipe
 */
#define DRIVER_MAJOR		1
#define DRIVER_MINOR		6
#define DRIVER_PATCHLEVEL	0

struct intel_overlay;
struct intel_overlay_error_state;

struct sdvo_device_mapping {
	u8 initialized;
	u8 dvo_port;
	u8 slave_addr;
	u8 dvo_wiring;
	u8 i2c_pin;
	u8 ddc_pin;
};

struct intel_connector;
struct intel_encoder;
struct intel_atomic_state;
struct intel_crtc_state;
struct intel_initial_plane_config;
struct intel_crtc;
struct intel_limit;
struct dpll;
struct intel_cdclk_state;

struct drm_i915_display_funcs {
	void (*get_cdclk)(struct drm_i915_private *dev_priv,
			  struct intel_cdclk_state *cdclk_state);
	void (*set_cdclk)(struct drm_i915_private *dev_priv,
			  const struct intel_cdclk_state *cdclk_state);
	int (*get_fifo_size)(struct drm_i915_private *dev_priv,
			     enum i9xx_plane_id i9xx_plane);
	int (*compute_pipe_wm)(struct intel_crtc_state *cstate);
	int (*compute_intermediate_wm)(struct drm_device *dev,
				       struct intel_crtc *intel_crtc,
				       struct intel_crtc_state *newstate);
	void (*initial_watermarks)(struct intel_atomic_state *state,
				   struct intel_crtc_state *cstate);
	void (*atomic_update_watermarks)(struct intel_atomic_state *state,
					 struct intel_crtc_state *cstate);
	void (*optimize_watermarks)(struct intel_atomic_state *state,
				    struct intel_crtc_state *cstate);
	int (*compute_global_watermarks)(struct drm_atomic_state *state);
	void (*update_wm)(struct intel_crtc *crtc);
	int (*modeset_calc_cdclk)(struct drm_atomic_state *state);
	/* Returns the active state of the crtc, and if the crtc is active,
	 * fills out the pipe-config with the hw state. */
	bool (*get_pipe_config)(struct intel_crtc *,
				struct intel_crtc_state *);
	void (*get_initial_plane_config)(struct intel_crtc *,
					 struct intel_initial_plane_config *);
	int (*crtc_compute_clock)(struct intel_crtc *crtc,
				  struct intel_crtc_state *crtc_state);
	void (*crtc_enable)(struct intel_crtc_state *pipe_config,
			    struct drm_atomic_state *old_state);
	void (*crtc_disable)(struct intel_crtc_state *old_crtc_state,
			     struct drm_atomic_state *old_state);
	void (*update_crtcs)(struct drm_atomic_state *state);
	void (*audio_codec_enable)(struct intel_encoder *encoder,
				   const struct intel_crtc_state *crtc_state,
				   const struct drm_connector_state *conn_state);
	void (*audio_codec_disable)(struct intel_encoder *encoder,
				    const struct intel_crtc_state *old_crtc_state,
				    const struct drm_connector_state *old_conn_state);
	void (*fdi_link_train)(struct intel_crtc *crtc,
			       const struct intel_crtc_state *crtc_state);
	void (*init_clock_gating)(struct drm_i915_private *dev_priv);
	void (*hpd_irq_setup)(struct drm_i915_private *dev_priv);
	/* clock updates for mode set */
	/* cursor updates */
	/* render clock increase/decrease */
	/* display clock increase/decrease */
	/* pll clock increase/decrease */

	void (*load_csc_matrix)(struct drm_crtc_state *crtc_state);
	void (*load_luts)(struct drm_crtc_state *crtc_state);
};

#define CSR_VERSION(major, minor)	((major) << 16 | (minor))
#define CSR_VERSION_MAJOR(version)	((version) >> 16)
#define CSR_VERSION_MINOR(version)	((version) & 0xffff)

struct intel_csr {
	struct work_struct work;
	const char *fw_path;
	uint32_t *dmc_payload;
	uint32_t dmc_fw_size;
	uint32_t version;
	uint32_t mmio_count;
	i915_reg_t mmioaddr[8];
	uint32_t mmiodata[8];
	uint32_t dc_state;
	uint32_t allowed_dc_mask;
};

struct intel_display_error_state;

struct i915_gpu_state {
	struct kref ref;
	ktime_t time;
	ktime_t boottime;
	ktime_t uptime;

	struct drm_i915_private *i915;

	char error_msg[128];
	bool simulated;
	bool awake;
	bool wakelock;
	bool suspended;
	int iommu;
	u32 reset_count;
	u32 suspend_count;
	struct intel_device_info device_info;
	struct i915_params params;

	struct i915_error_uc {
		struct intel_uc_fw guc_fw;
		struct intel_uc_fw huc_fw;
		struct drm_i915_error_object *guc_log;
	} uc;

	/* Generic register state */
	u32 eir;
	u32 pgtbl_er;
	u32 ier;
	u32 gtier[4], ngtier;
	u32 ccid;
	u32 derrmr;
	u32 forcewake;
	u32 error; /* gen6+ */
	u32 err_int; /* gen7 */
	u32 fault_data0; /* gen8, gen9 */
	u32 fault_data1; /* gen8, gen9 */
	u32 done_reg;
	u32 gac_eco;
	u32 gam_ecochk;
	u32 gab_ctl;
	u32 gfx_mode;

	u32 nfence;
	u64 fence[I915_MAX_NUM_FENCES];
	struct intel_overlay_error_state *overlay;
	struct intel_display_error_state *display;

	struct drm_i915_error_engine {
		int engine_id;
		/* Software tracked state */
		bool idle;
		bool waiting;
		int num_waiters;
		unsigned long hangcheck_timestamp;
		bool hangcheck_stalled;
		enum intel_engine_hangcheck_action hangcheck_action;
		struct i915_address_space *vm;
		int num_requests;
		u32 reset_count;

		/* position of active request inside the ring */
		u32 rq_head, rq_post, rq_tail;

		/* our own tracking of ring head and tail */
		u32 cpu_ring_head;
		u32 cpu_ring_tail;

		u32 last_seqno;

		/* Register state */
		u32 start;
		u32 tail;
		u32 head;
		u32 ctl;
		u32 mode;
		u32 hws;
		u32 ipeir;
		u32 ipehr;
		u32 bbstate;
		u32 instpm;
		u32 instps;
		u32 seqno;
		u64 bbaddr;
		u64 acthd;
		u32 fault_reg;
		u64 faddr;
		u32 rc_psmi; /* sleep state */
		u32 semaphore_mboxes[I915_NUM_ENGINES - 1];
		struct intel_instdone instdone;

		struct drm_i915_error_context {
			char comm[TASK_COMM_LEN];
			pid_t pid;
			u32 handle;
			u32 hw_id;
			int priority;
			int ban_score;
			int active;
			int guilty;
			bool bannable;
		} context;

		struct drm_i915_error_object {
			u64 gtt_offset;
			u64 gtt_size;
			int page_count;
			int unused;
			u32 *pages[0];
		} *ringbuffer, *batchbuffer, *wa_batchbuffer, *ctx, *hws_page;

		struct drm_i915_error_object **user_bo;
		long user_bo_count;

		struct drm_i915_error_object *wa_ctx;
		struct drm_i915_error_object *default_state;

		struct drm_i915_error_request {
			long jiffies;
			pid_t pid;
			u32 context;
			int priority;
			int ban_score;
			u32 seqno;
			u32 head;
			u32 tail;
		} *requests, execlist[EXECLIST_MAX_PORTS];
		unsigned int num_ports;

		struct drm_i915_error_waiter {
			char comm[TASK_COMM_LEN];
			pid_t pid;
			u32 seqno;
		} *waiters;

		struct {
			u32 gfx_mode;
			union {
				u64 pdp[4];
				u32 pp_dir_base;
			};
		} vm_info;
	} engine[I915_NUM_ENGINES];

	struct drm_i915_error_buffer {
		u32 size;
		u32 name;
		u32 rseqno[I915_NUM_ENGINES], wseqno;
		u64 gtt_offset;
		u32 read_domains;
		u32 write_domain;
		s32 fence_reg:I915_MAX_NUM_FENCE_BITS;
		u32 tiling:2;
		u32 dirty:1;
		u32 purgeable:1;
		u32 userptr:1;
		s32 engine:4;
		u32 cache_level:3;
	} *active_bo[I915_NUM_ENGINES], *pinned_bo;
	u32 active_bo_count[I915_NUM_ENGINES], pinned_bo_count;
	struct i915_address_space *active_vm[I915_NUM_ENGINES];
};

enum i915_cache_level {
	I915_CACHE_NONE = 0,
	I915_CACHE_LLC, /* also used for snoopable memory on non-LLC */
	I915_CACHE_L3_LLC, /* gen7+, L3 sits between the domain specifc
			      caches, eg sampler/render caches, and the
			      large Last-Level-Cache. LLC is coherent with
			      the CPU, but L3 is only visible to the GPU. */
	I915_CACHE_WT, /* hsw:gt3e WriteThrough for scanouts */
};

#define I915_COLOR_UNEVICTABLE (-1) /* a non-vma sharing the address space */

enum fb_op_origin {
	ORIGIN_GTT,
	ORIGIN_CPU,
	ORIGIN_CS,
	ORIGIN_FLIP,
	ORIGIN_DIRTYFB,
};

struct intel_fbc {
	/* This is always the inner lock when overlapping with struct_mutex and
	 * it's the outer lock when overlapping with stolen_lock. */
	struct mutex lock;
	unsigned threshold;
	unsigned int possible_framebuffer_bits;
	unsigned int busy_bits;
	unsigned int visible_pipes_mask;
	struct intel_crtc *crtc;

	struct drm_mm_node compressed_fb;
	struct drm_mm_node *compressed_llb;

	bool false_color;

	bool enabled;
	bool active;

	bool underrun_detected;
	struct work_struct underrun_work;

	/*
	 * Due to the atomic rules we can't access some structures without the
	 * appropriate locking, so we cache information here in order to avoid
	 * these problems.
	 */
	struct intel_fbc_state_cache {
		struct i915_vma *vma;

		struct {
			unsigned int mode_flags;
			uint32_t hsw_bdw_pixel_rate;
		} crtc;

		struct {
			unsigned int rotation;
			int src_w;
			int src_h;
			bool visible;
			/*
			 * Display surface base address adjustement for
			 * pageflips. Note that on gen4+ this only adjusts up
			 * to a tile, offsets within a tile are handled in
			 * the hw itself (with the TILEOFF register).
			 */
			int adjusted_x;
			int adjusted_y;

			int y;
		} plane;

		struct {
			const struct drm_format_info *format;
			unsigned int stride;
		} fb;
	} state_cache;

	/*
	 * This structure contains everything that's relevant to program the
	 * hardware registers. When we want to figure out if we need to disable
	 * and re-enable FBC for a new configuration we just check if there's
	 * something different in the struct. The genx_fbc_activate functions
	 * are supposed to read from it in order to program the registers.
	 */
	struct intel_fbc_reg_params {
		struct i915_vma *vma;

		struct {
			enum pipe pipe;
			enum i9xx_plane_id i9xx_plane;
			unsigned int fence_y_offset;
		} crtc;

		struct {
			const struct drm_format_info *format;
			unsigned int stride;
		} fb;

		int cfb_size;
		unsigned int gen9_wa_cfb_stride;
	} params;

	struct intel_fbc_work {
		bool scheduled;
		u32 scheduled_vblank;
		struct work_struct work;
	} work;

	const char *no_fbc_reason;
};

/*
 * HIGH_RR is the highest eDP panel refresh rate read from EDID
 * LOW_RR is the lowest eDP panel refresh rate found from EDID
 * parsing for same resolution.
 */
enum drrs_refresh_rate_type {
	DRRS_HIGH_RR,
	DRRS_LOW_RR,
	DRRS_MAX_RR, /* RR count */
};

enum drrs_support_type {
	DRRS_NOT_SUPPORTED = 0,
	STATIC_DRRS_SUPPORT = 1,
	SEAMLESS_DRRS_SUPPORT = 2
};

struct intel_dp;
struct i915_drrs {
	struct mutex mutex;
	struct delayed_work work;
	struct intel_dp *dp;
	unsigned busy_frontbuffer_bits;
	enum drrs_refresh_rate_type refresh_rate_type;
	enum drrs_support_type type;
};

struct i915_psr {
	struct mutex lock;
	bool sink_support;
	struct intel_dp *enabled;
	bool active;
	struct delayed_work work;
	unsigned busy_frontbuffer_bits;
	bool psr2_support;
	bool aux_frame_sync;
	bool link_standby;
	bool y_cord_support;
	bool colorimetry_support;
	bool alpm;

	void (*enable_source)(struct intel_dp *,
			      const struct intel_crtc_state *);
	void (*disable_source)(struct intel_dp *,
			       const struct intel_crtc_state *);
	void (*enable_sink)(struct intel_dp *);
	void (*activate)(struct intel_dp *);
	void (*setup_vsc)(struct intel_dp *, const struct intel_crtc_state *);
};

enum intel_pch {
	PCH_NONE = 0,	/* No PCH present */
	PCH_IBX,	/* Ibexpeak PCH */
	PCH_CPT,	/* Cougarpoint/Pantherpoint PCH */
	PCH_LPT,	/* Lynxpoint/Wildcatpoint PCH */
	PCH_SPT,        /* Sunrisepoint PCH */
	PCH_KBP,        /* Kaby Lake PCH */
	PCH_CNP,        /* Cannon Lake PCH */
	PCH_ICP,	/* Ice Lake PCH */
	PCH_NOP,
};

enum intel_sbi_destination {
	SBI_ICLK,
	SBI_MPHY,
};

#define QUIRK_LVDS_SSC_DISABLE (1<<1)
#define QUIRK_INVERT_BRIGHTNESS (1<<2)
#define QUIRK_BACKLIGHT_PRESENT (1<<3)
#define QUIRK_PIN_SWIZZLED_PAGES (1<<5)
#define QUIRK_INCREASE_T12_DELAY (1<<6)

struct intel_fbdev;
struct intel_fbc_work;

struct intel_gmbus {
	struct i2c_adapter adapter;
#define GMBUS_FORCE_BIT_RETRY (1U << 31)
	u32 force_bit;
	u32 reg0;
	i915_reg_t gpio_reg;
	struct i2c_algo_bit_data bit_algo;
	struct drm_i915_private *dev_priv;
};

struct i915_suspend_saved_registers {
	u32 saveDSPARB;
	u32 saveFBC_CONTROL;
	u32 saveCACHE_MODE_0;
	u32 saveMI_ARB_STATE;
	u32 saveSWF0[16];
	u32 saveSWF1[16];
	u32 saveSWF3[3];
	uint64_t saveFENCE[I915_MAX_NUM_FENCES];
	u32 savePCH_PORT_HOTPLUG;
	u16 saveGCDGMBUS;
};

struct vlv_s0ix_state {
	/* GAM */
	u32 wr_watermark;
	u32 gfx_prio_ctrl;
	u32 arb_mode;
	u32 gfx_pend_tlb0;
	u32 gfx_pend_tlb1;
	u32 lra_limits[GEN7_LRA_LIMITS_REG_NUM];
	u32 media_max_req_count;
	u32 gfx_max_req_count;
	u32 render_hwsp;
	u32 ecochk;
	u32 bsd_hwsp;
	u32 blt_hwsp;
	u32 tlb_rd_addr;

	/* MBC */
	u32 g3dctl;
	u32 gsckgctl;
	u32 mbctl;

	/* GCP */
	u32 ucgctl1;
	u32 ucgctl3;
	u32 rcgctl1;
	u32 rcgctl2;
	u32 rstctl;
	u32 misccpctl;

	/* GPM */
	u32 gfxpause;
	u32 rpdeuhwtc;
	u32 rpdeuc;
	u32 ecobus;
	u32 pwrdwnupctl;
	u32 rp_down_timeout;
	u32 rp_deucsw;
	u32 rcubmabdtmr;
	u32 rcedata;
	u32 spare2gh;

	/* Display 1 CZ domain */
	u32 gt_imr;
	u32 gt_ier;
	u32 pm_imr;
	u32 pm_ier;
	u32 gt_scratch[GEN7_GT_SCRATCH_REG_NUM];

	/* GT SA CZ domain */
	u32 tilectl;
	u32 gt_fifoctl;
	u32 gtlc_wake_ctrl;
	u32 gtlc_survive;
	u32 pmwgicz;

	/* Display 2 CZ domain */
	u32 gu_ctl0;
	u32 gu_ctl1;
	u32 pcbr;
	u32 clock_gate_dis2;
};

struct intel_rps_ei {
	ktime_t ktime;
	u32 render_c0;
	u32 media_c0;
};

struct intel_rps {
	/*
	 * work, interrupts_enabled and pm_iir are protected by
	 * dev_priv->irq_lock
	 */
	struct work_struct work;
	bool interrupts_enabled;
	u32 pm_iir;

	/* PM interrupt bits that should never be masked */
	u32 pm_intrmsk_mbz;

	/* Frequencies are stored in potentially platform dependent multiples.
	 * In other words, *_freq needs to be multiplied by X to be interesting.
	 * Soft limits are those which are used for the dynamic reclocking done
	 * by the driver (raise frequencies under heavy loads, and lower for
	 * lighter loads). Hard limits are those imposed by the hardware.
	 *
	 * A distinction is made for overclocking, which is never enabled by
	 * default, and is considered to be above the hard limit if it's
	 * possible at all.
	 */
	u8 cur_freq;		/* Current frequency (cached, may not == HW) */
	u8 min_freq_softlimit;	/* Minimum frequency permitted by the driver */
	u8 max_freq_softlimit;	/* Max frequency permitted by the driver */
	u8 max_freq;		/* Maximum frequency, RP0 if not overclocking */
	u8 min_freq;		/* AKA RPn. Minimum frequency */
	u8 boost_freq;		/* Frequency to request when wait boosting */
	u8 idle_freq;		/* Frequency to request when we are idle */
	u8 efficient_freq;	/* AKA RPe. Pre-determined balanced frequency */
	u8 rp1_freq;		/* "less than" RP0 power/freqency */
	u8 rp0_freq;		/* Non-overclocked max frequency. */
	u16 gpll_ref_freq;	/* vlv/chv GPLL reference frequency */

	u8 up_threshold; /* Current %busy required to uplock */
	u8 down_threshold; /* Current %busy required to downclock */

	int last_adj;
	enum { LOW_POWER, BETWEEN, HIGH_POWER } power;

	bool enabled;
	atomic_t num_waiters;
	atomic_t boosts;

	/* manual wa residency calculations */
	struct intel_rps_ei ei;
};

struct intel_rc6 {
	bool enabled;
};

struct intel_llc_pstate {
	bool enabled;
};

struct intel_gen6_power_mgmt {
	struct intel_rps rps;
	struct intel_rc6 rc6;
	struct intel_llc_pstate llc_pstate;
};

/* defined intel_pm.c */
extern spinlock_t mchdev_lock;

struct intel_ilk_power_mgmt {
	u8 cur_delay;
	u8 min_delay;
	u8 max_delay;
	u8 fmax;
	u8 fstart;

	u64 last_count1;
	unsigned long last_time1;
	unsigned long chipset_power;
	u64 last_count2;
	u64 last_time2;
	unsigned long gfx_power;
	u8 corr;

	int c_m;
	int r_t;
};

struct drm_i915_private;
struct i915_power_well;

struct i915_power_well_ops {
	/*
	 * Synchronize the well's hw state to match the current sw state, for
	 * example enable/disable it based on the current refcount. Called
	 * during driver init and resume time, possibly after first calling
	 * the enable/disable handlers.
	 */
	void (*sync_hw)(struct drm_i915_private *dev_priv,
			struct i915_power_well *power_well);
	/*
	 * Enable the well and resources that depend on it (for example
	 * interrupts located on the well). Called after the 0->1 refcount
	 * transition.
	 */
	void (*enable)(struct drm_i915_private *dev_priv,
		       struct i915_power_well *power_well);
	/*
	 * Disable the well and resources that depend on it. Called after
	 * the 1->0 refcount transition.
	 */
	void (*disable)(struct drm_i915_private *dev_priv,
			struct i915_power_well *power_well);
	/* Returns the hw enabled state. */
	bool (*is_enabled)(struct drm_i915_private *dev_priv,
			   struct i915_power_well *power_well);
};

/* Power well structure for haswell */
struct i915_power_well {
	const char *name;
	bool always_on;
	/* power well enable/disable usage count */
	int count;
	/* cached hw enabled state */
	bool hw_enabled;
	u64 domains;
	/* unique identifier for this power well */
	enum i915_power_well_id id;
	/*
	 * Arbitraty data associated with this power well. Platform and power
	 * well specific.
	 */
	union {
		struct {
			enum dpio_phy phy;
		} bxt;
		struct {
			/* Mask of pipes whose IRQ logic is backed by the pw */
			u8 irq_pipe_mask;
			/* The pw is backing the VGA functionality */
			bool has_vga:1;
			bool has_fuses:1;
		} hsw;
	};
	const struct i915_power_well_ops *ops;
};

struct i915_power_domains {
	/*
	 * Power wells needed for initialization at driver init and suspend
	 * time are on. They are kept on until after the first modeset.
	 */
	bool init_power_on;
	bool initializing;
	int power_well_count;

	struct mutex lock;
	int domain_use_count[POWER_DOMAIN_NUM];
	struct i915_power_well *power_wells;
};

#define MAX_L3_SLICES 2
struct intel_l3_parity {
	u32 *remap_info[MAX_L3_SLICES];
	struct work_struct error_work;
	int which_slice;
};

struct i915_gem_mm {
	/** Memory allocator for GTT stolen memory */
	struct drm_mm stolen;
	/** Protects the usage of the GTT stolen memory allocator. This is
	 * always the inner lock when overlapping with struct_mutex. */
	struct mutex stolen_lock;

	/* Protects bound_list/unbound_list and #drm_i915_gem_object.mm.link */
	spinlock_t obj_lock;

	/** List of all objects in gtt_space. Used to restore gtt
	 * mappings on resume */
	struct list_head bound_list;
	/**
	 * List of objects which are not bound to the GTT (thus
	 * are idle and not used by the GPU). These objects may or may
	 * not actually have any pages attached.
	 */
	struct list_head unbound_list;

	/** List of all objects in gtt_space, currently mmaped by userspace.
	 * All objects within this list must also be on bound_list.
	 */
	struct list_head userfault_list;

	/**
	 * List of objects which are pending destruction.
	 */
	struct llist_head free_list;
	struct work_struct free_work;
	spinlock_t free_lock;

	/**
	 * Small stash of WC pages
	 */
	struct pagevec wc_stash;

	/**
	 * tmpfs instance used for shmem backed objects
	 */
	struct vfsmount *gemfs;

	/** PPGTT used for aliasing the PPGTT with the GTT */
	struct i915_hw_ppgtt *aliasing_ppgtt;

	struct notifier_block oom_notifier;
	struct notifier_block vmap_notifier;
	struct shrinker shrinker;

	/** LRU list of objects with fence regs on them. */
	struct list_head fence_list;

	/**
	 * Workqueue to fault in userptr pages, flushed by the execbuf
	 * when required but otherwise left to userspace to try again
	 * on EAGAIN.
	 */
	struct workqueue_struct *userptr_wq;

	u64 unordered_timeline;

	/* the indicator for dispatch video commands on two BSD rings */
	atomic_t bsd_engine_dispatch_index;

	/** Bit 6 swizzling required for X tiling */
	uint32_t bit_6_swizzle_x;
	/** Bit 6 swizzling required for Y tiling */
	uint32_t bit_6_swizzle_y;

	/* accounting, useful for userland debugging */
	spinlock_t object_stat_lock;
	u64 object_memory;
	u32 object_count;
};

struct drm_i915_error_state_buf {
	struct drm_i915_private *i915;
	unsigned bytes;
	unsigned size;
	int err;
	u8 *buf;
	loff_t start;
	loff_t pos;
};

#define I915_IDLE_ENGINES_TIMEOUT (200) /* in ms */

#define I915_RESET_TIMEOUT (10 * HZ) /* 10s */
#define I915_FENCE_TIMEOUT (10 * HZ) /* 10s */

#define I915_ENGINE_DEAD_TIMEOUT  (4 * HZ)  /* Seqno, head and subunits dead */
#define I915_SEQNO_DEAD_TIMEOUT   (12 * HZ) /* Seqno dead with active head */

struct i915_gpu_error {
	/* For hangcheck timer */
#define DRM_I915_HANGCHECK_PERIOD 1500 /* in ms */
#define DRM_I915_HANGCHECK_JIFFIES msecs_to_jiffies(DRM_I915_HANGCHECK_PERIOD)

	struct delayed_work hangcheck_work;

	/* For reset and error_state handling. */
	spinlock_t lock;
	/* Protected by the above dev->gpu_error.lock. */
	struct i915_gpu_state *first_error;

	atomic_t pending_fb_pin;

	unsigned long missed_irq_rings;

	/**
	 * State variable controlling the reset flow and count
	 *
	 * This is a counter which gets incremented when reset is triggered,
	 *
	 * Before the reset commences, the I915_RESET_BACKOFF bit is set
	 * meaning that any waiters holding onto the struct_mutex should
	 * relinquish the lock immediately in order for the reset to start.
	 *
	 * If reset is not completed succesfully, the I915_WEDGE bit is
	 * set meaning that hardware is terminally sour and there is no
	 * recovery. All waiters on the reset_queue will be woken when
	 * that happens.
	 *
	 * This counter is used by the wait_seqno code to notice that reset
	 * event happened and it needs to restart the entire ioctl (since most
	 * likely the seqno it waited for won't ever signal anytime soon).
	 *
	 * This is important for lock-free wait paths, where no contended lock
	 * naturally enforces the correct ordering between the bail-out of the
	 * waiter and the gpu reset work code.
	 */
	unsigned long reset_count;

	/**
	 * flags: Control various stages of the GPU reset
	 *
	 * #I915_RESET_BACKOFF - When we start a reset, we want to stop any
	 * other users acquiring the struct_mutex. To do this we set the
	 * #I915_RESET_BACKOFF bit in the error flags when we detect a reset
	 * and then check for that bit before acquiring the struct_mutex (in
	 * i915_mutex_lock_interruptible()?). I915_RESET_BACKOFF serves a
	 * secondary role in preventing two concurrent global reset attempts.
	 *
	 * #I915_RESET_HANDOFF - To perform the actual GPU reset, we need the
	 * struct_mutex. We try to acquire the struct_mutex in the reset worker,
	 * but it may be held by some long running waiter (that we cannot
	 * interrupt without causing trouble). Once we are ready to do the GPU
	 * reset, we set the I915_RESET_HANDOFF bit and wakeup any waiters. If
	 * they already hold the struct_mutex and want to participate they can
	 * inspect the bit and do the reset directly, otherwise the worker
	 * waits for the struct_mutex.
	 *
	 * #I915_RESET_ENGINE[num_engines] - Since the driver doesn't need to
	 * acquire the struct_mutex to reset an engine, we need an explicit
	 * flag to prevent two concurrent reset attempts in the same engine.
	 * As the number of engines continues to grow, allocate the flags from
	 * the most significant bits.
	 *
	 * #I915_WEDGED - If reset fails and we can no longer use the GPU,
	 * we set the #I915_WEDGED bit. Prior to command submission, e.g.
	 * i915_gem_request_alloc(), this bit is checked and the sequence
	 * aborted (with -EIO reported to userspace) if set.
	 */
	unsigned long flags;
#define I915_RESET_BACKOFF	0
#define I915_RESET_HANDOFF	1
#define I915_RESET_MODESET	2
#define I915_WEDGED		(BITS_PER_LONG - 1)
#define I915_RESET_ENGINE	(I915_WEDGED - I915_NUM_ENGINES)

	/** Number of times an engine has been reset */
	u32 reset_engine_count[I915_NUM_ENGINES];

	/**
	 * Waitqueue to signal when a hang is detected. Used to for waiters
	 * to release the struct_mutex for the reset to procede.
	 */
	wait_queue_head_t wait_queue;

	/**
	 * Waitqueue to signal when the reset has completed. Used by clients
	 * that wait for dev_priv->mm.wedged to settle.
	 */
	wait_queue_head_t reset_queue;

	/* For missed irq/seqno simulation. */
	unsigned long test_irq_rings;
};

enum modeset_restore {
	MODESET_ON_LID_OPEN,
	MODESET_DONE,
	MODESET_SUSPENDED,
};

#define DP_AUX_A 0x40
#define DP_AUX_B 0x10
#define DP_AUX_C 0x20
#define DP_AUX_D 0x30
#define DP_AUX_F 0x60

#define DDC_PIN_B  0x05
#define DDC_PIN_C  0x04
#define DDC_PIN_D  0x06

struct ddi_vbt_port_info {
	int max_tmds_clock;

	/*
	 * This is an index in the HDMI/DVI DDI buffer translation table.
	 * The special value HDMI_LEVEL_SHIFT_UNKNOWN means the VBT didn't
	 * populate this field.
	 */
#define HDMI_LEVEL_SHIFT_UNKNOWN	0xff
	uint8_t hdmi_level_shift;

	uint8_t supports_dvi:1;
	uint8_t supports_hdmi:1;
	uint8_t supports_dp:1;
	uint8_t supports_edp:1;

	uint8_t alternate_aux_channel;
	uint8_t alternate_ddc_pin;

	uint8_t dp_boost_level;
	uint8_t hdmi_boost_level;
	int dp_max_link_rate;		/* 0 for not limited by VBT */
};

enum psr_lines_to_wait {
	PSR_0_LINES_TO_WAIT = 0,
	PSR_1_LINE_TO_WAIT,
	PSR_4_LINES_TO_WAIT,
	PSR_8_LINES_TO_WAIT
};

struct intel_vbt_data {
	struct drm_display_mode *lfp_lvds_vbt_mode; /* if any */
	struct drm_display_mode *sdvo_lvds_vbt_mode; /* if any */

	/* Feature bits */
	unsigned int int_tv_support:1;
	unsigned int lvds_dither:1;
	unsigned int lvds_vbt:1;
	unsigned int int_crt_support:1;
	unsigned int lvds_use_ssc:1;
	unsigned int display_clock_mode:1;
	unsigned int fdi_rx_polarity_inverted:1;
	unsigned int panel_type:4;
	int lvds_ssc_freq;
	unsigned int bios_lvds_val; /* initial [PCH_]LVDS reg val in VBIOS */

	enum drrs_support_type drrs_type;

	struct {
		int rate;
		int lanes;
		int preemphasis;
		int vswing;
		bool low_vswing;
		bool initialized;
		bool support;
		int bpp;
		struct edp_power_seq pps;
	} edp;

	struct {
		bool full_link;
		bool require_aux_wakeup;
		int idle_frames;
		enum psr_lines_to_wait lines_to_wait;
		int tp1_wakeup_time;
		int tp2_tp3_wakeup_time;
	} psr;

	struct {
		u16 pwm_freq_hz;
		bool present;
		bool active_low_pwm;
		u8 min_brightness;	/* min_brightness/255 of max */
		u8 controller;		/* brightness controller number */
		enum intel_backlight_type type;
	} backlight;

	/* MIPI DSI */
	struct {
		u16 panel_id;
		struct mipi_config *config;
		struct mipi_pps_data *pps;
		u16 bl_ports;
		u16 cabc_ports;
		u8 seq_version;
		u32 size;
		u8 *data;
		const u8 *sequence[MIPI_SEQ_MAX];
	} dsi;

	int crt_ddc_pin;

	int child_dev_num;
	struct child_device_config *child_dev;

	struct ddi_vbt_port_info ddi_port_info[I915_MAX_PORTS];
	struct sdvo_device_mapping sdvo_mappings[2];
};

enum intel_ddb_partitioning {
	INTEL_DDB_PART_1_2,
	INTEL_DDB_PART_5_6, /* IVB+ */
};

struct intel_wm_level {
	bool enable;
	uint32_t pri_val;
	uint32_t spr_val;
	uint32_t cur_val;
	uint32_t fbc_val;
};

struct ilk_wm_values {
	uint32_t wm_pipe[3];
	uint32_t wm_lp[3];
	uint32_t wm_lp_spr[3];
	uint32_t wm_linetime[3];
	bool enable_fbc_wm;
	enum intel_ddb_partitioning partitioning;
};

struct g4x_pipe_wm {
	uint16_t plane[I915_MAX_PLANES];
	uint16_t fbc;
};

struct g4x_sr_wm {
	uint16_t plane;
	uint16_t cursor;
	uint16_t fbc;
};

struct vlv_wm_ddl_values {
	uint8_t plane[I915_MAX_PLANES];
};

struct vlv_wm_values {
	struct g4x_pipe_wm pipe[3];
	struct g4x_sr_wm sr;
	struct vlv_wm_ddl_values ddl[3];
	uint8_t level;
	bool cxsr;
};

struct g4x_wm_values {
	struct g4x_pipe_wm pipe[2];
	struct g4x_sr_wm sr;
	struct g4x_sr_wm hpll;
	bool cxsr;
	bool hpll_en;
	bool fbc_en;
};

struct skl_ddb_entry {
	uint16_t start, end;	/* in number of blocks, 'end' is exclusive */
};

static inline uint16_t skl_ddb_entry_size(const struct skl_ddb_entry *entry)
{
	return entry->end - entry->start;
}

static inline bool skl_ddb_entry_equal(const struct skl_ddb_entry *e1,
				       const struct skl_ddb_entry *e2)
{
	if (e1->start == e2->start && e1->end == e2->end)
		return true;

	return false;
}

struct skl_ddb_allocation {
	struct skl_ddb_entry plane[I915_MAX_PIPES][I915_MAX_PLANES]; /* packed/uv */
	struct skl_ddb_entry y_plane[I915_MAX_PIPES][I915_MAX_PLANES];
};

struct skl_wm_values {
	unsigned dirty_pipes;
	struct skl_ddb_allocation ddb;
};

struct skl_wm_level {
	bool plane_en;
	uint16_t plane_res_b;
	uint8_t plane_res_l;
};

/* Stores plane specific WM parameters */
struct skl_wm_params {
	bool x_tiled, y_tiled;
	bool rc_surface;
	uint32_t width;
	uint8_t cpp;
	uint32_t plane_pixel_rate;
	uint32_t y_min_scanlines;
	uint32_t plane_bytes_per_line;
	uint_fixed_16_16_t plane_blocks_per_line;
	uint_fixed_16_16_t y_tile_minimum;
	uint32_t linetime_us;
	uint32_t dbuf_block_size;
};

/*
 * This struct helps tracking the state needed for runtime PM, which puts the
 * device in PCI D3 state. Notice that when this happens, nothing on the
 * graphics device works, even register access, so we don't get interrupts nor
 * anything else.
 *
 * Every piece of our code that needs to actually touch the hardware needs to
 * either call intel_runtime_pm_get or call intel_display_power_get with the
 * appropriate power domain.
 *
 * Our driver uses the autosuspend delay feature, which means we'll only really
 * suspend if we stay with zero refcount for a certain amount of time. The
 * default value is currently very conservative (see intel_runtime_pm_enable), but
 * it can be changed with the standard runtime PM files from sysfs.
 *
 * The irqs_disabled variable becomes true exactly after we disable the IRQs and
 * goes back to false exactly before we reenable the IRQs. We use this variable
 * to check if someone is trying to enable/disable IRQs while they're supposed
 * to be disabled. This shouldn't happen and we'll print some error messages in
 * case it happens.
 *
 * For more, read the Documentation/power/runtime_pm.txt.
 */
struct i915_runtime_pm {
	atomic_t wakeref_count;
	bool suspended;
	bool irqs_enabled;
};

enum intel_pipe_crc_source {
	INTEL_PIPE_CRC_SOURCE_NONE,
	INTEL_PIPE_CRC_SOURCE_PLANE1,
	INTEL_PIPE_CRC_SOURCE_PLANE2,
	INTEL_PIPE_CRC_SOURCE_PF,
	INTEL_PIPE_CRC_SOURCE_PIPE,
	/* TV/DP on pre-gen5/vlv can't use the pipe source. */
	INTEL_PIPE_CRC_SOURCE_TV,
	INTEL_PIPE_CRC_SOURCE_DP_B,
	INTEL_PIPE_CRC_SOURCE_DP_C,
	INTEL_PIPE_CRC_SOURCE_DP_D,
	INTEL_PIPE_CRC_SOURCE_AUTO,
	INTEL_PIPE_CRC_SOURCE_MAX,
};

struct intel_pipe_crc_entry {
	uint32_t frame;
	uint32_t crc[5];
};

#define INTEL_PIPE_CRC_ENTRIES_NR	128
struct intel_pipe_crc {
	spinlock_t lock;
	bool opened;		/* exclusive access to the result file */
	struct intel_pipe_crc_entry *entries;
	enum intel_pipe_crc_source source;
	int head, tail;
	wait_queue_head_t wq;
	int skipped;
};

struct i915_frontbuffer_tracking {
	spinlock_t lock;

	/*
	 * Tracking bits for delayed frontbuffer flushing du to gpu activity or
	 * scheduled flips.
	 */
	unsigned busy_bits;
	unsigned flip_bits;
};

struct i915_wa_reg {
	i915_reg_t addr;
	u32 value;
	/* bitmask representing WA bits */
	u32 mask;
};

#define I915_MAX_WA_REGS 16

struct i915_workarounds {
	struct i915_wa_reg reg[I915_MAX_WA_REGS];
	u32 count;
	u32 hw_whitelist_count[I915_NUM_ENGINES];
};

struct i915_virtual_gpu {
	bool active;
	u32 caps;
};

/* used in computing the new watermarks state */
struct intel_wm_config {
	unsigned int num_pipes_active;
	bool sprites_enabled;
	bool sprites_scaled;
};

struct i915_oa_format {
	u32 format;
	int size;
};

struct i915_oa_reg {
	i915_reg_t addr;
	u32 value;
};

struct i915_oa_config {
	char uuid[UUID_STRING_LEN + 1];
	int id;

	const struct i915_oa_reg *mux_regs;
	u32 mux_regs_len;
	const struct i915_oa_reg *b_counter_regs;
	u32 b_counter_regs_len;
	const struct i915_oa_reg *flex_regs;
	u32 flex_regs_len;

	struct attribute_group sysfs_metric;
	struct attribute *attrs[2];
	struct device_attribute sysfs_metric_id;

	atomic_t ref_count;
};

struct i915_perf_stream;

/**
 * struct i915_perf_stream_ops - the OPs to support a specific stream type
 */
struct i915_perf_stream_ops {
	/**
	 * @enable: Enables the collection of HW samples, either in response to
	 * `I915_PERF_IOCTL_ENABLE` or implicitly called when stream is opened
	 * without `I915_PERF_FLAG_DISABLED`.
	 */
	void (*enable)(struct i915_perf_stream *stream);

	/**
	 * @disable: Disables the collection of HW samples, either in response
	 * to `I915_PERF_IOCTL_DISABLE` or implicitly called before destroying
	 * the stream.
	 */
	void (*disable)(struct i915_perf_stream *stream);

	/**
	 * @poll_wait: Call poll_wait, passing a wait queue that will be woken
	 * once there is something ready to read() for the stream
	 */
	void (*poll_wait)(struct i915_perf_stream *stream,
			  struct file *file,
			  poll_table *wait);

	/**
	 * @wait_unlocked: For handling a blocking read, wait until there is
	 * something to ready to read() for the stream. E.g. wait on the same
	 * wait queue that would be passed to poll_wait().
	 */
	int (*wait_unlocked)(struct i915_perf_stream *stream);

	/**
	 * @read: Copy buffered metrics as records to userspace
	 * **buf**: the userspace, destination buffer
	 * **count**: the number of bytes to copy, requested by userspace
	 * **offset**: zero at the start of the read, updated as the read
	 * proceeds, it represents how many bytes have been copied so far and
	 * the buffer offset for copying the next record.
	 *
	 * Copy as many buffered i915 perf samples and records for this stream
	 * to userspace as will fit in the given buffer.
	 *
	 * Only write complete records; returning -%ENOSPC if there isn't room
	 * for a complete record.
	 *
	 * Return any error condition that results in a short read such as
	 * -%ENOSPC or -%EFAULT, even though these may be squashed before
	 * returning to userspace.
	 */
	int (*read)(struct i915_perf_stream *stream,
		    char __user *buf,
		    size_t count,
		    size_t *offset);

	/**
	 * @destroy: Cleanup any stream specific resources.
	 *
	 * The stream will always be disabled before this is called.
	 */
	void (*destroy)(struct i915_perf_stream *stream);
};

/**
 * struct i915_perf_stream - state for a single open stream FD
 */
struct i915_perf_stream {
	/**
	 * @dev_priv: i915 drm device
	 */
	struct drm_i915_private *dev_priv;

	/**
	 * @link: Links the stream into ``&drm_i915_private->streams``
	 */
	struct list_head link;

	/**
	 * @sample_flags: Flags representing the `DRM_I915_PERF_PROP_SAMPLE_*`
	 * properties given when opening a stream, representing the contents
	 * of a single sample as read() by userspace.
	 */
	u32 sample_flags;

	/**
	 * @sample_size: Considering the configured contents of a sample
	 * combined with the required header size, this is the total size
	 * of a single sample record.
	 */
	int sample_size;

	/**
	 * @ctx: %NULL if measuring system-wide across all contexts or a
	 * specific context that is being monitored.
	 */
	struct i915_gem_context *ctx;

	/**
	 * @enabled: Whether the stream is currently enabled, considering
	 * whether the stream was opened in a disabled state and based
	 * on `I915_PERF_IOCTL_ENABLE` and `I915_PERF_IOCTL_DISABLE` calls.
	 */
	bool enabled;

	/**
	 * @ops: The callbacks providing the implementation of this specific
	 * type of configured stream.
	 */
	const struct i915_perf_stream_ops *ops;

	/**
	 * @oa_config: The OA configuration used by the stream.
	 */
	struct i915_oa_config *oa_config;
};

/**
 * struct i915_oa_ops - Gen specific implementation of an OA unit stream
 */
struct i915_oa_ops {
	/**
	 * @is_valid_b_counter_reg: Validates register's address for
	 * programming boolean counters for a particular platform.
	 */
	bool (*is_valid_b_counter_reg)(struct drm_i915_private *dev_priv,
				       u32 addr);

	/**
	 * @is_valid_mux_reg: Validates register's address for programming mux
	 * for a particular platform.
	 */
	bool (*is_valid_mux_reg)(struct drm_i915_private *dev_priv, u32 addr);

	/**
	 * @is_valid_flex_reg: Validates register's address for programming
	 * flex EU filtering for a particular platform.
	 */
	bool (*is_valid_flex_reg)(struct drm_i915_private *dev_priv, u32 addr);

	/**
	 * @init_oa_buffer: Resets the head and tail pointers of the
	 * circular buffer for periodic OA reports.
	 *
	 * Called when first opening a stream for OA metrics, but also may be
	 * called in response to an OA buffer overflow or other error
	 * condition.
	 *
	 * Note it may be necessary to clear the full OA buffer here as part of
	 * maintaining the invariable that new reports must be written to
	 * zeroed memory for us to be able to reliable detect if an expected
	 * report has not yet landed in memory.  (At least on Haswell the OA
	 * buffer tail pointer is not synchronized with reports being visible
	 * to the CPU)
	 */
	void (*init_oa_buffer)(struct drm_i915_private *dev_priv);

	/**
	 * @enable_metric_set: Selects and applies any MUX configuration to set
	 * up the Boolean and Custom (B/C) counters that are part of the
	 * counter reports being sampled. May apply system constraints such as
	 * disabling EU clock gating as required.
	 */
	int (*enable_metric_set)(struct drm_i915_private *dev_priv,
				 const struct i915_oa_config *oa_config);

	/**
	 * @disable_metric_set: Remove system constraints associated with using
	 * the OA unit.
	 */
	void (*disable_metric_set)(struct drm_i915_private *dev_priv);

	/**
	 * @oa_enable: Enable periodic sampling
	 */
	void (*oa_enable)(struct drm_i915_private *dev_priv);

	/**
	 * @oa_disable: Disable periodic sampling
	 */
	void (*oa_disable)(struct drm_i915_private *dev_priv);

	/**
	 * @read: Copy data from the circular OA buffer into a given userspace
	 * buffer.
	 */
	int (*read)(struct i915_perf_stream *stream,
		    char __user *buf,
		    size_t count,
		    size_t *offset);

	/**
	 * @oa_hw_tail_read: read the OA tail pointer register
	 *
	 * In particular this enables us to share all the fiddly code for
	 * handling the OA unit tail pointer race that affects multiple
	 * generations.
	 */
	u32 (*oa_hw_tail_read)(struct drm_i915_private *dev_priv);
};

struct intel_cdclk_state {
	unsigned int cdclk, vco, ref, bypass;
	u8 voltage_level;
};

struct drm_i915_private {
	struct drm_device drm;

	struct kmem_cache *objects;
	struct kmem_cache *vmas;
	struct kmem_cache *luts;
	struct kmem_cache *requests;
	struct kmem_cache *dependencies;
	struct kmem_cache *priorities;

	const struct intel_device_info info;

	/**
	 * Data Stolen Memory - aka "i915 stolen memory" gives us the start and
	 * end of stolen which we can optionally use to create GEM objects
	 * backed by stolen memory. Note that stolen_usable_size tells us
	 * exactly how much of this we are actually allowed to use, given that
	 * some portion of it is in fact reserved for use by hardware functions.
	 */
	struct resource dsm;
	/**
	 * Reseved portion of Data Stolen Memory
	 */
	struct resource dsm_reserved;

	/*
	 * Stolen memory is segmented in hardware with different portions
	 * offlimits to certain functions.
	 *
	 * The drm_mm is initialised to the total accessible range, as found
	 * from the PCI config. On Broadwell+, this is further restricted to
	 * avoid the first page! The upper end of stolen memory is reserved for
	 * hardware functions and similarly removed from the accessible range.
	 */
	resource_size_t stolen_usable_size;	/* Total size minus reserved ranges */

	void __iomem *regs;

	struct intel_uncore uncore;

	struct i915_virtual_gpu vgpu;

	struct intel_gvt *gvt;

	struct intel_huc huc;
	struct intel_guc guc;

	struct intel_csr csr;

	struct intel_gmbus gmbus[GMBUS_NUM_PINS];

	/** gmbus_mutex protects against concurrent usage of the single hw gmbus
	 * controller on different i2c buses. */
	struct mutex gmbus_mutex;

	/**
	 * Base address of the gmbus and gpio block.
	 */
	uint32_t gpio_mmio_base;

	/* MMIO base address for MIPI regs */
	uint32_t mipi_mmio_base;

	uint32_t psr_mmio_base;

	uint32_t pps_mmio_base;

	wait_queue_head_t gmbus_wait_queue;

	struct pci_dev *bridge_dev;
	struct intel_engine_cs *engine[I915_NUM_ENGINES];
	/* Context used internally to idle the GPU and setup initial state */
	struct i915_gem_context *kernel_context;
	/* Context only to be used for injecting preemption commands */
	struct i915_gem_context *preempt_context;
	struct intel_engine_cs *engine_class[MAX_ENGINE_CLASS + 1]
					    [MAX_ENGINE_INSTANCE + 1];

	struct drm_dma_handle *status_page_dmah;
	struct resource mch_res;

	/* protects the irq masks */
	spinlock_t irq_lock;

	bool display_irqs_enabled;

	/* To control wakeup latency, e.g. for irq-driven dp aux transfers. */
	struct pm_qos_request pm_qos;

	/* Sideband mailbox protection */
	struct mutex sb_lock;

	/** Cached value of IMR to avoid reads in updating the bitfield */
	union {
		u32 irq_mask;
		u32 de_irq_mask[I915_MAX_PIPES];
	};
	u32 gt_irq_mask;
	u32 pm_imr;
	u32 pm_ier;
	u32 pm_rps_events;
	u32 pm_guc_events;
	u32 pipestat_irq_mask[I915_MAX_PIPES];

	struct i915_hotplug hotplug;
	struct intel_fbc fbc;
	struct i915_drrs drrs;
	struct intel_opregion opregion;
	struct intel_vbt_data vbt;

	bool preserve_bios_swizzle;

	/* overlay */
	struct intel_overlay *overlay;

	/* backlight registers and fields in struct intel_panel */
	struct mutex backlight_lock;

	/* LVDS info */
	bool no_aux_handshake;

	/* protects panel power sequencer state */
	struct mutex pps_mutex;

	struct drm_i915_fence_reg fence_regs[I915_MAX_NUM_FENCES]; /* assume 965 */
	int num_fence_regs; /* 8 on pre-965, 16 otherwise */

	unsigned int fsb_freq, mem_freq, is_ddr3;
	unsigned int skl_preferred_vco_freq;
	unsigned int max_cdclk_freq;

	unsigned int max_dotclk_freq;
	unsigned int rawclk_freq;
	unsigned int hpll_freq;
	unsigned int fdi_pll_freq;
	unsigned int czclk_freq;

	struct {
		/*
		 * The current logical cdclk state.
		 * See intel_atomic_state.cdclk.logical
		 *
		 * For reading holding any crtc lock is sufficient,
		 * for writing must hold all of them.
		 */
		struct intel_cdclk_state logical;
		/*
		 * The current actual cdclk state.
		 * See intel_atomic_state.cdclk.actual
		 */
		struct intel_cdclk_state actual;
		/* The current hardware cdclk state */
		struct intel_cdclk_state hw;
	} cdclk;

	/**
	 * wq - Driver workqueue for GEM.
	 *
	 * NOTE: Work items scheduled here are not allowed to grab any modeset
	 * locks, for otherwise the flushing done in the pageflip code will
	 * result in deadlocks.
	 */
	struct workqueue_struct *wq;

	/* ordered wq for modesets */
	struct workqueue_struct *modeset_wq;

	/* Display functions */
	struct drm_i915_display_funcs display;

	/* PCH chipset type */
	enum intel_pch pch_type;
	unsigned short pch_id;

	unsigned long quirks;

	enum modeset_restore modeset_restore;
	struct mutex modeset_restore_lock;
	struct drm_atomic_state *modeset_restore_state;
	struct drm_modeset_acquire_ctx reset_ctx;

	struct list_head vm_list; /* Global list of all address spaces */
	struct i915_ggtt ggtt; /* VM representing the global address space */

	struct i915_gem_mm mm;
	DECLARE_HASHTABLE(mm_structs, 7);
	struct mutex mm_lock;

	struct intel_ppat ppat;

	/* Kernel Modesetting */

	struct intel_crtc *plane_to_crtc_mapping[I915_MAX_PIPES];
	struct intel_crtc *pipe_to_crtc_mapping[I915_MAX_PIPES];

#ifdef CONFIG_DEBUG_FS
	struct intel_pipe_crc pipe_crc[I915_MAX_PIPES];
#endif

	/* dpll and cdclk state is protected by connection_mutex */
	int num_shared_dpll;
	struct intel_shared_dpll shared_dplls[I915_NUM_PLLS];
	const struct intel_dpll_mgr *dpll_mgr;

	/*
	 * dpll_lock serializes intel_{prepare,enable,disable}_shared_dpll.
	 * Must be global rather than per dpll, because on some platforms
	 * plls share registers.
	 */
	struct mutex dpll_lock;

	unsigned int active_crtcs;
	/* minimum acceptable cdclk for each pipe */
	int min_cdclk[I915_MAX_PIPES];
	/* minimum acceptable voltage level for each pipe */
	u8 min_voltage_level[I915_MAX_PIPES];

	int dpio_phy_iosf_port[I915_NUM_PHYS_VLV];

	struct i915_workarounds workarounds;

	struct i915_frontbuffer_tracking fb_tracking;

	struct intel_atomic_helper {
		struct llist_head free_list;
		struct work_struct free_work;
	} atomic_helper;

	u16 orig_clock;

	bool mchbar_need_disable;

	struct intel_l3_parity l3_parity;

	/* Cannot be determined by PCIID. You must always read a register. */
	u32 edram_cap;

	/*
	 * Protects RPS/RC6 register access and PCU communication.
	 * Must be taken after struct_mutex if nested. Note that
	 * this lock may be held for long periods of time when
	 * talking to hw - so only take it when talking to hw!
	 */
	struct mutex pcu_lock;

	/* gen6+ GT PM state */
	struct intel_gen6_power_mgmt gt_pm;

	/* ilk-only ips/rps state. Everything in here is protected by the global
	 * mchdev_lock in intel_pm.c */
	struct intel_ilk_power_mgmt ips;

	struct i915_power_domains power_domains;

	struct i915_psr psr;

	struct i915_gpu_error gpu_error;

	struct drm_i915_gem_object *vlv_pctx;

	/* list of fbdev register on this device */
	struct intel_fbdev *fbdev;
	struct work_struct fbdev_suspend_work;

	struct drm_property *broadcast_rgb_property;
	struct drm_property *force_audio_property;

	/* hda/i915 audio component */
	struct i915_audio_component *audio_component;
	bool audio_component_registered;
	/**
	 * av_mutex - mutex for audio/video sync
	 *
	 */
	struct mutex av_mutex;

	struct {
		struct list_head list;
		struct llist_head free_list;
		struct work_struct free_work;

		/* The hw wants to have a stable context identifier for the
		 * lifetime of the context (for OA, PASID, faults, etc).
		 * This is limited in execlists to 21 bits.
		 */
		struct ida hw_ida;
#define MAX_CONTEXT_HW_ID (1<<21) /* exclusive */
	} contexts;

	u32 fdi_rx_config;

	/* Shadow for DISPLAY_PHY_CONTROL which can't be safely read */
	u32 chv_phy_control;
	/*
	 * Shadows for CHV DPLL_MD regs to keep the state
	 * checker somewhat working in the presence hardware
	 * crappiness (can't read out DPLL_MD for pipes B & C).
	 */
	u32 chv_dpll_md[I915_MAX_PIPES];
	u32 bxt_phy_grc;

	u32 suspend_count;
	bool suspended_to_idle;
	struct i915_suspend_saved_registers regfile;
	struct vlv_s0ix_state vlv_s0ix_state;

	enum {
		I915_SAGV_UNKNOWN = 0,
		I915_SAGV_DISABLED,
		I915_SAGV_ENABLED,
		I915_SAGV_NOT_CONTROLLED
	} sagv_status;

	struct {
		/*
		 * Raw watermark latency values:
		 * in 0.1us units for WM0,
		 * in 0.5us units for WM1+.
		 */
		/* primary */
		uint16_t pri_latency[5];
		/* sprite */
		uint16_t spr_latency[5];
		/* cursor */
		uint16_t cur_latency[5];
		/*
		 * Raw watermark memory latency values
		 * for SKL for all 8 levels
		 * in 1us units.
		 */
		uint16_t skl_latency[8];

		/* current hardware state */
		union {
			struct ilk_wm_values hw;
			struct skl_wm_values skl_hw;
			struct vlv_wm_values vlv;
			struct g4x_wm_values g4x;
		};

		uint8_t max_level;

		/*
		 * Should be held around atomic WM register writing; also
		 * protects * intel_crtc->wm.active and
		 * cstate->wm.need_postvbl_update.
		 */
		struct mutex wm_mutex;

		/*
		 * Set during HW readout of watermarks/DDB.  Some platforms
		 * need to know when we're still using BIOS-provided values
		 * (which we don't fully trust).
		 */
		bool distrust_bios_wm;
	} wm;

	struct i915_runtime_pm runtime_pm;

	struct {
		bool initialized;

		struct kobject *metrics_kobj;
		struct ctl_table_header *sysctl_header;

		/*
		 * Lock associated with adding/modifying/removing OA configs
		 * in dev_priv->perf.metrics_idr.
		 */
		struct mutex metrics_lock;

		/*
		 * List of dynamic configurations, you need to hold
		 * dev_priv->perf.metrics_lock to access it.
		 */
		struct idr metrics_idr;

		/*
		 * Lock associated with anything below within this structure
		 * except exclusive_stream.
		 */
		struct mutex lock;
		struct list_head streams;

		struct {
			/*
			 * The stream currently using the OA unit. If accessed
			 * outside a syscall associated to its file
			 * descriptor, you need to hold
			 * dev_priv->drm.struct_mutex.
			 */
			struct i915_perf_stream *exclusive_stream;

			u32 specific_ctx_id;

			struct hrtimer poll_check_timer;
			wait_queue_head_t poll_wq;
			bool pollin;

			/**
			 * For rate limiting any notifications of spurious
			 * invalid OA reports
			 */
			struct ratelimit_state spurious_report_rs;

			bool periodic;
			int period_exponent;

			struct i915_oa_config test_config;

			struct {
				struct i915_vma *vma;
				u8 *vaddr;
				u32 last_ctx_id;
				int format;
				int format_size;

				/**
				 * Locks reads and writes to all head/tail state
				 *
				 * Consider: the head and tail pointer state
				 * needs to be read consistently from a hrtimer
				 * callback (atomic context) and read() fop
				 * (user context) with tail pointer updates
				 * happening in atomic context and head updates
				 * in user context and the (unlikely)
				 * possibility of read() errors needing to
				 * reset all head/tail state.
				 *
				 * Note: Contention or performance aren't
				 * currently a significant concern here
				 * considering the relatively low frequency of
				 * hrtimer callbacks (5ms period) and that
				 * reads typically only happen in response to a
				 * hrtimer event and likely complete before the
				 * next callback.
				 *
				 * Note: This lock is not held *while* reading
				 * and copying data to userspace so the value
				 * of head observed in htrimer callbacks won't
				 * represent any partial consumption of data.
				 */
				spinlock_t ptr_lock;

				/**
				 * One 'aging' tail pointer and one 'aged'
				 * tail pointer ready to used for reading.
				 *
				 * Initial values of 0xffffffff are invalid
				 * and imply that an update is required
				 * (and should be ignored by an attempted
				 * read)
				 */
				struct {
					u32 offset;
				} tails[2];

				/**
				 * Index for the aged tail ready to read()
				 * data up to.
				 */
				unsigned int aged_tail_idx;

				/**
				 * A monotonic timestamp for when the current
				 * aging tail pointer was read; used to
				 * determine when it is old enough to trust.
				 */
				u64 aging_timestamp;

				/**
				 * Although we can always read back the head
				 * pointer register, we prefer to avoid
				 * trusting the HW state, just to avoid any
				 * risk that some hardware condition could
				 * somehow bump the head pointer unpredictably
				 * and cause us to forward the wrong OA buffer
				 * data to userspace.
				 */
				u32 head;
			} oa_buffer;

			u32 gen7_latched_oastatus1;
			u32 ctx_oactxctrl_offset;
			u32 ctx_flexeu0_offset;

			/**
			 * The RPT_ID/reason field for Gen8+ includes a bit
			 * to determine if the CTX ID in the report is valid
			 * but the specific bit differs between Gen 8 and 9
			 */
			u32 gen8_valid_ctx_bit;

			struct i915_oa_ops ops;
			const struct i915_oa_format *oa_formats;
		} oa;
	} perf;

	/* Abstract the submission mechanism (legacy ringbuffer or execlists) away */
	struct {
		void (*resume)(struct drm_i915_private *);
		void (*cleanup_engine)(struct intel_engine_cs *engine);

		struct list_head timelines;
		struct i915_gem_timeline global_timeline;
		u32 active_requests;

		/**
		 * Is the GPU currently considered idle, or busy executing
		 * userspace requests? Whilst idle, we allow runtime power
		 * management to power down the hardware and display clocks.
		 * In order to reduce the effect on performance, there
		 * is a slight delay before we do so.
		 */
		bool awake;

		/**
		 * The number of times we have woken up.
		 */
		unsigned int epoch;
#define I915_EPOCH_INVALID 0

		/**
		 * We leave the user IRQ off as much as possible,
		 * but this means that requests will finish and never
		 * be retired once the system goes idle. Set a timer to
		 * fire periodically while the ring is running. When it
		 * fires, go retire requests.
		 */
		struct delayed_work retire_work;

		/**
		 * When we detect an idle GPU, we want to turn on
		 * powersaving features. So once we see that there
		 * are no more requests outstanding and no more
		 * arrive within a small period of time, we fire
		 * off the idle_work.
		 */
		struct delayed_work idle_work;

		ktime_t last_init_time;
	} gt;

	/* perform PHY state sanity checks? */
	bool chv_phy_assert[2];

	bool ipc_enabled;

	/* Used to save the pipe-to-encoder mapping for audio */
	struct intel_encoder *av_enc_map[I915_MAX_PIPES];

	/* necessary resource sharing with HDMI LPE audio driver. */
	struct {
		struct platform_device *platdev;
		int	irq;
	} lpe_audio;

	struct i915_pmu pmu;

	/*
	 * NOTE: This is the dri1/ums dungeon, don't add stuff here. Your patch
	 * will be rejected. Instead look for a better place.
	 */
};

static inline struct drm_i915_private *to_i915(const struct drm_device *dev)
{
	return container_of(dev, struct drm_i915_private, drm);
}

static inline struct drm_i915_private *kdev_to_i915(struct device *kdev)
{
	return to_i915(dev_get_drvdata(kdev));
}

static inline struct drm_i915_private *guc_to_i915(struct intel_guc *guc)
{
	return container_of(guc, struct drm_i915_private, guc);
}

static inline struct drm_i915_private *huc_to_i915(struct intel_huc *huc)
{
	return container_of(huc, struct drm_i915_private, huc);
}

/* Simple iterator over all initialised engines */
#define for_each_engine(engine__, dev_priv__, id__) \
	for ((id__) = 0; \
	     (id__) < I915_NUM_ENGINES; \
	     (id__)++) \
		for_each_if ((engine__) = (dev_priv__)->engine[(id__)])

/* Iterator over subset of engines selected by mask */
#define for_each_engine_masked(engine__, dev_priv__, mask__, tmp__) \
	for (tmp__ = mask__ & INTEL_INFO(dev_priv__)->ring_mask;	\
	     tmp__ ? (engine__ = (dev_priv__)->engine[__mask_next_bit(tmp__)]), 1 : 0; )

enum hdmi_force_audio {
	HDMI_AUDIO_OFF_DVI = -2,	/* no aux data for HDMI-DVI converter */
	HDMI_AUDIO_OFF,			/* force turn off HDMI audio */
	HDMI_AUDIO_AUTO,		/* trust EDID */
	HDMI_AUDIO_ON,			/* force turn on HDMI audio */
};

#define I915_GTT_OFFSET_NONE ((u32)-1)

/*
 * Frontbuffer tracking bits. Set in obj->frontbuffer_bits while a gem bo is
 * considered to be the frontbuffer for the given plane interface-wise. This
 * doesn't mean that the hw necessarily already scans it out, but that any
 * rendering (by the cpu or gpu) will land in the frontbuffer eventually.
 *
 * We have one bit per pipe and per scanout plane type.
 */
#define INTEL_FRONTBUFFER_BITS_PER_PIPE 8
#define INTEL_FRONTBUFFER(pipe, plane_id) \
	(1 << ((plane_id) + INTEL_FRONTBUFFER_BITS_PER_PIPE * (pipe)))
#define INTEL_FRONTBUFFER_OVERLAY(pipe) \
	(1 << (INTEL_FRONTBUFFER_BITS_PER_PIPE - 1 + INTEL_FRONTBUFFER_BITS_PER_PIPE * (pipe)))
#define INTEL_FRONTBUFFER_ALL_MASK(pipe) \
	(0xff << (INTEL_FRONTBUFFER_BITS_PER_PIPE * (pipe)))

/*
 * Optimised SGL iterator for GEM objects
 */
static __always_inline struct sgt_iter {
	struct scatterlist *sgp;
	union {
		unsigned long pfn;
		dma_addr_t dma;
	};
	unsigned int curr;
	unsigned int max;
} __sgt_iter(struct scatterlist *sgl, bool dma) {
	struct sgt_iter s = { .sgp = sgl };

	if (s.sgp) {
		s.max = s.curr = s.sgp->offset;
		s.max += s.sgp->length;
		if (dma)
			s.dma = sg_dma_address(s.sgp);
		else
			s.pfn = page_to_pfn(sg_page(s.sgp));
	}

	return s;
}

static inline struct scatterlist *____sg_next(struct scatterlist *sg)
{
	++sg;
	if (unlikely(sg_is_chain(sg)))
		sg = sg_chain_ptr(sg);
	return sg;
}

/**
 * __sg_next - return the next scatterlist entry in a list
 * @sg:		The current sg entry
 *
 * Description:
 *   If the entry is the last, return NULL; otherwise, step to the next
 *   element in the array (@sg@+1). If that's a chain pointer, follow it;
 *   otherwise just return the pointer to the current element.
 **/
static inline struct scatterlist *__sg_next(struct scatterlist *sg)
{
#ifdef CONFIG_DEBUG_SG
	BUG_ON(sg->sg_magic != SG_MAGIC);
#endif
	return sg_is_last(sg) ? NULL : ____sg_next(sg);
}

/**
 * for_each_sgt_dma - iterate over the DMA addresses of the given sg_table
 * @__dmap:	DMA address (output)
 * @__iter:	'struct sgt_iter' (iterator state, internal)
 * @__sgt:	sg_table to iterate over (input)
 */
#define for_each_sgt_dma(__dmap, __iter, __sgt)				\
	for ((__iter) = __sgt_iter((__sgt)->sgl, true);			\
	     ((__dmap) = (__iter).dma + (__iter).curr);			\
	     (((__iter).curr += PAGE_SIZE) >= (__iter).max) ?		\
	     (__iter) = __sgt_iter(__sg_next((__iter).sgp), true), 0 : 0)

/**
 * for_each_sgt_page - iterate over the pages of the given sg_table
 * @__pp:	page pointer (output)
 * @__iter:	'struct sgt_iter' (iterator state, internal)
 * @__sgt:	sg_table to iterate over (input)
 */
#define for_each_sgt_page(__pp, __iter, __sgt)				\
	for ((__iter) = __sgt_iter((__sgt)->sgl, false);		\
	     ((__pp) = (__iter).pfn == 0 ? NULL :			\
	      pfn_to_page((__iter).pfn + ((__iter).curr >> PAGE_SHIFT))); \
	     (((__iter).curr += PAGE_SIZE) >= (__iter).max) ?		\
	     (__iter) = __sgt_iter(__sg_next((__iter).sgp), false), 0 : 0)

static inline unsigned int i915_sg_page_sizes(struct scatterlist *sg)
{
	unsigned int page_sizes;

	page_sizes = 0;
	while (sg) {
		GEM_BUG_ON(sg->offset);
		GEM_BUG_ON(!IS_ALIGNED(sg->length, PAGE_SIZE));
		page_sizes |= sg->length;
		sg = __sg_next(sg);
	}

	return page_sizes;
}

static inline unsigned int i915_sg_segment_size(void)
{
	unsigned int size = swiotlb_max_segment();

	if (size == 0)
		return SCATTERLIST_MAX_SEGMENT;

	size = rounddown(size, PAGE_SIZE);
	/* swiotlb_max_segment_size can return 1 byte when it means one page. */
	if (size < PAGE_SIZE)
		size = PAGE_SIZE;

	return size;
}

static inline const struct intel_device_info *
intel_info(const struct drm_i915_private *dev_priv)
{
	return &dev_priv->info;
}

#define INTEL_INFO(dev_priv)	intel_info((dev_priv))

#define INTEL_GEN(dev_priv)	((dev_priv)->info.gen)
#define INTEL_DEVID(dev_priv)	((dev_priv)->info.device_id)

#define REVID_FOREVER		0xff
#define INTEL_REVID(dev_priv)	((dev_priv)->drm.pdev->revision)

#define GEN_FOREVER (0)

#define INTEL_GEN_MASK(s, e) ( \
	BUILD_BUG_ON_ZERO(!__builtin_constant_p(s)) + \
	BUILD_BUG_ON_ZERO(!__builtin_constant_p(e)) + \
	GENMASK((e) != GEN_FOREVER ? (e) - 1 : BITS_PER_LONG - 1, \
		(s) != GEN_FOREVER ? (s) - 1 : 0) \
)

/*
 * Returns true if Gen is in inclusive range [Start, End].
 *
 * Use GEN_FOREVER for unbound start and or end.
 */
#define IS_GEN(dev_priv, s, e) \
	(!!((dev_priv)->info.gen_mask & INTEL_GEN_MASK((s), (e))))

/*
 * Return true if revision is in range [since,until] inclusive.
 *
 * Use 0 for open-ended since, and REVID_FOREVER for open-ended until.
 */
#define IS_REVID(p, since, until) \
	(INTEL_REVID(p) >= (since) && INTEL_REVID(p) <= (until))

#define IS_PLATFORM(dev_priv, p) ((dev_priv)->info.platform_mask & BIT(p))

#define IS_I830(dev_priv)	IS_PLATFORM(dev_priv, INTEL_I830)
#define IS_I845G(dev_priv)	IS_PLATFORM(dev_priv, INTEL_I845G)
#define IS_I85X(dev_priv)	IS_PLATFORM(dev_priv, INTEL_I85X)
#define IS_I865G(dev_priv)	IS_PLATFORM(dev_priv, INTEL_I865G)
#define IS_I915G(dev_priv)	IS_PLATFORM(dev_priv, INTEL_I915G)
#define IS_I915GM(dev_priv)	IS_PLATFORM(dev_priv, INTEL_I915GM)
#define IS_I945G(dev_priv)	IS_PLATFORM(dev_priv, INTEL_I945G)
#define IS_I945GM(dev_priv)	IS_PLATFORM(dev_priv, INTEL_I945GM)
#define IS_I965G(dev_priv)	IS_PLATFORM(dev_priv, INTEL_I965G)
#define IS_I965GM(dev_priv)	IS_PLATFORM(dev_priv, INTEL_I965GM)
#define IS_G45(dev_priv)	IS_PLATFORM(dev_priv, INTEL_G45)
#define IS_GM45(dev_priv)	IS_PLATFORM(dev_priv, INTEL_GM45)
#define IS_G4X(dev_priv)	(IS_G45(dev_priv) || IS_GM45(dev_priv))
#define IS_PINEVIEW_G(dev_priv)	(INTEL_DEVID(dev_priv) == 0xa001)
#define IS_PINEVIEW_M(dev_priv)	(INTEL_DEVID(dev_priv) == 0xa011)
#define IS_PINEVIEW(dev_priv)	IS_PLATFORM(dev_priv, INTEL_PINEVIEW)
#define IS_G33(dev_priv)	IS_PLATFORM(dev_priv, INTEL_G33)
#define IS_IRONLAKE_M(dev_priv)	(INTEL_DEVID(dev_priv) == 0x0046)
#define IS_IVYBRIDGE(dev_priv)	IS_PLATFORM(dev_priv, INTEL_IVYBRIDGE)
#define IS_IVB_GT1(dev_priv)	(IS_IVYBRIDGE(dev_priv) && \
				 (dev_priv)->info.gt == 1)
#define IS_VALLEYVIEW(dev_priv)	IS_PLATFORM(dev_priv, INTEL_VALLEYVIEW)
#define IS_CHERRYVIEW(dev_priv)	IS_PLATFORM(dev_priv, INTEL_CHERRYVIEW)
#define IS_HASWELL(dev_priv)	IS_PLATFORM(dev_priv, INTEL_HASWELL)
#define IS_BROADWELL(dev_priv)	IS_PLATFORM(dev_priv, INTEL_BROADWELL)
#define IS_SKYLAKE(dev_priv)	IS_PLATFORM(dev_priv, INTEL_SKYLAKE)
#define IS_BROXTON(dev_priv)	IS_PLATFORM(dev_priv, INTEL_BROXTON)
#define IS_KABYLAKE(dev_priv)	IS_PLATFORM(dev_priv, INTEL_KABYLAKE)
#define IS_GEMINILAKE(dev_priv)	IS_PLATFORM(dev_priv, INTEL_GEMINILAKE)
#define IS_COFFEELAKE(dev_priv)	IS_PLATFORM(dev_priv, INTEL_COFFEELAKE)
#define IS_CANNONLAKE(dev_priv)	IS_PLATFORM(dev_priv, INTEL_CANNONLAKE)
#define IS_ICELAKE(dev_priv)	IS_PLATFORM(dev_priv, INTEL_ICELAKE)
#define IS_MOBILE(dev_priv)	((dev_priv)->info.is_mobile)
#define IS_HSW_EARLY_SDV(dev_priv) (IS_HASWELL(dev_priv) && \
				    (INTEL_DEVID(dev_priv) & 0xFF00) == 0x0C00)
#define IS_BDW_ULT(dev_priv)	(IS_BROADWELL(dev_priv) && \
				 ((INTEL_DEVID(dev_priv) & 0xf) == 0x6 ||	\
				 (INTEL_DEVID(dev_priv) & 0xf) == 0xb ||	\
				 (INTEL_DEVID(dev_priv) & 0xf) == 0xe))
/* ULX machines are also considered ULT. */
#define IS_BDW_ULX(dev_priv)	(IS_BROADWELL(dev_priv) && \
				 (INTEL_DEVID(dev_priv) & 0xf) == 0xe)
#define IS_BDW_GT3(dev_priv)	(IS_BROADWELL(dev_priv) && \
				 (dev_priv)->info.gt == 3)
#define IS_HSW_ULT(dev_priv)	(IS_HASWELL(dev_priv) && \
				 (INTEL_DEVID(dev_priv) & 0xFF00) == 0x0A00)
#define IS_HSW_GT3(dev_priv)	(IS_HASWELL(dev_priv) && \
				 (dev_priv)->info.gt == 3)
/* ULX machines are also considered ULT. */
#define IS_HSW_ULX(dev_priv)	(INTEL_DEVID(dev_priv) == 0x0A0E || \
				 INTEL_DEVID(dev_priv) == 0x0A1E)
#define IS_SKL_ULT(dev_priv)	(INTEL_DEVID(dev_priv) == 0x1906 || \
				 INTEL_DEVID(dev_priv) == 0x1913 || \
				 INTEL_DEVID(dev_priv) == 0x1916 || \
				 INTEL_DEVID(dev_priv) == 0x1921 || \
				 INTEL_DEVID(dev_priv) == 0x1926)
#define IS_SKL_ULX(dev_priv)	(INTEL_DEVID(dev_priv) == 0x190E || \
				 INTEL_DEVID(dev_priv) == 0x1915 || \
				 INTEL_DEVID(dev_priv) == 0x191E)
#define IS_KBL_ULT(dev_priv)	(INTEL_DEVID(dev_priv) == 0x5906 || \
				 INTEL_DEVID(dev_priv) == 0x5913 || \
				 INTEL_DEVID(dev_priv) == 0x5916 || \
				 INTEL_DEVID(dev_priv) == 0x5921 || \
				 INTEL_DEVID(dev_priv) == 0x5926)
#define IS_KBL_ULX(dev_priv)	(INTEL_DEVID(dev_priv) == 0x590E || \
				 INTEL_DEVID(dev_priv) == 0x5915 || \
				 INTEL_DEVID(dev_priv) == 0x591E)
#define IS_SKL_GT2(dev_priv)	(IS_SKYLAKE(dev_priv) && \
				 (dev_priv)->info.gt == 2)
#define IS_SKL_GT3(dev_priv)	(IS_SKYLAKE(dev_priv) && \
				 (dev_priv)->info.gt == 3)
#define IS_SKL_GT4(dev_priv)	(IS_SKYLAKE(dev_priv) && \
				 (dev_priv)->info.gt == 4)
#define IS_KBL_GT2(dev_priv)	(IS_KABYLAKE(dev_priv) && \
				 (dev_priv)->info.gt == 2)
#define IS_KBL_GT3(dev_priv)	(IS_KABYLAKE(dev_priv) && \
				 (dev_priv)->info.gt == 3)
#define IS_CFL_ULT(dev_priv)	(IS_COFFEELAKE(dev_priv) && \
				 (INTEL_DEVID(dev_priv) & 0x00F0) == 0x00A0)
#define IS_CFL_GT2(dev_priv)	(IS_COFFEELAKE(dev_priv) && \
				 (dev_priv)->info.gt == 2)
#define IS_CFL_GT3(dev_priv)	(IS_COFFEELAKE(dev_priv) && \
				 (dev_priv)->info.gt == 3)
#define IS_CNL_WITH_PORT_F(dev_priv)   (IS_CANNONLAKE(dev_priv) && \
					(INTEL_DEVID(dev_priv) & 0x0004) == 0x0004)

#define IS_ALPHA_SUPPORT(intel_info) ((intel_info)->is_alpha_support)

#define SKL_REVID_A0		0x0
#define SKL_REVID_B0		0x1
#define SKL_REVID_C0		0x2
#define SKL_REVID_D0		0x3
#define SKL_REVID_E0		0x4
#define SKL_REVID_F0		0x5
#define SKL_REVID_G0		0x6
#define SKL_REVID_H0		0x7

#define IS_SKL_REVID(p, since, until) (IS_SKYLAKE(p) && IS_REVID(p, since, until))

#define BXT_REVID_A0		0x0
#define BXT_REVID_A1		0x1
#define BXT_REVID_B0		0x3
#define BXT_REVID_B_LAST	0x8
#define BXT_REVID_C0		0x9

#define IS_BXT_REVID(dev_priv, since, until) \
	(IS_BROXTON(dev_priv) && IS_REVID(dev_priv, since, until))

#define KBL_REVID_A0		0x0
#define KBL_REVID_B0		0x1
#define KBL_REVID_C0		0x2
#define KBL_REVID_D0		0x3
#define KBL_REVID_E0		0x4

#define IS_KBL_REVID(dev_priv, since, until) \
	(IS_KABYLAKE(dev_priv) && IS_REVID(dev_priv, since, until))

#define GLK_REVID_A0		0x0
#define GLK_REVID_A1		0x1

#define IS_GLK_REVID(dev_priv, since, until) \
	(IS_GEMINILAKE(dev_priv) && IS_REVID(dev_priv, since, until))

#define CNL_REVID_A0		0x0
#define CNL_REVID_B0		0x1
#define CNL_REVID_C0		0x2

#define IS_CNL_REVID(p, since, until) \
	(IS_CANNONLAKE(p) && IS_REVID(p, since, until))

/*
 * The genX designation typically refers to the render engine, so render
 * capability related checks should use IS_GEN, while display and other checks
 * have their own (e.g. HAS_PCH_SPLIT for ILK+ display, IS_foo for particular
 * chips, etc.).
 */
#define IS_GEN2(dev_priv)	(!!((dev_priv)->info.gen_mask & BIT(1)))
#define IS_GEN3(dev_priv)	(!!((dev_priv)->info.gen_mask & BIT(2)))
#define IS_GEN4(dev_priv)	(!!((dev_priv)->info.gen_mask & BIT(3)))
#define IS_GEN5(dev_priv)	(!!((dev_priv)->info.gen_mask & BIT(4)))
#define IS_GEN6(dev_priv)	(!!((dev_priv)->info.gen_mask & BIT(5)))
#define IS_GEN7(dev_priv)	(!!((dev_priv)->info.gen_mask & BIT(6)))
#define IS_GEN8(dev_priv)	(!!((dev_priv)->info.gen_mask & BIT(7)))
#define IS_GEN9(dev_priv)	(!!((dev_priv)->info.gen_mask & BIT(8)))
#define IS_GEN10(dev_priv)	(!!((dev_priv)->info.gen_mask & BIT(9)))
#define IS_GEN11(dev_priv)	(!!((dev_priv)->info.gen_mask & BIT(10)))

#define IS_LP(dev_priv)	(INTEL_INFO(dev_priv)->is_lp)
#define IS_GEN9_LP(dev_priv)	(IS_GEN9(dev_priv) && IS_LP(dev_priv))
#define IS_GEN9_BC(dev_priv)	(IS_GEN9(dev_priv) && !IS_LP(dev_priv))

#define ENGINE_MASK(id)	BIT(id)
#define RENDER_RING	ENGINE_MASK(RCS)
#define BSD_RING	ENGINE_MASK(VCS)
#define BLT_RING	ENGINE_MASK(BCS)
#define VEBOX_RING	ENGINE_MASK(VECS)
#define BSD2_RING	ENGINE_MASK(VCS2)
#define ALL_ENGINES	(~0)

#define HAS_ENGINE(dev_priv, id) \
	(!!((dev_priv)->info.ring_mask & ENGINE_MASK(id)))

#define HAS_BSD(dev_priv)	HAS_ENGINE(dev_priv, VCS)
#define HAS_BSD2(dev_priv)	HAS_ENGINE(dev_priv, VCS2)
#define HAS_BLT(dev_priv)	HAS_ENGINE(dev_priv, BCS)
#define HAS_VEBOX(dev_priv)	HAS_ENGINE(dev_priv, VECS)

#define HAS_LEGACY_SEMAPHORES(dev_priv) IS_GEN7(dev_priv)

#define HAS_LLC(dev_priv)	((dev_priv)->info.has_llc)
#define HAS_SNOOP(dev_priv)	((dev_priv)->info.has_snoop)
#define HAS_EDRAM(dev_priv)	(!!((dev_priv)->edram_cap & EDRAM_ENABLED))
#define HAS_WT(dev_priv)	((IS_HASWELL(dev_priv) || \
				 IS_BROADWELL(dev_priv)) && HAS_EDRAM(dev_priv))

#define HWS_NEEDS_PHYSICAL(dev_priv)	((dev_priv)->info.hws_needs_physical)

#define HAS_LOGICAL_RING_CONTEXTS(dev_priv) \
		((dev_priv)->info.has_logical_ring_contexts)
#define HAS_LOGICAL_RING_PREEMPTION(dev_priv) \
		((dev_priv)->info.has_logical_ring_preemption)

#define HAS_EXECLISTS(dev_priv) HAS_LOGICAL_RING_CONTEXTS(dev_priv)

#define USES_PPGTT(dev_priv)		(i915_modparams.enable_ppgtt)
#define USES_FULL_PPGTT(dev_priv)	(i915_modparams.enable_ppgtt >= 2)
#define USES_FULL_48BIT_PPGTT(dev_priv)	(i915_modparams.enable_ppgtt == 3)
#define HAS_PAGE_SIZES(dev_priv, sizes) ({ \
	GEM_BUG_ON((sizes) == 0); \
	((sizes) & ~(dev_priv)->info.page_sizes) == 0; \
})

#define HAS_OVERLAY(dev_priv)		 ((dev_priv)->info.has_overlay)
#define OVERLAY_NEEDS_PHYSICAL(dev_priv) \
		((dev_priv)->info.overlay_needs_physical)

/* Early gen2 have a totally busted CS tlb and require pinned batches. */
#define HAS_BROKEN_CS_TLB(dev_priv)	(IS_I830(dev_priv) || IS_I845G(dev_priv))

/* WaRsDisableCoarsePowerGating:skl,bxt */
#define NEEDS_WaRsDisableCoarsePowerGating(dev_priv) \
	(IS_SKL_GT3(dev_priv) || IS_SKL_GT4(dev_priv))

/*
 * dp aux and gmbus irq on gen4 seems to be able to generate legacy interrupts
 * even when in MSI mode. This results in spurious interrupt warnings if the
 * legacy irq no. is shared with another device. The kernel then disables that
 * interrupt source and so prevents the other device from working properly.
 *
 * Since we don't enable MSI anymore on gen4, we can always use GMBUS/AUX
 * interrupts.
 */
#define HAS_AUX_IRQ(dev_priv)   true
#define HAS_GMBUS_IRQ(dev_priv) (INTEL_GEN(dev_priv) >= 4)

/* With the 945 and later, Y tiling got adjusted so that it was 32 128-byte
 * rows, which changed the alignment requirements and fence programming.
 */
#define HAS_128_BYTE_Y_TILING(dev_priv) (!IS_GEN2(dev_priv) && \
					 !(IS_I915G(dev_priv) || \
					 IS_I915GM(dev_priv)))
#define SUPPORTS_TV(dev_priv)		((dev_priv)->info.supports_tv)
#define I915_HAS_HOTPLUG(dev_priv)	((dev_priv)->info.has_hotplug)

#define HAS_FW_BLC(dev_priv) 	(INTEL_GEN(dev_priv) > 2)
#define HAS_FBC(dev_priv)	((dev_priv)->info.has_fbc)
#define HAS_CUR_FBC(dev_priv)	(!HAS_GMCH_DISPLAY(dev_priv) && INTEL_INFO(dev_priv)->gen >= 7)

#define HAS_IPS(dev_priv)	(IS_HSW_ULT(dev_priv) || IS_BROADWELL(dev_priv))

#define HAS_DP_MST(dev_priv)	((dev_priv)->info.has_dp_mst)

#define HAS_DDI(dev_priv)		 ((dev_priv)->info.has_ddi)
#define HAS_FPGA_DBG_UNCLAIMED(dev_priv) ((dev_priv)->info.has_fpga_dbg)
#define HAS_PSR(dev_priv)		 ((dev_priv)->info.has_psr)

#define HAS_RC6(dev_priv)		 ((dev_priv)->info.has_rc6)
#define HAS_RC6p(dev_priv)		 ((dev_priv)->info.has_rc6p)
#define HAS_RC6pp(dev_priv)		 (false) /* HW was never validated */

#define HAS_CSR(dev_priv)	((dev_priv)->info.has_csr)

#define HAS_RUNTIME_PM(dev_priv) ((dev_priv)->info.has_runtime_pm)
#define HAS_64BIT_RELOC(dev_priv) ((dev_priv)->info.has_64bit_reloc)

#define HAS_IPC(dev_priv)		 ((dev_priv)->info.has_ipc)

/*
 * For now, anything with a GuC requires uCode loading, and then supports
 * command submission once loaded. But these are logically independent
 * properties, so we have separate macros to test them.
 */
#define HAS_GUC(dev_priv)	((dev_priv)->info.has_guc)
#define HAS_GUC_CT(dev_priv)	((dev_priv)->info.has_guc_ct)
#define HAS_GUC_UCODE(dev_priv)	(HAS_GUC(dev_priv))
#define HAS_GUC_SCHED(dev_priv)	(HAS_GUC(dev_priv))

/* For now, anything with a GuC has also HuC */
#define HAS_HUC(dev_priv)	(HAS_GUC(dev_priv))
#define HAS_HUC_UCODE(dev_priv)	(HAS_GUC(dev_priv))

/* Having a GuC is not the same as using a GuC */
#define USES_GUC(dev_priv)		intel_uc_is_using_guc()
#define USES_GUC_SUBMISSION(dev_priv)	intel_uc_is_using_guc_submission()
#define USES_HUC(dev_priv)		intel_uc_is_using_huc()

#define HAS_RESOURCE_STREAMER(dev_priv) ((dev_priv)->info.has_resource_streamer)

#define HAS_POOLED_EU(dev_priv)	((dev_priv)->info.has_pooled_eu)

#define INTEL_PCH_DEVICE_ID_MASK		0xff80
#define INTEL_PCH_IBX_DEVICE_ID_TYPE		0x3b00
#define INTEL_PCH_CPT_DEVICE_ID_TYPE		0x1c00
#define INTEL_PCH_PPT_DEVICE_ID_TYPE		0x1e00
#define INTEL_PCH_LPT_DEVICE_ID_TYPE		0x8c00
#define INTEL_PCH_LPT_LP_DEVICE_ID_TYPE		0x9c00
#define INTEL_PCH_WPT_DEVICE_ID_TYPE		0x8c80
#define INTEL_PCH_WPT_LP_DEVICE_ID_TYPE		0x9c80
#define INTEL_PCH_SPT_DEVICE_ID_TYPE		0xA100
#define INTEL_PCH_SPT_LP_DEVICE_ID_TYPE		0x9D00
#define INTEL_PCH_KBP_DEVICE_ID_TYPE		0xA280
#define INTEL_PCH_CNP_DEVICE_ID_TYPE		0xA300
#define INTEL_PCH_CNP_LP_DEVICE_ID_TYPE		0x9D80
#define INTEL_PCH_ICP_DEVICE_ID_TYPE		0x3480
#define INTEL_PCH_P2X_DEVICE_ID_TYPE		0x7100
#define INTEL_PCH_P3X_DEVICE_ID_TYPE		0x7000
#define INTEL_PCH_QEMU_DEVICE_ID_TYPE		0x2900 /* qemu q35 has 2918 */

#define INTEL_PCH_TYPE(dev_priv) ((dev_priv)->pch_type)
#define HAS_PCH_ICP(dev_priv) (INTEL_PCH_TYPE(dev_priv) == PCH_ICP)
#define HAS_PCH_CNP(dev_priv) (INTEL_PCH_TYPE(dev_priv) == PCH_CNP)
#define HAS_PCH_CNP_LP(dev_priv) \
	((dev_priv)->pch_id == INTEL_PCH_CNP_LP_DEVICE_ID_TYPE)
#define HAS_PCH_KBP(dev_priv) (INTEL_PCH_TYPE(dev_priv) == PCH_KBP)
#define HAS_PCH_SPT(dev_priv) (INTEL_PCH_TYPE(dev_priv) == PCH_SPT)
#define HAS_PCH_LPT(dev_priv) (INTEL_PCH_TYPE(dev_priv) == PCH_LPT)
#define HAS_PCH_LPT_LP(dev_priv) \
	((dev_priv)->pch_id == INTEL_PCH_LPT_LP_DEVICE_ID_TYPE || \
	 (dev_priv)->pch_id == INTEL_PCH_WPT_LP_DEVICE_ID_TYPE)
#define HAS_PCH_LPT_H(dev_priv) \
	((dev_priv)->pch_id == INTEL_PCH_LPT_DEVICE_ID_TYPE || \
	 (dev_priv)->pch_id == INTEL_PCH_WPT_DEVICE_ID_TYPE)
#define HAS_PCH_CPT(dev_priv) (INTEL_PCH_TYPE(dev_priv) == PCH_CPT)
#define HAS_PCH_IBX(dev_priv) (INTEL_PCH_TYPE(dev_priv) == PCH_IBX)
#define HAS_PCH_NOP(dev_priv) (INTEL_PCH_TYPE(dev_priv) == PCH_NOP)
#define HAS_PCH_SPLIT(dev_priv) (INTEL_PCH_TYPE(dev_priv) != PCH_NONE)

#define HAS_GMCH_DISPLAY(dev_priv) ((dev_priv)->info.has_gmch_display)

#define HAS_LSPCON(dev_priv) (INTEL_GEN(dev_priv) >= 9)

/* DPF == dynamic parity feature */
#define HAS_L3_DPF(dev_priv) ((dev_priv)->info.has_l3_dpf)
#define NUM_L3_SLICES(dev_priv) (IS_HSW_GT3(dev_priv) ? \
				 2 : HAS_L3_DPF(dev_priv))

#define GT_FREQUENCY_MULTIPLIER 50
#define GEN9_FREQ_SCALER 3

#include "i915_trace.h"

static inline bool intel_vtd_active(void)
{
#ifdef CONFIG_INTEL_IOMMU
	if (intel_iommu_gfx_mapped)
		return true;
#endif
	return false;
}

static inline bool intel_scanout_needs_vtd_wa(struct drm_i915_private *dev_priv)
{
	return INTEL_GEN(dev_priv) >= 6 && intel_vtd_active();
}

static inline bool
intel_ggtt_update_needs_vtd_wa(struct drm_i915_private *dev_priv)
{
	return IS_BROXTON(dev_priv) && intel_vtd_active();
}

int intel_sanitize_enable_ppgtt(struct drm_i915_private *dev_priv,
				int enable_ppgtt);

/* i915_drv.c */
void __printf(3, 4)
__i915_printk(struct drm_i915_private *dev_priv, const char *level,
	      const char *fmt, ...);

#define i915_report_error(dev_priv, fmt, ...)				   \
	__i915_printk(dev_priv, KERN_ERR, fmt, ##__VA_ARGS__)

#ifdef CONFIG_COMPAT
extern long i915_compat_ioctl(struct file *filp, unsigned int cmd,
			      unsigned long arg);
#else
#define i915_compat_ioctl NULL
#endif
extern const struct dev_pm_ops i915_pm_ops;

extern int i915_driver_load(struct pci_dev *pdev,
			    const struct pci_device_id *ent);
extern void i915_driver_unload(struct drm_device *dev);
extern int intel_gpu_reset(struct drm_i915_private *dev_priv, u32 engine_mask);
extern bool intel_has_gpu_reset(struct drm_i915_private *dev_priv);

#define I915_RESET_QUIET BIT(0)
extern void i915_reset(struct drm_i915_private *i915, unsigned int flags);
extern int i915_reset_engine(struct intel_engine_cs *engine,
			     unsigned int flags);

extern bool intel_has_reset_engine(struct drm_i915_private *dev_priv);
extern int intel_reset_guc(struct drm_i915_private *dev_priv);
extern int intel_guc_reset_engine(struct intel_guc *guc,
				  struct intel_engine_cs *engine);
extern void intel_engine_init_hangcheck(struct intel_engine_cs *engine);
extern void intel_hangcheck_init(struct drm_i915_private *dev_priv);
extern unsigned long i915_chipset_val(struct drm_i915_private *dev_priv);
extern unsigned long i915_mch_val(struct drm_i915_private *dev_priv);
extern unsigned long i915_gfx_val(struct drm_i915_private *dev_priv);
extern void i915_update_gfx_val(struct drm_i915_private *dev_priv);
int vlv_force_gfx_clock(struct drm_i915_private *dev_priv, bool on);

int intel_engines_init_mmio(struct drm_i915_private *dev_priv);
int intel_engines_init(struct drm_i915_private *dev_priv);

/* intel_hotplug.c */
void intel_hpd_irq_handler(struct drm_i915_private *dev_priv,
			   u32 pin_mask, u32 long_mask);
void intel_hpd_init(struct drm_i915_private *dev_priv);
void intel_hpd_init_work(struct drm_i915_private *dev_priv);
void intel_hpd_cancel_work(struct drm_i915_private *dev_priv);
enum port intel_hpd_pin_to_port(struct drm_i915_private *dev_priv,
				enum hpd_pin pin);
enum hpd_pin intel_hpd_pin_default(struct drm_i915_private *dev_priv,
				   enum port port);
bool intel_hpd_disable(struct drm_i915_private *dev_priv, enum hpd_pin pin);
void intel_hpd_enable(struct drm_i915_private *dev_priv, enum hpd_pin pin);

/* i915_irq.c */
static inline void i915_queue_hangcheck(struct drm_i915_private *dev_priv)
{
	unsigned long delay;

	if (unlikely(!i915_modparams.enable_hangcheck))
		return;

	/* Don't continually defer the hangcheck so that it is always run at
	 * least once after work has been scheduled on any ring. Otherwise,
	 * we will ignore a hung ring if a second ring is kept busy.
	 */

	delay = round_jiffies_up_relative(DRM_I915_HANGCHECK_JIFFIES);
	queue_delayed_work(system_long_wq,
			   &dev_priv->gpu_error.hangcheck_work, delay);
}

__printf(3, 4)
void i915_handle_error(struct drm_i915_private *dev_priv,
		       u32 engine_mask,
		       const char *fmt, ...);

extern void intel_irq_init(struct drm_i915_private *dev_priv);
extern void intel_irq_fini(struct drm_i915_private *dev_priv);
int intel_irq_install(struct drm_i915_private *dev_priv);
void intel_irq_uninstall(struct drm_i915_private *dev_priv);

static inline bool intel_gvt_active(struct drm_i915_private *dev_priv)
{
	return dev_priv->gvt;
}

static inline bool intel_vgpu_active(struct drm_i915_private *dev_priv)
{
	return dev_priv->vgpu.active;
}

u32 i915_pipestat_enable_mask(struct drm_i915_private *dev_priv,
			      enum pipe pipe);
void
i915_enable_pipestat(struct drm_i915_private *dev_priv, enum pipe pipe,
		     u32 status_mask);

void
i915_disable_pipestat(struct drm_i915_private *dev_priv, enum pipe pipe,
		      u32 status_mask);

void valleyview_enable_display_irqs(struct drm_i915_private *dev_priv);
void valleyview_disable_display_irqs(struct drm_i915_private *dev_priv);
void i915_hotplug_interrupt_update(struct drm_i915_private *dev_priv,
				   uint32_t mask,
				   uint32_t bits);
void ilk_update_display_irq(struct drm_i915_private *dev_priv,
			    uint32_t interrupt_mask,
			    uint32_t enabled_irq_mask);
static inline void
ilk_enable_display_irq(struct drm_i915_private *dev_priv, uint32_t bits)
{
	ilk_update_display_irq(dev_priv, bits, bits);
}
static inline void
ilk_disable_display_irq(struct drm_i915_private *dev_priv, uint32_t bits)
{
	ilk_update_display_irq(dev_priv, bits, 0);
}
void bdw_update_pipe_irq(struct drm_i915_private *dev_priv,
			 enum pipe pipe,
			 uint32_t interrupt_mask,
			 uint32_t enabled_irq_mask);
static inline void bdw_enable_pipe_irq(struct drm_i915_private *dev_priv,
				       enum pipe pipe, uint32_t bits)
{
	bdw_update_pipe_irq(dev_priv, pipe, bits, bits);
}
static inline void bdw_disable_pipe_irq(struct drm_i915_private *dev_priv,
					enum pipe pipe, uint32_t bits)
{
	bdw_update_pipe_irq(dev_priv, pipe, bits, 0);
}
void ibx_display_interrupt_update(struct drm_i915_private *dev_priv,
				  uint32_t interrupt_mask,
				  uint32_t enabled_irq_mask);
static inline void
ibx_enable_display_interrupt(struct drm_i915_private *dev_priv, uint32_t bits)
{
	ibx_display_interrupt_update(dev_priv, bits, bits);
}
static inline void
ibx_disable_display_interrupt(struct drm_i915_private *dev_priv, uint32_t bits)
{
	ibx_display_interrupt_update(dev_priv, bits, 0);
}

/* i915_gem.c */
int i915_gem_create_ioctl(struct drm_device *dev, void *data,
			  struct drm_file *file_priv);
int i915_gem_pread_ioctl(struct drm_device *dev, void *data,
			 struct drm_file *file_priv);
int i915_gem_pwrite_ioctl(struct drm_device *dev, void *data,
			  struct drm_file *file_priv);
int i915_gem_mmap_ioctl(struct drm_device *dev, void *data,
			struct drm_file *file_priv);
int i915_gem_mmap_gtt_ioctl(struct drm_device *dev, void *data,
			struct drm_file *file_priv);
int i915_gem_set_domain_ioctl(struct drm_device *dev, void *data,
			      struct drm_file *file_priv);
int i915_gem_sw_finish_ioctl(struct drm_device *dev, void *data,
			     struct drm_file *file_priv);
int i915_gem_execbuffer(struct drm_device *dev, void *data,
			struct drm_file *file_priv);
int i915_gem_execbuffer2(struct drm_device *dev, void *data,
			 struct drm_file *file_priv);
int i915_gem_busy_ioctl(struct drm_device *dev, void *data,
			struct drm_file *file_priv);
int i915_gem_get_caching_ioctl(struct drm_device *dev, void *data,
			       struct drm_file *file);
int i915_gem_set_caching_ioctl(struct drm_device *dev, void *data,
			       struct drm_file *file);
int i915_gem_throttle_ioctl(struct drm_device *dev, void *data,
			    struct drm_file *file_priv);
int i915_gem_madvise_ioctl(struct drm_device *dev, void *data,
			   struct drm_file *file_priv);
int i915_gem_set_tiling_ioctl(struct drm_device *dev, void *data,
			      struct drm_file *file_priv);
int i915_gem_get_tiling_ioctl(struct drm_device *dev, void *data,
			      struct drm_file *file_priv);
int i915_gem_init_userptr(struct drm_i915_private *dev_priv);
void i915_gem_cleanup_userptr(struct drm_i915_private *dev_priv);
int i915_gem_userptr_ioctl(struct drm_device *dev, void *data,
			   struct drm_file *file);
int i915_gem_get_aperture_ioctl(struct drm_device *dev, void *data,
				struct drm_file *file_priv);
int i915_gem_wait_ioctl(struct drm_device *dev, void *data,
			struct drm_file *file_priv);
void i915_gem_sanitize(struct drm_i915_private *i915);
int i915_gem_load_init(struct drm_i915_private *dev_priv);
void i915_gem_load_cleanup(struct drm_i915_private *dev_priv);
void i915_gem_load_init_fences(struct drm_i915_private *dev_priv);
int i915_gem_freeze(struct drm_i915_private *dev_priv);
int i915_gem_freeze_late(struct drm_i915_private *dev_priv);

void *i915_gem_object_alloc(struct drm_i915_private *dev_priv);
void i915_gem_object_free(struct drm_i915_gem_object *obj);
void i915_gem_object_init(struct drm_i915_gem_object *obj,
			 const struct drm_i915_gem_object_ops *ops);
struct drm_i915_gem_object *
i915_gem_object_create(struct drm_i915_private *dev_priv, u64 size);
struct drm_i915_gem_object *
i915_gem_object_create_from_data(struct drm_i915_private *dev_priv,
				 const void *data, size_t size);
void i915_gem_close_object(struct drm_gem_object *gem, struct drm_file *file);
void i915_gem_free_object(struct drm_gem_object *obj);

static inline void i915_gem_drain_freed_objects(struct drm_i915_private *i915)
{
	/* A single pass should suffice to release all the freed objects (along
	 * most call paths) , but be a little more paranoid in that freeing
	 * the objects does take a little amount of time, during which the rcu
	 * callbacks could have added new objects into the freed list, and
	 * armed the work again.
	 */
	do {
		rcu_barrier();
	} while (flush_work(&i915->mm.free_work));
}

static inline void i915_gem_drain_workqueue(struct drm_i915_private *i915)
{
	/*
	 * Similar to objects above (see i915_gem_drain_freed-objects), in
	 * general we have workers that are armed by RCU and then rearm
	 * themselves in their callbacks. To be paranoid, we need to
	 * drain the workqueue a second time after waiting for the RCU
	 * grace period so that we catch work queued via RCU from the first
	 * pass. As neither drain_workqueue() nor flush_workqueue() report
	 * a result, we make an assumption that we only don't require more
	 * than 2 passes to catch all recursive RCU delayed work.
	 *
	 */
	int pass = 2;
	do {
		rcu_barrier();
		drain_workqueue(i915->wq);
	} while (--pass);
}

struct i915_vma * __must_check
i915_gem_object_ggtt_pin(struct drm_i915_gem_object *obj,
			 const struct i915_ggtt_view *view,
			 u64 size,
			 u64 alignment,
			 u64 flags);

int i915_gem_object_unbind(struct drm_i915_gem_object *obj);
void i915_gem_release_mmap(struct drm_i915_gem_object *obj);

void i915_gem_runtime_suspend(struct drm_i915_private *dev_priv);

static inline int __sg_page_count(const struct scatterlist *sg)
{
	return sg->length >> PAGE_SHIFT;
}

struct scatterlist *
i915_gem_object_get_sg(struct drm_i915_gem_object *obj,
		       unsigned int n, unsigned int *offset);

struct page *
i915_gem_object_get_page(struct drm_i915_gem_object *obj,
			 unsigned int n);

struct page *
i915_gem_object_get_dirty_page(struct drm_i915_gem_object *obj,
			       unsigned int n);

dma_addr_t
i915_gem_object_get_dma_address(struct drm_i915_gem_object *obj,
				unsigned long n);

void __i915_gem_object_set_pages(struct drm_i915_gem_object *obj,
				 struct sg_table *pages,
				 unsigned int sg_page_sizes);
int __i915_gem_object_get_pages(struct drm_i915_gem_object *obj);

static inline int __must_check
i915_gem_object_pin_pages(struct drm_i915_gem_object *obj)
{
	might_lock(&obj->mm.lock);

	if (atomic_inc_not_zero(&obj->mm.pages_pin_count))
		return 0;

	return __i915_gem_object_get_pages(obj);
}

static inline bool
i915_gem_object_has_pages(struct drm_i915_gem_object *obj)
{
	return !IS_ERR_OR_NULL(READ_ONCE(obj->mm.pages));
}

static inline void
__i915_gem_object_pin_pages(struct drm_i915_gem_object *obj)
{
	GEM_BUG_ON(!i915_gem_object_has_pages(obj));

	atomic_inc(&obj->mm.pages_pin_count);
}

static inline bool
i915_gem_object_has_pinned_pages(struct drm_i915_gem_object *obj)
{
	return atomic_read(&obj->mm.pages_pin_count);
}

static inline void
__i915_gem_object_unpin_pages(struct drm_i915_gem_object *obj)
{
	GEM_BUG_ON(!i915_gem_object_has_pages(obj));
	GEM_BUG_ON(!i915_gem_object_has_pinned_pages(obj));

	atomic_dec(&obj->mm.pages_pin_count);
}

static inline void
i915_gem_object_unpin_pages(struct drm_i915_gem_object *obj)
{
	__i915_gem_object_unpin_pages(obj);
}

enum i915_mm_subclass { /* lockdep subclass for obj->mm.lock */
	I915_MM_NORMAL = 0,
	I915_MM_SHRINKER
};

void __i915_gem_object_put_pages(struct drm_i915_gem_object *obj,
				 enum i915_mm_subclass subclass);
void __i915_gem_object_invalidate(struct drm_i915_gem_object *obj);

enum i915_map_type {
	I915_MAP_WB = 0,
	I915_MAP_WC,
#define I915_MAP_OVERRIDE BIT(31)
	I915_MAP_FORCE_WB = I915_MAP_WB | I915_MAP_OVERRIDE,
	I915_MAP_FORCE_WC = I915_MAP_WC | I915_MAP_OVERRIDE,
};

/**
 * i915_gem_object_pin_map - return a contiguous mapping of the entire object
 * @obj: the object to map into kernel address space
 * @type: the type of mapping, used to select pgprot_t
 *
 * Calls i915_gem_object_pin_pages() to prevent reaping of the object's
 * pages and then returns a contiguous mapping of the backing storage into
 * the kernel address space. Based on the @type of mapping, the PTE will be
 * set to either WriteBack or WriteCombine (via pgprot_t).
 *
 * The caller is responsible for calling i915_gem_object_unpin_map() when the
 * mapping is no longer required.
 *
 * Returns the pointer through which to access the mapped object, or an
 * ERR_PTR() on error.
 */
void *__must_check i915_gem_object_pin_map(struct drm_i915_gem_object *obj,
					   enum i915_map_type type);

/**
 * i915_gem_object_unpin_map - releases an earlier mapping
 * @obj: the object to unmap
 *
 * After pinning the object and mapping its pages, once you are finished
 * with your access, call i915_gem_object_unpin_map() to release the pin
 * upon the mapping. Once the pin count reaches zero, that mapping may be
 * removed.
 */
static inline void i915_gem_object_unpin_map(struct drm_i915_gem_object *obj)
{
	i915_gem_object_unpin_pages(obj);
}

int i915_gem_obj_prepare_shmem_read(struct drm_i915_gem_object *obj,
				    unsigned int *needs_clflush);
int i915_gem_obj_prepare_shmem_write(struct drm_i915_gem_object *obj,
				     unsigned int *needs_clflush);
#define CLFLUSH_BEFORE	BIT(0)
#define CLFLUSH_AFTER	BIT(1)
#define CLFLUSH_FLAGS	(CLFLUSH_BEFORE | CLFLUSH_AFTER)

static inline void
i915_gem_obj_finish_shmem_access(struct drm_i915_gem_object *obj)
{
	i915_gem_object_unpin_pages(obj);
}

int __must_check i915_mutex_lock_interruptible(struct drm_device *dev);
void i915_vma_move_to_active(struct i915_vma *vma,
			     struct drm_i915_gem_request *req,
			     unsigned int flags);
int i915_gem_dumb_create(struct drm_file *file_priv,
			 struct drm_device *dev,
			 struct drm_mode_create_dumb *args);
int i915_gem_mmap_gtt(struct drm_file *file_priv, struct drm_device *dev,
		      uint32_t handle, uint64_t *offset);
int i915_gem_mmap_gtt_version(void);

void i915_gem_track_fb(struct drm_i915_gem_object *old,
		       struct drm_i915_gem_object *new,
		       unsigned frontbuffer_bits);

int __must_check i915_gem_set_global_seqno(struct drm_device *dev, u32 seqno);

struct drm_i915_gem_request *
i915_gem_find_active_request(struct intel_engine_cs *engine);

void i915_gem_retire_requests(struct drm_i915_private *dev_priv);

static inline bool i915_reset_backoff(struct i915_gpu_error *error)
{
	return unlikely(test_bit(I915_RESET_BACKOFF, &error->flags));
}

static inline bool i915_reset_handoff(struct i915_gpu_error *error)
{
	return unlikely(test_bit(I915_RESET_HANDOFF, &error->flags));
}

static inline bool i915_terminally_wedged(struct i915_gpu_error *error)
{
	return unlikely(test_bit(I915_WEDGED, &error->flags));
}

static inline bool i915_reset_backoff_or_wedged(struct i915_gpu_error *error)
{
	return i915_reset_backoff(error) | i915_terminally_wedged(error);
}

static inline u32 i915_reset_count(struct i915_gpu_error *error)
{
	return READ_ONCE(error->reset_count);
}

static inline u32 i915_reset_engine_count(struct i915_gpu_error *error,
					  struct intel_engine_cs *engine)
{
	return READ_ONCE(error->reset_engine_count[engine->id]);
}

struct drm_i915_gem_request *
i915_gem_reset_prepare_engine(struct intel_engine_cs *engine);
int i915_gem_reset_prepare(struct drm_i915_private *dev_priv);
void i915_gem_reset(struct drm_i915_private *dev_priv);
void i915_gem_reset_finish_engine(struct intel_engine_cs *engine);
void i915_gem_reset_finish(struct drm_i915_private *dev_priv);
void i915_gem_set_wedged(struct drm_i915_private *dev_priv);
bool i915_gem_unset_wedged(struct drm_i915_private *dev_priv);
void i915_gem_reset_engine(struct intel_engine_cs *engine,
			   struct drm_i915_gem_request *request);

void i915_gem_init_mmio(struct drm_i915_private *i915);
int __must_check i915_gem_init(struct drm_i915_private *dev_priv);
int __must_check i915_gem_init_hw(struct drm_i915_private *dev_priv);
void i915_gem_init_swizzling(struct drm_i915_private *dev_priv);
void i915_gem_cleanup_engines(struct drm_i915_private *dev_priv);
int i915_gem_wait_for_idle(struct drm_i915_private *dev_priv,
			   unsigned int flags);
int __must_check i915_gem_suspend(struct drm_i915_private *dev_priv);
void i915_gem_resume(struct drm_i915_private *dev_priv);
int i915_gem_fault(struct vm_fault *vmf);
int i915_gem_object_wait(struct drm_i915_gem_object *obj,
			 unsigned int flags,
			 long timeout,
			 struct intel_rps_client *rps);
int i915_gem_object_wait_priority(struct drm_i915_gem_object *obj,
				  unsigned int flags,
				  int priority);
#define I915_PRIORITY_DISPLAY I915_PRIORITY_MAX

int __must_check
i915_gem_object_set_to_wc_domain(struct drm_i915_gem_object *obj, bool write);
int __must_check
i915_gem_object_set_to_gtt_domain(struct drm_i915_gem_object *obj, bool write);
int __must_check
i915_gem_object_set_to_cpu_domain(struct drm_i915_gem_object *obj, bool write);
struct i915_vma * __must_check
i915_gem_object_pin_to_display_plane(struct drm_i915_gem_object *obj,
				     u32 alignment,
				     const struct i915_ggtt_view *view);
void i915_gem_object_unpin_from_display_plane(struct i915_vma *vma);
int i915_gem_object_attach_phys(struct drm_i915_gem_object *obj,
				int align);
int i915_gem_open(struct drm_i915_private *i915, struct drm_file *file);
void i915_gem_release(struct drm_device *dev, struct drm_file *file);

int i915_gem_object_set_cache_level(struct drm_i915_gem_object *obj,
				    enum i915_cache_level cache_level);

struct drm_gem_object *i915_gem_prime_import(struct drm_device *dev,
				struct dma_buf *dma_buf);

struct dma_buf *i915_gem_prime_export(struct drm_device *dev,
				struct drm_gem_object *gem_obj, int flags);

static inline struct i915_hw_ppgtt *
i915_vm_to_ppgtt(struct i915_address_space *vm)
{
	return container_of(vm, struct i915_hw_ppgtt, base);
}

/* i915_gem_fence_reg.c */
struct drm_i915_fence_reg *
i915_reserve_fence(struct drm_i915_private *dev_priv);
void i915_unreserve_fence(struct drm_i915_fence_reg *fence);

void i915_gem_revoke_fences(struct drm_i915_private *dev_priv);
void i915_gem_restore_fences(struct drm_i915_private *dev_priv);

void i915_gem_detect_bit_6_swizzle(struct drm_i915_private *dev_priv);
void i915_gem_object_do_bit_17_swizzle(struct drm_i915_gem_object *obj,
				       struct sg_table *pages);
void i915_gem_object_save_bit_17_swizzle(struct drm_i915_gem_object *obj,
					 struct sg_table *pages);

static inline struct i915_gem_context *
__i915_gem_context_lookup_rcu(struct drm_i915_file_private *file_priv, u32 id)
{
	return idr_find(&file_priv->context_idr, id);
}

static inline struct i915_gem_context *
i915_gem_context_lookup(struct drm_i915_file_private *file_priv, u32 id)
{
	struct i915_gem_context *ctx;

	rcu_read_lock();
	ctx = __i915_gem_context_lookup_rcu(file_priv, id);
	if (ctx && !kref_get_unless_zero(&ctx->ref))
		ctx = NULL;
	rcu_read_unlock();

	return ctx;
}

static inline struct intel_timeline *
i915_gem_context_lookup_timeline(struct i915_gem_context *ctx,
				 struct intel_engine_cs *engine)
{
	struct i915_address_space *vm;

	vm = ctx->ppgtt ? &ctx->ppgtt->base : &ctx->i915->ggtt.base;
	return &vm->timeline.engine[engine->id];
}

int i915_perf_open_ioctl(struct drm_device *dev, void *data,
			 struct drm_file *file);
int i915_perf_add_config_ioctl(struct drm_device *dev, void *data,
			       struct drm_file *file);
int i915_perf_remove_config_ioctl(struct drm_device *dev, void *data,
				  struct drm_file *file);
void i915_oa_init_reg_state(struct intel_engine_cs *engine,
			    struct i915_gem_context *ctx,
			    uint32_t *reg_state);

/* i915_gem_evict.c */
int __must_check i915_gem_evict_something(struct i915_address_space *vm,
					  u64 min_size, u64 alignment,
					  unsigned cache_level,
					  u64 start, u64 end,
					  unsigned flags);
int __must_check i915_gem_evict_for_node(struct i915_address_space *vm,
					 struct drm_mm_node *node,
					 unsigned int flags);
int i915_gem_evict_vm(struct i915_address_space *vm);

void i915_gem_flush_ggtt_writes(struct drm_i915_private *dev_priv);

/* belongs in i915_gem_gtt.h */
static inline void i915_gem_chipset_flush(struct drm_i915_private *dev_priv)
{
	wmb();
	if (INTEL_GEN(dev_priv) < 6)
		intel_gtt_chipset_flush();
}

/* i915_gem_stolen.c */
int i915_gem_stolen_insert_node(struct drm_i915_private *dev_priv,
				struct drm_mm_node *node, u64 size,
				unsigned alignment);
int i915_gem_stolen_insert_node_in_range(struct drm_i915_private *dev_priv,
					 struct drm_mm_node *node, u64 size,
					 unsigned alignment, u64 start,
					 u64 end);
void i915_gem_stolen_remove_node(struct drm_i915_private *dev_priv,
				 struct drm_mm_node *node);
int i915_gem_init_stolen(struct drm_i915_private *dev_priv);
void i915_gem_cleanup_stolen(struct drm_device *dev);
struct drm_i915_gem_object *
i915_gem_object_create_stolen(struct drm_i915_private *dev_priv,
			      resource_size_t size);
struct drm_i915_gem_object *
i915_gem_object_create_stolen_for_preallocated(struct drm_i915_private *dev_priv,
					       resource_size_t stolen_offset,
					       resource_size_t gtt_offset,
					       resource_size_t size);

/* i915_gem_internal.c */
struct drm_i915_gem_object *
i915_gem_object_create_internal(struct drm_i915_private *dev_priv,
				phys_addr_t size);

/* i915_gem_shrinker.c */
unsigned long i915_gem_shrink(struct drm_i915_private *i915,
			      unsigned long target,
			      unsigned long *nr_scanned,
			      unsigned flags);
#define I915_SHRINK_PURGEABLE 0x1
#define I915_SHRINK_UNBOUND 0x2
#define I915_SHRINK_BOUND 0x4
#define I915_SHRINK_ACTIVE 0x8
#define I915_SHRINK_VMAPS 0x10
unsigned long i915_gem_shrink_all(struct drm_i915_private *i915);
void i915_gem_shrinker_register(struct drm_i915_private *i915);
void i915_gem_shrinker_unregister(struct drm_i915_private *i915);


/* i915_gem_tiling.c */
static inline bool i915_gem_object_needs_bit17_swizzle(struct drm_i915_gem_object *obj)
{
	struct drm_i915_private *dev_priv = to_i915(obj->base.dev);

	return dev_priv->mm.bit_6_swizzle_x == I915_BIT_6_SWIZZLE_9_10_17 &&
		i915_gem_object_is_tiled(obj);
}

u32 i915_gem_fence_size(struct drm_i915_private *dev_priv, u32 size,
			unsigned int tiling, unsigned int stride);
u32 i915_gem_fence_alignment(struct drm_i915_private *dev_priv, u32 size,
			     unsigned int tiling, unsigned int stride);

/* i915_debugfs.c */
#ifdef CONFIG_DEBUG_FS
int i915_debugfs_register(struct drm_i915_private *dev_priv);
int i915_debugfs_connector_add(struct drm_connector *connector);
void intel_display_crc_init(struct drm_i915_private *dev_priv);
#else
static inline int i915_debugfs_register(struct drm_i915_private *dev_priv) {return 0;}
static inline int i915_debugfs_connector_add(struct drm_connector *connector)
{ return 0; }
static inline void intel_display_crc_init(struct drm_i915_private *dev_priv) {}
#endif

/* i915_gpu_error.c */
#if IS_ENABLED(CONFIG_DRM_I915_CAPTURE_ERROR)

__printf(2, 3)
void i915_error_printf(struct drm_i915_error_state_buf *e, const char *f, ...);
int i915_error_state_to_str(struct drm_i915_error_state_buf *estr,
			    const struct i915_gpu_state *gpu);
int i915_error_state_buf_init(struct drm_i915_error_state_buf *eb,
			      struct drm_i915_private *i915,
			      size_t count, loff_t pos);
static inline void i915_error_state_buf_release(
	struct drm_i915_error_state_buf *eb)
{
	kfree(eb->buf);
}

struct i915_gpu_state *i915_capture_gpu_state(struct drm_i915_private *i915);
void i915_capture_error_state(struct drm_i915_private *dev_priv,
			      u32 engine_mask,
			      const char *error_msg);

static inline struct i915_gpu_state *
i915_gpu_state_get(struct i915_gpu_state *gpu)
{
	kref_get(&gpu->ref);
	return gpu;
}

void __i915_gpu_state_free(struct kref *kref);
static inline void i915_gpu_state_put(struct i915_gpu_state *gpu)
{
	if (gpu)
		kref_put(&gpu->ref, __i915_gpu_state_free);
}

struct i915_gpu_state *i915_first_error_state(struct drm_i915_private *i915);
void i915_reset_error_state(struct drm_i915_private *i915);

#else

static inline void i915_capture_error_state(struct drm_i915_private *dev_priv,
					    u32 engine_mask,
					    const char *error_msg)
{
}

static inline struct i915_gpu_state *
i915_first_error_state(struct drm_i915_private *i915)
{
	return NULL;
}

static inline void i915_reset_error_state(struct drm_i915_private *i915)
{
}

#endif

const char *i915_cache_level_str(struct drm_i915_private *i915, int type);

/* i915_cmd_parser.c */
int i915_cmd_parser_get_version(struct drm_i915_private *dev_priv);
void intel_engine_init_cmd_parser(struct intel_engine_cs *engine);
void intel_engine_cleanup_cmd_parser(struct intel_engine_cs *engine);
int intel_engine_cmd_parser(struct intel_engine_cs *engine,
			    struct drm_i915_gem_object *batch_obj,
			    struct drm_i915_gem_object *shadow_batch_obj,
			    u32 batch_start_offset,
			    u32 batch_len,
			    bool is_master);

/* i915_perf.c */
extern void i915_perf_init(struct drm_i915_private *dev_priv);
extern void i915_perf_fini(struct drm_i915_private *dev_priv);
extern void i915_perf_register(struct drm_i915_private *dev_priv);
extern void i915_perf_unregister(struct drm_i915_private *dev_priv);

/* i915_suspend.c */
extern int i915_save_state(struct drm_i915_private *dev_priv);
extern int i915_restore_state(struct drm_i915_private *dev_priv);

/* i915_sysfs.c */
void i915_setup_sysfs(struct drm_i915_private *dev_priv);
void i915_teardown_sysfs(struct drm_i915_private *dev_priv);

/* intel_lpe_audio.c */
int  intel_lpe_audio_init(struct drm_i915_private *dev_priv);
void intel_lpe_audio_teardown(struct drm_i915_private *dev_priv);
void intel_lpe_audio_irq_handler(struct drm_i915_private *dev_priv);
void intel_lpe_audio_notify(struct drm_i915_private *dev_priv,
			    enum pipe pipe, enum port port,
			    const void *eld, int ls_clock, bool dp_output);

/* intel_i2c.c */
extern int intel_setup_gmbus(struct drm_i915_private *dev_priv);
extern void intel_teardown_gmbus(struct drm_i915_private *dev_priv);
extern bool intel_gmbus_is_valid_pin(struct drm_i915_private *dev_priv,
				     unsigned int pin);

extern struct i2c_adapter *
intel_gmbus_get_adapter(struct drm_i915_private *dev_priv, unsigned int pin);
extern void intel_gmbus_set_speed(struct i2c_adapter *adapter, int speed);
extern void intel_gmbus_force_bit(struct i2c_adapter *adapter, bool force_bit);
static inline bool intel_gmbus_is_forced_bit(struct i2c_adapter *adapter)
{
	return container_of(adapter, struct intel_gmbus, adapter)->force_bit;
}
extern void intel_i2c_reset(struct drm_i915_private *dev_priv);

/* intel_bios.c */
void intel_bios_init(struct drm_i915_private *dev_priv);
bool intel_bios_is_valid_vbt(const void *buf, size_t size);
bool intel_bios_is_tv_present(struct drm_i915_private *dev_priv);
bool intel_bios_is_lvds_present(struct drm_i915_private *dev_priv, u8 *i2c_pin);
bool intel_bios_is_port_present(struct drm_i915_private *dev_priv, enum port port);
bool intel_bios_is_port_edp(struct drm_i915_private *dev_priv, enum port port);
bool intel_bios_is_port_dp_dual_mode(struct drm_i915_private *dev_priv, enum port port);
bool intel_bios_is_dsi_present(struct drm_i915_private *dev_priv, enum port *port);
bool intel_bios_is_port_hpd_inverted(struct drm_i915_private *dev_priv,
				     enum port port);
bool intel_bios_is_lspcon_present(struct drm_i915_private *dev_priv,
				enum port port);

/* intel_acpi.c */
#ifdef CONFIG_ACPI
extern void intel_register_dsm_handler(void);
extern void intel_unregister_dsm_handler(void);
#else
static inline void intel_register_dsm_handler(void) { return; }
static inline void intel_unregister_dsm_handler(void) { return; }
#endif /* CONFIG_ACPI */

/* intel_device_info.c */
static inline struct intel_device_info *
mkwrite_device_info(struct drm_i915_private *dev_priv)
{
	return (struct intel_device_info *)&dev_priv->info;
}

/* modesetting */
extern void intel_modeset_init_hw(struct drm_device *dev);
extern int intel_modeset_init(struct drm_device *dev);
extern void intel_modeset_cleanup(struct drm_device *dev);
extern int intel_connector_register(struct drm_connector *);
extern void intel_connector_unregister(struct drm_connector *);
extern int intel_modeset_vga_set_state(struct drm_i915_private *dev_priv,
				       bool state);
extern void intel_display_resume(struct drm_device *dev);
extern void i915_redisable_vga(struct drm_i915_private *dev_priv);
extern void i915_redisable_vga_power_on(struct drm_i915_private *dev_priv);
extern bool ironlake_set_drps(struct drm_i915_private *dev_priv, u8 val);
extern void intel_init_pch_refclk(struct drm_i915_private *dev_priv);
extern int intel_set_rps(struct drm_i915_private *dev_priv, u8 val);
extern bool intel_set_memory_cxsr(struct drm_i915_private *dev_priv,
				  bool enable);

int i915_reg_read_ioctl(struct drm_device *dev, void *data,
			struct drm_file *file);

/* overlay */
extern struct intel_overlay_error_state *
intel_overlay_capture_error_state(struct drm_i915_private *dev_priv);
extern void intel_overlay_print_error_state(struct drm_i915_error_state_buf *e,
					    struct intel_overlay_error_state *error);

extern struct intel_display_error_state *
intel_display_capture_error_state(struct drm_i915_private *dev_priv);
extern void intel_display_print_error_state(struct drm_i915_error_state_buf *e,
					    struct intel_display_error_state *error);

int sandybridge_pcode_read(struct drm_i915_private *dev_priv, u32 mbox, u32 *val);
int sandybridge_pcode_write_timeout(struct drm_i915_private *dev_priv, u32 mbox,
<<<<<<< HEAD
				    u32 val, int timeout_us);
#define sandybridge_pcode_write(dev_priv, mbox, val)	\
	sandybridge_pcode_write_timeout(dev_priv, mbox, val, 500)
=======
				    u32 val, int fast_timeout_us,
				    int slow_timeout_ms);
#define sandybridge_pcode_write(dev_priv, mbox, val)	\
	sandybridge_pcode_write_timeout(dev_priv, mbox, val, 500, 0)
>>>>>>> 2f2f2db8

int skl_pcode_request(struct drm_i915_private *dev_priv, u32 mbox, u32 request,
		      u32 reply_mask, u32 reply, int timeout_base_ms);

/* intel_sideband.c */
u32 vlv_punit_read(struct drm_i915_private *dev_priv, u32 addr);
int vlv_punit_write(struct drm_i915_private *dev_priv, u32 addr, u32 val);
u32 vlv_nc_read(struct drm_i915_private *dev_priv, u8 addr);
u32 vlv_iosf_sb_read(struct drm_i915_private *dev_priv, u8 port, u32 reg);
void vlv_iosf_sb_write(struct drm_i915_private *dev_priv, u8 port, u32 reg, u32 val);
u32 vlv_cck_read(struct drm_i915_private *dev_priv, u32 reg);
void vlv_cck_write(struct drm_i915_private *dev_priv, u32 reg, u32 val);
u32 vlv_ccu_read(struct drm_i915_private *dev_priv, u32 reg);
void vlv_ccu_write(struct drm_i915_private *dev_priv, u32 reg, u32 val);
u32 vlv_bunit_read(struct drm_i915_private *dev_priv, u32 reg);
void vlv_bunit_write(struct drm_i915_private *dev_priv, u32 reg, u32 val);
u32 vlv_dpio_read(struct drm_i915_private *dev_priv, enum pipe pipe, int reg);
void vlv_dpio_write(struct drm_i915_private *dev_priv, enum pipe pipe, int reg, u32 val);
u32 intel_sbi_read(struct drm_i915_private *dev_priv, u16 reg,
		   enum intel_sbi_destination destination);
void intel_sbi_write(struct drm_i915_private *dev_priv, u16 reg, u32 value,
		     enum intel_sbi_destination destination);
u32 vlv_flisdsi_read(struct drm_i915_private *dev_priv, u32 reg);
void vlv_flisdsi_write(struct drm_i915_private *dev_priv, u32 reg, u32 val);

/* intel_dpio_phy.c */
void bxt_port_to_phy_channel(struct drm_i915_private *dev_priv, enum port port,
			     enum dpio_phy *phy, enum dpio_channel *ch);
void bxt_ddi_phy_set_signal_level(struct drm_i915_private *dev_priv,
				  enum port port, u32 margin, u32 scale,
				  u32 enable, u32 deemphasis);
void bxt_ddi_phy_init(struct drm_i915_private *dev_priv, enum dpio_phy phy);
void bxt_ddi_phy_uninit(struct drm_i915_private *dev_priv, enum dpio_phy phy);
bool bxt_ddi_phy_is_enabled(struct drm_i915_private *dev_priv,
			    enum dpio_phy phy);
bool bxt_ddi_phy_verify_state(struct drm_i915_private *dev_priv,
			      enum dpio_phy phy);
uint8_t bxt_ddi_phy_calc_lane_lat_optim_mask(uint8_t lane_count);
void bxt_ddi_phy_set_lane_optim_mask(struct intel_encoder *encoder,
				     uint8_t lane_lat_optim_mask);
uint8_t bxt_ddi_phy_get_lane_lat_optim_mask(struct intel_encoder *encoder);

void chv_set_phy_signal_level(struct intel_encoder *encoder,
			      u32 deemph_reg_value, u32 margin_reg_value,
			      bool uniq_trans_scale);
void chv_data_lane_soft_reset(struct intel_encoder *encoder,
			      const struct intel_crtc_state *crtc_state,
			      bool reset);
void chv_phy_pre_pll_enable(struct intel_encoder *encoder,
			    const struct intel_crtc_state *crtc_state);
void chv_phy_pre_encoder_enable(struct intel_encoder *encoder,
				const struct intel_crtc_state *crtc_state);
void chv_phy_release_cl2_override(struct intel_encoder *encoder);
void chv_phy_post_pll_disable(struct intel_encoder *encoder,
			      const struct intel_crtc_state *old_crtc_state);

void vlv_set_phy_signal_level(struct intel_encoder *encoder,
			      u32 demph_reg_value, u32 preemph_reg_value,
			      u32 uniqtranscale_reg_value, u32 tx3_demph);
void vlv_phy_pre_pll_enable(struct intel_encoder *encoder,
			    const struct intel_crtc_state *crtc_state);
void vlv_phy_pre_encoder_enable(struct intel_encoder *encoder,
				const struct intel_crtc_state *crtc_state);
void vlv_phy_reset_lanes(struct intel_encoder *encoder,
			 const struct intel_crtc_state *old_crtc_state);

int intel_gpu_freq(struct drm_i915_private *dev_priv, int val);
int intel_freq_opcode(struct drm_i915_private *dev_priv, int val);
u64 intel_rc6_residency_ns(struct drm_i915_private *dev_priv,
			   const i915_reg_t reg);

u32 intel_get_cagf(struct drm_i915_private *dev_priv, u32 rpstat1);

static inline u64 intel_rc6_residency_us(struct drm_i915_private *dev_priv,
					 const i915_reg_t reg)
{
	return DIV_ROUND_UP_ULL(intel_rc6_residency_ns(dev_priv, reg), 1000);
}

#define I915_READ8(reg)		dev_priv->uncore.funcs.mmio_readb(dev_priv, (reg), true)
#define I915_WRITE8(reg, val)	dev_priv->uncore.funcs.mmio_writeb(dev_priv, (reg), (val), true)

#define I915_READ16(reg)	dev_priv->uncore.funcs.mmio_readw(dev_priv, (reg), true)
#define I915_WRITE16(reg, val)	dev_priv->uncore.funcs.mmio_writew(dev_priv, (reg), (val), true)
#define I915_READ16_NOTRACE(reg)	dev_priv->uncore.funcs.mmio_readw(dev_priv, (reg), false)
#define I915_WRITE16_NOTRACE(reg, val)	dev_priv->uncore.funcs.mmio_writew(dev_priv, (reg), (val), false)

#define I915_READ(reg)		dev_priv->uncore.funcs.mmio_readl(dev_priv, (reg), true)
#define I915_WRITE(reg, val)	dev_priv->uncore.funcs.mmio_writel(dev_priv, (reg), (val), true)
#define I915_READ_NOTRACE(reg)		dev_priv->uncore.funcs.mmio_readl(dev_priv, (reg), false)
#define I915_WRITE_NOTRACE(reg, val)	dev_priv->uncore.funcs.mmio_writel(dev_priv, (reg), (val), false)

/* Be very careful with read/write 64-bit values. On 32-bit machines, they
 * will be implemented using 2 32-bit writes in an arbitrary order with
 * an arbitrary delay between them. This can cause the hardware to
 * act upon the intermediate value, possibly leading to corruption and
 * machine death. For this reason we do not support I915_WRITE64, or
 * dev_priv->uncore.funcs.mmio_writeq.
 *
 * When reading a 64-bit value as two 32-bit values, the delay may cause
 * the two reads to mismatch, e.g. a timestamp overflowing. Also note that
 * occasionally a 64-bit register does not actualy support a full readq
 * and must be read using two 32-bit reads.
 *
 * You have been warned.
 */
#define I915_READ64(reg)	dev_priv->uncore.funcs.mmio_readq(dev_priv, (reg), true)

#define I915_READ64_2x32(lower_reg, upper_reg) ({			\
	u32 upper, lower, old_upper, loop = 0;				\
	upper = I915_READ(upper_reg);					\
	do {								\
		old_upper = upper;					\
		lower = I915_READ(lower_reg);				\
		upper = I915_READ(upper_reg);				\
	} while (upper != old_upper && loop++ < 2);			\
	(u64)upper << 32 | lower; })

#define POSTING_READ(reg)	(void)I915_READ_NOTRACE(reg)
#define POSTING_READ16(reg)	(void)I915_READ16_NOTRACE(reg)

#define __raw_read(x, s) \
static inline uint##x##_t __raw_i915_read##x(const struct drm_i915_private *dev_priv, \
					     i915_reg_t reg) \
{ \
	return read##s(dev_priv->regs + i915_mmio_reg_offset(reg)); \
}

#define __raw_write(x, s) \
static inline void __raw_i915_write##x(const struct drm_i915_private *dev_priv, \
				       i915_reg_t reg, uint##x##_t val) \
{ \
	write##s(val, dev_priv->regs + i915_mmio_reg_offset(reg)); \
}
__raw_read(8, b)
__raw_read(16, w)
__raw_read(32, l)
__raw_read(64, q)

__raw_write(8, b)
__raw_write(16, w)
__raw_write(32, l)
__raw_write(64, q)

#undef __raw_read
#undef __raw_write

/* These are untraced mmio-accessors that are only valid to be used inside
 * critical sections, such as inside IRQ handlers, where forcewake is explicitly
 * controlled.
 *
 * Think twice, and think again, before using these.
 *
 * As an example, these accessors can possibly be used between:
 *
 * spin_lock_irq(&dev_priv->uncore.lock);
 * intel_uncore_forcewake_get__locked();
 *
 * and
 *
 * intel_uncore_forcewake_put__locked();
 * spin_unlock_irq(&dev_priv->uncore.lock);
 *
 *
 * Note: some registers may not need forcewake held, so
 * intel_uncore_forcewake_{get,put} can be omitted, see
 * intel_uncore_forcewake_for_reg().
 *
 * Certain architectures will die if the same cacheline is concurrently accessed
 * by different clients (e.g. on Ivybridge). Access to registers should
 * therefore generally be serialised, by either the dev_priv->uncore.lock or
 * a more localised lock guarding all access to that bank of registers.
 */
#define I915_READ_FW(reg__) __raw_i915_read32(dev_priv, (reg__))
#define I915_WRITE_FW(reg__, val__) __raw_i915_write32(dev_priv, (reg__), (val__))
#define I915_WRITE64_FW(reg__, val__) __raw_i915_write64(dev_priv, (reg__), (val__))
#define POSTING_READ_FW(reg__) (void)I915_READ_FW(reg__)

/* "Broadcast RGB" property */
#define INTEL_BROADCAST_RGB_AUTO 0
#define INTEL_BROADCAST_RGB_FULL 1
#define INTEL_BROADCAST_RGB_LIMITED 2

static inline i915_reg_t i915_vgacntrl_reg(struct drm_i915_private *dev_priv)
{
	if (IS_VALLEYVIEW(dev_priv) || IS_CHERRYVIEW(dev_priv))
		return VLV_VGACNTRL;
	else if (INTEL_GEN(dev_priv) >= 5)
		return CPU_VGACNTRL;
	else
		return VGACNTRL;
}

static inline unsigned long msecs_to_jiffies_timeout(const unsigned int m)
{
	unsigned long j = msecs_to_jiffies(m);

	return min_t(unsigned long, MAX_JIFFY_OFFSET, j + 1);
}

static inline unsigned long nsecs_to_jiffies_timeout(const u64 n)
{
	/* nsecs_to_jiffies64() does not guard against overflow */
	if (NSEC_PER_SEC % HZ &&
	    div_u64(n, NSEC_PER_SEC) >= MAX_JIFFY_OFFSET / HZ)
		return MAX_JIFFY_OFFSET;

        return min_t(u64, MAX_JIFFY_OFFSET, nsecs_to_jiffies64(n) + 1);
}

static inline unsigned long
timespec_to_jiffies_timeout(const struct timespec *value)
{
	unsigned long j = timespec_to_jiffies(value);

	return min_t(unsigned long, MAX_JIFFY_OFFSET, j + 1);
}

/*
 * If you need to wait X milliseconds between events A and B, but event B
 * doesn't happen exactly after event A, you record the timestamp (jiffies) of
 * when event A happened, then just before event B you call this function and
 * pass the timestamp as the first argument, and X as the second argument.
 */
static inline void
wait_remaining_ms_from_jiffies(unsigned long timestamp_jiffies, int to_wait_ms)
{
	unsigned long target_jiffies, tmp_jiffies, remaining_jiffies;

	/*
	 * Don't re-read the value of "jiffies" every time since it may change
	 * behind our back and break the math.
	 */
	tmp_jiffies = jiffies;
	target_jiffies = timestamp_jiffies +
			 msecs_to_jiffies_timeout(to_wait_ms);

	if (time_after(target_jiffies, tmp_jiffies)) {
		remaining_jiffies = target_jiffies - tmp_jiffies;
		while (remaining_jiffies)
			remaining_jiffies =
			    schedule_timeout_uninterruptible(remaining_jiffies);
	}
}

static inline bool
__i915_request_irq_complete(const struct drm_i915_gem_request *req)
{
	struct intel_engine_cs *engine = req->engine;
	u32 seqno;

	/* Note that the engine may have wrapped around the seqno, and
	 * so our request->global_seqno will be ahead of the hardware,
	 * even though it completed the request before wrapping. We catch
	 * this by kicking all the waiters before resetting the seqno
	 * in hardware, and also signal the fence.
	 */
	if (test_bit(DMA_FENCE_FLAG_SIGNALED_BIT, &req->fence.flags))
		return true;

	/* The request was dequeued before we were awoken. We check after
	 * inspecting the hw to confirm that this was the same request
	 * that generated the HWS update. The memory barriers within
	 * the request execution are sufficient to ensure that a check
	 * after reading the value from hw matches this request.
	 */
	seqno = i915_gem_request_global_seqno(req);
	if (!seqno)
		return false;

	/* Before we do the heavier coherent read of the seqno,
	 * check the value (hopefully) in the CPU cacheline.
	 */
	if (__i915_gem_request_completed(req, seqno))
		return true;

	/* Ensure our read of the seqno is coherent so that we
	 * do not "miss an interrupt" (i.e. if this is the last
	 * request and the seqno write from the GPU is not visible
	 * by the time the interrupt fires, we will see that the
	 * request is incomplete and go back to sleep awaiting
	 * another interrupt that will never come.)
	 *
	 * Strictly, we only need to do this once after an interrupt,
	 * but it is easier and safer to do it every time the waiter
	 * is woken.
	 */
	if (engine->irq_seqno_barrier &&
	    test_and_clear_bit(ENGINE_IRQ_BREADCRUMB, &engine->irq_posted)) {
		struct intel_breadcrumbs *b = &engine->breadcrumbs;

		/* The ordering of irq_posted versus applying the barrier
		 * is crucial. The clearing of the current irq_posted must
		 * be visible before we perform the barrier operation,
		 * such that if a subsequent interrupt arrives, irq_posted
		 * is reasserted and our task rewoken (which causes us to
		 * do another __i915_request_irq_complete() immediately
		 * and reapply the barrier). Conversely, if the clear
		 * occurs after the barrier, then an interrupt that arrived
		 * whilst we waited on the barrier would not trigger a
		 * barrier on the next pass, and the read may not see the
		 * seqno update.
		 */
		engine->irq_seqno_barrier(engine);

		/* If we consume the irq, but we are no longer the bottom-half,
		 * the real bottom-half may not have serialised their own
		 * seqno check with the irq-barrier (i.e. may have inspected
		 * the seqno before we believe it coherent since they see
		 * irq_posted == false but we are still running).
		 */
		spin_lock_irq(&b->irq_lock);
		if (b->irq_wait && b->irq_wait->tsk != current)
			/* Note that if the bottom-half is changed as we
			 * are sending the wake-up, the new bottom-half will
			 * be woken by whomever made the change. We only have
			 * to worry about when we steal the irq-posted for
			 * ourself.
			 */
			wake_up_process(b->irq_wait->tsk);
		spin_unlock_irq(&b->irq_lock);

		if (__i915_gem_request_completed(req, seqno))
			return true;
	}

	return false;
}

void i915_memcpy_init_early(struct drm_i915_private *dev_priv);
bool i915_memcpy_from_wc(void *dst, const void *src, unsigned long len);

/* The movntdqa instructions used for memcpy-from-wc require 16-byte alignment,
 * as well as SSE4.1 support. i915_memcpy_from_wc() will report if it cannot
 * perform the operation. To check beforehand, pass in the parameters to
 * to i915_can_memcpy_from_wc() - since we only care about the low 4 bits,
 * you only need to pass in the minor offsets, page-aligned pointers are
 * always valid.
 *
 * For just checking for SSE4.1, in the foreknowledge that the future use
 * will be correctly aligned, just use i915_has_memcpy_from_wc().
 */
#define i915_can_memcpy_from_wc(dst, src, len) \
	i915_memcpy_from_wc((void *)((unsigned long)(dst) | (unsigned long)(src) | (len)), NULL, 0)

#define i915_has_memcpy_from_wc() \
	i915_memcpy_from_wc(NULL, NULL, 0)

/* i915_mm.c */
int remap_io_mapping(struct vm_area_struct *vma,
		     unsigned long addr, unsigned long pfn, unsigned long size,
		     struct io_mapping *iomap);

static inline int intel_hws_csb_write_index(struct drm_i915_private *i915)
{
	if (INTEL_GEN(i915) >= 10)
		return CNL_HWS_CSB_WRITE_INDEX;
	else
		return I915_HWS_CSB_WRITE_INDEX;
}

#endif<|MERGE_RESOLUTION|>--- conflicted
+++ resolved
@@ -3735,16 +3735,10 @@
 
 int sandybridge_pcode_read(struct drm_i915_private *dev_priv, u32 mbox, u32 *val);
 int sandybridge_pcode_write_timeout(struct drm_i915_private *dev_priv, u32 mbox,
-<<<<<<< HEAD
-				    u32 val, int timeout_us);
-#define sandybridge_pcode_write(dev_priv, mbox, val)	\
-	sandybridge_pcode_write_timeout(dev_priv, mbox, val, 500)
-=======
 				    u32 val, int fast_timeout_us,
 				    int slow_timeout_ms);
 #define sandybridge_pcode_write(dev_priv, mbox, val)	\
 	sandybridge_pcode_write_timeout(dev_priv, mbox, val, 500, 0)
->>>>>>> 2f2f2db8
 
 int skl_pcode_request(struct drm_i915_private *dev_priv, u32 mbox, u32 request,
 		      u32 reply_mask, u32 reply, int timeout_base_ms);
