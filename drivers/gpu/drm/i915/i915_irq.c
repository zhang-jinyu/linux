/* i915_irq.c -- IRQ support for the I915 -*- linux-c -*-
 */
/*
 * Copyright 2003 Tungsten Graphics, Inc., Cedar Park, Texas.
 * All Rights Reserved.
 *
 * Permission is hereby granted, free of charge, to any person obtaining a
 * copy of this software and associated documentation files (the
 * "Software"), to deal in the Software without restriction, including
 * without limitation the rights to use, copy, modify, merge, publish,
 * distribute, sub license, and/or sell copies of the Software, and to
 * permit persons to whom the Software is furnished to do so, subject to
 * the following conditions:
 *
 * The above copyright notice and this permission notice (including the
 * next paragraph) shall be included in all copies or substantial portions
 * of the Software.
 *
 * THE SOFTWARE IS PROVIDED "AS IS", WITHOUT WARRANTY OF ANY KIND, EXPRESS
 * OR IMPLIED, INCLUDING BUT NOT LIMITED TO THE WARRANTIES OF
 * MERCHANTABILITY, FITNESS FOR A PARTICULAR PURPOSE AND NON-INFRINGEMENT.
 * IN NO EVENT SHALL TUNGSTEN GRAPHICS AND/OR ITS SUPPLIERS BE LIABLE FOR
 * ANY CLAIM, DAMAGES OR OTHER LIABILITY, WHETHER IN AN ACTION OF CONTRACT,
 * TORT OR OTHERWISE, ARISING FROM, OUT OF OR IN CONNECTION WITH THE
 * SOFTWARE OR THE USE OR OTHER DEALINGS IN THE SOFTWARE.
 *
 */

#define pr_fmt(fmt) KBUILD_MODNAME ": " fmt

#include <linux/sysrq.h>
#include <linux/slab.h>
#include "drmP.h"
#include "drm.h"
#include "i915_drm.h"
#include "i915_drv.h"
#include "i915_trace.h"
#include "intel_drv.h"

/* For display hotplug interrupt */
static void
ironlake_enable_display_irq(drm_i915_private_t *dev_priv, u32 mask)
{
	if ((dev_priv->irq_mask & mask) != 0) {
		dev_priv->irq_mask &= ~mask;
		I915_WRITE(DEIMR, dev_priv->irq_mask);
		POSTING_READ(DEIMR);
	}
}

static inline void
ironlake_disable_display_irq(drm_i915_private_t *dev_priv, u32 mask)
{
	if ((dev_priv->irq_mask & mask) != mask) {
		dev_priv->irq_mask |= mask;
		I915_WRITE(DEIMR, dev_priv->irq_mask);
		POSTING_READ(DEIMR);
	}
}

void
i915_enable_pipestat(drm_i915_private_t *dev_priv, int pipe, u32 mask)
{
	if ((dev_priv->pipestat[pipe] & mask) != mask) {
		u32 reg = PIPESTAT(pipe);

		dev_priv->pipestat[pipe] |= mask;
		/* Enable the interrupt, clear any pending status */
		I915_WRITE(reg, dev_priv->pipestat[pipe] | (mask >> 16));
		POSTING_READ(reg);
	}
}

void
i915_disable_pipestat(drm_i915_private_t *dev_priv, int pipe, u32 mask)
{
	if ((dev_priv->pipestat[pipe] & mask) != 0) {
		u32 reg = PIPESTAT(pipe);

		dev_priv->pipestat[pipe] &= ~mask;
		I915_WRITE(reg, dev_priv->pipestat[pipe]);
		POSTING_READ(reg);
	}
}

/**
 * intel_enable_asle - enable ASLE interrupt for OpRegion
 */
void intel_enable_asle(struct drm_device *dev)
{
	drm_i915_private_t *dev_priv = dev->dev_private;
	unsigned long irqflags;

	/* FIXME: opregion/asle for VLV */
	if (IS_VALLEYVIEW(dev))
		return;

	spin_lock_irqsave(&dev_priv->irq_lock, irqflags);

	if (HAS_PCH_SPLIT(dev))
		ironlake_enable_display_irq(dev_priv, DE_GSE);
	else {
		i915_enable_pipestat(dev_priv, 1,
				     PIPE_LEGACY_BLC_EVENT_ENABLE);
		if (INTEL_INFO(dev)->gen >= 4)
			i915_enable_pipestat(dev_priv, 0,
					     PIPE_LEGACY_BLC_EVENT_ENABLE);
	}

	spin_unlock_irqrestore(&dev_priv->irq_lock, irqflags);
}

/**
 * i915_pipe_enabled - check if a pipe is enabled
 * @dev: DRM device
 * @pipe: pipe to check
 *
 * Reading certain registers when the pipe is disabled can hang the chip.
 * Use this routine to make sure the PLL is running and the pipe is active
 * before reading such registers if unsure.
 */
static int
i915_pipe_enabled(struct drm_device *dev, int pipe)
{
	drm_i915_private_t *dev_priv = (drm_i915_private_t *) dev->dev_private;
	return I915_READ(PIPECONF(pipe)) & PIPECONF_ENABLE;
}

/* Called from drm generic code, passed a 'crtc', which
 * we use as a pipe index
 */
static u32 i915_get_vblank_counter(struct drm_device *dev, int pipe)
{
	drm_i915_private_t *dev_priv = (drm_i915_private_t *) dev->dev_private;
	unsigned long high_frame;
	unsigned long low_frame;
	u32 high1, high2, low;

	if (!i915_pipe_enabled(dev, pipe)) {
		DRM_DEBUG_DRIVER("trying to get vblank count for disabled "
				"pipe %c\n", pipe_name(pipe));
		return 0;
	}

	high_frame = PIPEFRAME(pipe);
	low_frame = PIPEFRAMEPIXEL(pipe);

	/*
	 * High & low register fields aren't synchronized, so make sure
	 * we get a low value that's stable across two reads of the high
	 * register.
	 */
	do {
		high1 = I915_READ(high_frame) & PIPE_FRAME_HIGH_MASK;
		low   = I915_READ(low_frame)  & PIPE_FRAME_LOW_MASK;
		high2 = I915_READ(high_frame) & PIPE_FRAME_HIGH_MASK;
	} while (high1 != high2);

	high1 >>= PIPE_FRAME_HIGH_SHIFT;
	low >>= PIPE_FRAME_LOW_SHIFT;
	return (high1 << 8) | low;
}

static u32 gm45_get_vblank_counter(struct drm_device *dev, int pipe)
{
	drm_i915_private_t *dev_priv = (drm_i915_private_t *) dev->dev_private;
	int reg = PIPE_FRMCOUNT_GM45(pipe);

	if (!i915_pipe_enabled(dev, pipe)) {
		DRM_DEBUG_DRIVER("trying to get vblank count for disabled "
				 "pipe %c\n", pipe_name(pipe));
		return 0;
	}

	return I915_READ(reg);
}

static int i915_get_crtc_scanoutpos(struct drm_device *dev, int pipe,
			     int *vpos, int *hpos)
{
	drm_i915_private_t *dev_priv = (drm_i915_private_t *) dev->dev_private;
	u32 vbl = 0, position = 0;
	int vbl_start, vbl_end, htotal, vtotal;
	bool in_vbl = true;
	int ret = 0;

	if (!i915_pipe_enabled(dev, pipe)) {
		DRM_DEBUG_DRIVER("trying to get scanoutpos for disabled "
				 "pipe %c\n", pipe_name(pipe));
		return 0;
	}

	/* Get vtotal. */
	vtotal = 1 + ((I915_READ(VTOTAL(pipe)) >> 16) & 0x1fff);

	if (INTEL_INFO(dev)->gen >= 4) {
		/* No obvious pixelcount register. Only query vertical
		 * scanout position from Display scan line register.
		 */
		position = I915_READ(PIPEDSL(pipe));

		/* Decode into vertical scanout position. Don't have
		 * horizontal scanout position.
		 */
		*vpos = position & 0x1fff;
		*hpos = 0;
	} else {
		/* Have access to pixelcount since start of frame.
		 * We can split this into vertical and horizontal
		 * scanout position.
		 */
		position = (I915_READ(PIPEFRAMEPIXEL(pipe)) & PIPE_PIXEL_MASK) >> PIPE_PIXEL_SHIFT;

		htotal = 1 + ((I915_READ(HTOTAL(pipe)) >> 16) & 0x1fff);
		*vpos = position / htotal;
		*hpos = position - (*vpos * htotal);
	}

	/* Query vblank area. */
	vbl = I915_READ(VBLANK(pipe));

	/* Test position against vblank region. */
	vbl_start = vbl & 0x1fff;
	vbl_end = (vbl >> 16) & 0x1fff;

	if ((*vpos < vbl_start) || (*vpos > vbl_end))
		in_vbl = false;

	/* Inside "upper part" of vblank area? Apply corrective offset: */
	if (in_vbl && (*vpos >= vbl_start))
		*vpos = *vpos - vtotal;

	/* Readouts valid? */
	if (vbl > 0)
		ret |= DRM_SCANOUTPOS_VALID | DRM_SCANOUTPOS_ACCURATE;

	/* In vblank? */
	if (in_vbl)
		ret |= DRM_SCANOUTPOS_INVBL;

	return ret;
}

static int i915_get_vblank_timestamp(struct drm_device *dev, int pipe,
			      int *max_error,
			      struct timeval *vblank_time,
			      unsigned flags)
{
	struct drm_i915_private *dev_priv = dev->dev_private;
	struct drm_crtc *crtc;

	if (pipe < 0 || pipe >= dev_priv->num_pipe) {
		DRM_ERROR("Invalid crtc %d\n", pipe);
		return -EINVAL;
	}

	/* Get drm_crtc to timestamp: */
	crtc = intel_get_crtc_for_pipe(dev, pipe);
	if (crtc == NULL) {
		DRM_ERROR("Invalid crtc %d\n", pipe);
		return -EINVAL;
	}

	if (!crtc->enabled) {
		DRM_DEBUG_KMS("crtc %d is disabled\n", pipe);
		return -EBUSY;
	}

	/* Helper routine in DRM core does all the work: */
	return drm_calc_vbltimestamp_from_scanoutpos(dev, pipe, max_error,
						     vblank_time, flags,
						     crtc);
}

/*
 * Handle hotplug events outside the interrupt handler proper.
 */
static void i915_hotplug_work_func(struct work_struct *work)
{
	drm_i915_private_t *dev_priv = container_of(work, drm_i915_private_t,
						    hotplug_work);
	struct drm_device *dev = dev_priv->dev;
	struct drm_mode_config *mode_config = &dev->mode_config;
	struct intel_encoder *encoder;

	mutex_lock(&mode_config->mutex);
	DRM_DEBUG_KMS("running encoder hotplug functions\n");

	list_for_each_entry(encoder, &mode_config->encoder_list, base.head)
		if (encoder->hot_plug)
			encoder->hot_plug(encoder);

	mutex_unlock(&mode_config->mutex);

	/* Just fire off a uevent and let userspace tell us what to do */
	drm_helper_hpd_irq_event(dev);
}

/* defined intel_pm.c */
extern spinlock_t mchdev_lock;

static void ironlake_handle_rps_change(struct drm_device *dev)
{
	drm_i915_private_t *dev_priv = dev->dev_private;
	u32 busy_up, busy_down, max_avg, min_avg;
	u8 new_delay;
	unsigned long flags;

	spin_lock_irqsave(&mchdev_lock, flags);

	I915_WRITE16(MEMINTRSTS, I915_READ(MEMINTRSTS));

	new_delay = dev_priv->cur_delay;

	I915_WRITE16(MEMINTRSTS, MEMINT_EVAL_CHG);
	busy_up = I915_READ(RCPREVBSYTUPAVG);
	busy_down = I915_READ(RCPREVBSYTDNAVG);
	max_avg = I915_READ(RCBMAXAVG);
	min_avg = I915_READ(RCBMINAVG);

	/* Handle RCS change request from hw */
	if (busy_up > max_avg) {
		if (dev_priv->cur_delay != dev_priv->max_delay)
			new_delay = dev_priv->cur_delay - 1;
		if (new_delay < dev_priv->max_delay)
			new_delay = dev_priv->max_delay;
	} else if (busy_down < min_avg) {
		if (dev_priv->cur_delay != dev_priv->min_delay)
			new_delay = dev_priv->cur_delay + 1;
		if (new_delay > dev_priv->min_delay)
			new_delay = dev_priv->min_delay;
	}

	if (ironlake_set_drps(dev, new_delay))
		dev_priv->cur_delay = new_delay;

	spin_unlock_irqrestore(&mchdev_lock, flags);

	return;
}

static void notify_ring(struct drm_device *dev,
			struct intel_ring_buffer *ring)
{
	struct drm_i915_private *dev_priv = dev->dev_private;

	if (ring->obj == NULL)
		return;

	trace_i915_gem_request_complete(ring, ring->get_seqno(ring, false));

	wake_up_all(&ring->irq_queue);
	if (i915_enable_hangcheck) {
		dev_priv->hangcheck_count = 0;
		mod_timer(&dev_priv->hangcheck_timer,
			  jiffies +
			  msecs_to_jiffies(DRM_I915_HANGCHECK_PERIOD));
	}
}

static void gen6_pm_rps_work(struct work_struct *work)
{
	drm_i915_private_t *dev_priv = container_of(work, drm_i915_private_t,
						    rps.work);
	u32 pm_iir, pm_imr;
	u8 new_delay;

	spin_lock_irq(&dev_priv->rps.lock);
	pm_iir = dev_priv->rps.pm_iir;
	dev_priv->rps.pm_iir = 0;
	pm_imr = I915_READ(GEN6_PMIMR);
	I915_WRITE(GEN6_PMIMR, 0);
	spin_unlock_irq(&dev_priv->rps.lock);

	if ((pm_iir & GEN6_PM_DEFERRED_EVENTS) == 0)
		return;

	mutex_lock(&dev_priv->dev->struct_mutex);

	if (pm_iir & GEN6_PM_RP_UP_THRESHOLD)
		new_delay = dev_priv->rps.cur_delay + 1;
	else
		new_delay = dev_priv->rps.cur_delay - 1;

	gen6_set_rps(dev_priv->dev, new_delay);

	mutex_unlock(&dev_priv->dev->struct_mutex);
}


/**
 * ivybridge_parity_work - Workqueue called when a parity error interrupt
 * occurred.
 * @work: workqueue struct
 *
 * Doesn't actually do anything except notify userspace. As a consequence of
 * this event, userspace should try to remap the bad rows since statistically
 * it is likely the same row is more likely to go bad again.
 */
static void ivybridge_parity_work(struct work_struct *work)
{
	drm_i915_private_t *dev_priv = container_of(work, drm_i915_private_t,
						    parity_error_work);
	u32 error_status, row, bank, subbank;
	char *parity_event[5];
	uint32_t misccpctl;
	unsigned long flags;

	/* We must turn off DOP level clock gating to access the L3 registers.
	 * In order to prevent a get/put style interface, acquire struct mutex
	 * any time we access those registers.
	 */
	mutex_lock(&dev_priv->dev->struct_mutex);

	misccpctl = I915_READ(GEN7_MISCCPCTL);
	I915_WRITE(GEN7_MISCCPCTL, misccpctl & ~GEN7_DOP_CLOCK_GATE_ENABLE);
	POSTING_READ(GEN7_MISCCPCTL);

	error_status = I915_READ(GEN7_L3CDERRST1);
	row = GEN7_PARITY_ERROR_ROW(error_status);
	bank = GEN7_PARITY_ERROR_BANK(error_status);
	subbank = GEN7_PARITY_ERROR_SUBBANK(error_status);

	I915_WRITE(GEN7_L3CDERRST1, GEN7_PARITY_ERROR_VALID |
				    GEN7_L3CDERRST1_ENABLE);
	POSTING_READ(GEN7_L3CDERRST1);

	I915_WRITE(GEN7_MISCCPCTL, misccpctl);

	spin_lock_irqsave(&dev_priv->irq_lock, flags);
	dev_priv->gt_irq_mask &= ~GT_GEN7_L3_PARITY_ERROR_INTERRUPT;
	I915_WRITE(GTIMR, dev_priv->gt_irq_mask);
	spin_unlock_irqrestore(&dev_priv->irq_lock, flags);

	mutex_unlock(&dev_priv->dev->struct_mutex);

	parity_event[0] = "L3_PARITY_ERROR=1";
	parity_event[1] = kasprintf(GFP_KERNEL, "ROW=%d", row);
	parity_event[2] = kasprintf(GFP_KERNEL, "BANK=%d", bank);
	parity_event[3] = kasprintf(GFP_KERNEL, "SUBBANK=%d", subbank);
	parity_event[4] = NULL;

	kobject_uevent_env(&dev_priv->dev->primary->kdev.kobj,
			   KOBJ_CHANGE, parity_event);

	DRM_DEBUG("Parity error: Row = %d, Bank = %d, Sub bank = %d.\n",
		  row, bank, subbank);

	kfree(parity_event[3]);
	kfree(parity_event[2]);
	kfree(parity_event[1]);
}

static void ivybridge_handle_parity_error(struct drm_device *dev)
{
	drm_i915_private_t *dev_priv = (drm_i915_private_t *) dev->dev_private;
	unsigned long flags;

	if (!HAS_L3_GPU_CACHE(dev))
		return;

	spin_lock_irqsave(&dev_priv->irq_lock, flags);
	dev_priv->gt_irq_mask |= GT_GEN7_L3_PARITY_ERROR_INTERRUPT;
	I915_WRITE(GTIMR, dev_priv->gt_irq_mask);
	spin_unlock_irqrestore(&dev_priv->irq_lock, flags);

	queue_work(dev_priv->wq, &dev_priv->parity_error_work);
}

static void snb_gt_irq_handler(struct drm_device *dev,
			       struct drm_i915_private *dev_priv,
			       u32 gt_iir)
{

	if (gt_iir & (GEN6_RENDER_USER_INTERRUPT |
		      GEN6_RENDER_PIPE_CONTROL_NOTIFY_INTERRUPT))
		notify_ring(dev, &dev_priv->ring[RCS]);
	if (gt_iir & GEN6_BSD_USER_INTERRUPT)
		notify_ring(dev, &dev_priv->ring[VCS]);
	if (gt_iir & GEN6_BLITTER_USER_INTERRUPT)
		notify_ring(dev, &dev_priv->ring[BCS]);

	if (gt_iir & (GT_GEN6_BLT_CS_ERROR_INTERRUPT |
		      GT_GEN6_BSD_CS_ERROR_INTERRUPT |
		      GT_RENDER_CS_ERROR_INTERRUPT)) {
		DRM_ERROR("GT error interrupt 0x%08x\n", gt_iir);
		i915_handle_error(dev, false);
	}

	if (gt_iir & GT_GEN7_L3_PARITY_ERROR_INTERRUPT)
		ivybridge_handle_parity_error(dev);
}

static void gen6_queue_rps_work(struct drm_i915_private *dev_priv,
				u32 pm_iir)
{
	unsigned long flags;

	/*
	 * IIR bits should never already be set because IMR should
	 * prevent an interrupt from being shown in IIR. The warning
	 * displays a case where we've unsafely cleared
	 * dev_priv->rps.pm_iir. Although missing an interrupt of the same
	 * type is not a problem, it displays a problem in the logic.
	 *
	 * The mask bit in IMR is cleared by dev_priv->rps.work.
	 */

<<<<<<< HEAD
	spin_lock_irqsave(&dev_priv->rps.lock, flags);
	WARN(dev_priv->rps.pm_iir & pm_iir, "Missed a PM interrupt\n");
	dev_priv->rps.pm_iir |= pm_iir;
	I915_WRITE(GEN6_PMIMR, dev_priv->rps.pm_iir);
=======
	spin_lock_irqsave(&dev_priv->rps_lock, flags);
	dev_priv->pm_iir |= pm_iir;
	I915_WRITE(GEN6_PMIMR, dev_priv->pm_iir);
>>>>>>> d9875690
	POSTING_READ(GEN6_PMIMR);
	spin_unlock_irqrestore(&dev_priv->rps.lock, flags);

	queue_work(dev_priv->wq, &dev_priv->rps.work);
}

static irqreturn_t valleyview_irq_handler(DRM_IRQ_ARGS)
{
	struct drm_device *dev = (struct drm_device *) arg;
	drm_i915_private_t *dev_priv = (drm_i915_private_t *) dev->dev_private;
	u32 iir, gt_iir, pm_iir;
	irqreturn_t ret = IRQ_NONE;
	unsigned long irqflags;
	int pipe;
	u32 pipe_stats[I915_MAX_PIPES];
	bool blc_event;

	atomic_inc(&dev_priv->irq_received);

	while (true) {
		iir = I915_READ(VLV_IIR);
		gt_iir = I915_READ(GTIIR);
		pm_iir = I915_READ(GEN6_PMIIR);

		if (gt_iir == 0 && pm_iir == 0 && iir == 0)
			goto out;

		ret = IRQ_HANDLED;

		snb_gt_irq_handler(dev, dev_priv, gt_iir);

		spin_lock_irqsave(&dev_priv->irq_lock, irqflags);
		for_each_pipe(pipe) {
			int reg = PIPESTAT(pipe);
			pipe_stats[pipe] = I915_READ(reg);

			/*
			 * Clear the PIPE*STAT regs before the IIR
			 */
			if (pipe_stats[pipe] & 0x8000ffff) {
				if (pipe_stats[pipe] & PIPE_FIFO_UNDERRUN_STATUS)
					DRM_DEBUG_DRIVER("pipe %c underrun\n",
							 pipe_name(pipe));
				I915_WRITE(reg, pipe_stats[pipe]);
			}
		}
		spin_unlock_irqrestore(&dev_priv->irq_lock, irqflags);

		for_each_pipe(pipe) {
			if (pipe_stats[pipe] & PIPE_VBLANK_INTERRUPT_STATUS)
				drm_handle_vblank(dev, pipe);

			if (pipe_stats[pipe] & PLANE_FLIPDONE_INT_STATUS_VLV) {
				intel_prepare_page_flip(dev, pipe);
				intel_finish_page_flip(dev, pipe);
			}
		}

		/* Consume port.  Then clear IIR or we'll miss events */
		if (iir & I915_DISPLAY_PORT_INTERRUPT) {
			u32 hotplug_status = I915_READ(PORT_HOTPLUG_STAT);

			DRM_DEBUG_DRIVER("hotplug event received, stat 0x%08x\n",
					 hotplug_status);
			if (hotplug_status & dev_priv->hotplug_supported_mask)
				queue_work(dev_priv->wq,
					   &dev_priv->hotplug_work);

			I915_WRITE(PORT_HOTPLUG_STAT, hotplug_status);
			I915_READ(PORT_HOTPLUG_STAT);
		}

		if (pipe_stats[pipe] & PIPE_LEGACY_BLC_EVENT_STATUS)
			blc_event = true;

		if (pm_iir & GEN6_PM_DEFERRED_EVENTS)
			gen6_queue_rps_work(dev_priv, pm_iir);

		I915_WRITE(GTIIR, gt_iir);
		I915_WRITE(GEN6_PMIIR, pm_iir);
		I915_WRITE(VLV_IIR, iir);
	}

out:
	return ret;
}

static void ibx_irq_handler(struct drm_device *dev, u32 pch_iir)
{
	drm_i915_private_t *dev_priv = (drm_i915_private_t *) dev->dev_private;
	int pipe;

	if (pch_iir & SDE_AUDIO_POWER_MASK)
		DRM_DEBUG_DRIVER("PCH audio power change on port %d\n",
				 (pch_iir & SDE_AUDIO_POWER_MASK) >>
				 SDE_AUDIO_POWER_SHIFT);

	if (pch_iir & SDE_GMBUS)
		DRM_DEBUG_DRIVER("PCH GMBUS interrupt\n");

	if (pch_iir & SDE_AUDIO_HDCP_MASK)
		DRM_DEBUG_DRIVER("PCH HDCP audio interrupt\n");

	if (pch_iir & SDE_AUDIO_TRANS_MASK)
		DRM_DEBUG_DRIVER("PCH transcoder audio interrupt\n");

	if (pch_iir & SDE_POISON)
		DRM_ERROR("PCH poison interrupt\n");

	if (pch_iir & SDE_FDI_MASK)
		for_each_pipe(pipe)
			DRM_DEBUG_DRIVER("  pipe %c FDI IIR: 0x%08x\n",
					 pipe_name(pipe),
					 I915_READ(FDI_RX_IIR(pipe)));

	if (pch_iir & (SDE_TRANSB_CRC_DONE | SDE_TRANSA_CRC_DONE))
		DRM_DEBUG_DRIVER("PCH transcoder CRC done interrupt\n");

	if (pch_iir & (SDE_TRANSB_CRC_ERR | SDE_TRANSA_CRC_ERR))
		DRM_DEBUG_DRIVER("PCH transcoder CRC error interrupt\n");

	if (pch_iir & SDE_TRANSB_FIFO_UNDER)
		DRM_DEBUG_DRIVER("PCH transcoder B underrun interrupt\n");
	if (pch_iir & SDE_TRANSA_FIFO_UNDER)
		DRM_DEBUG_DRIVER("PCH transcoder A underrun interrupt\n");
}

static void cpt_irq_handler(struct drm_device *dev, u32 pch_iir)
{
	drm_i915_private_t *dev_priv = (drm_i915_private_t *) dev->dev_private;
	int pipe;

	if (pch_iir & SDE_AUDIO_POWER_MASK_CPT)
		DRM_DEBUG_DRIVER("PCH audio power change on port %d\n",
				 (pch_iir & SDE_AUDIO_POWER_MASK_CPT) >>
				 SDE_AUDIO_POWER_SHIFT_CPT);

	if (pch_iir & SDE_AUX_MASK_CPT)
		DRM_DEBUG_DRIVER("AUX channel interrupt\n");

	if (pch_iir & SDE_GMBUS_CPT)
		DRM_DEBUG_DRIVER("PCH GMBUS interrupt\n");

	if (pch_iir & SDE_AUDIO_CP_REQ_CPT)
		DRM_DEBUG_DRIVER("Audio CP request interrupt\n");

	if (pch_iir & SDE_AUDIO_CP_CHG_CPT)
		DRM_DEBUG_DRIVER("Audio CP change interrupt\n");

	if (pch_iir & SDE_FDI_MASK_CPT)
		for_each_pipe(pipe)
			DRM_DEBUG_DRIVER("  pipe %c FDI IIR: 0x%08x\n",
					 pipe_name(pipe),
					 I915_READ(FDI_RX_IIR(pipe)));
}

static irqreturn_t ivybridge_irq_handler(DRM_IRQ_ARGS)
{
	struct drm_device *dev = (struct drm_device *) arg;
	drm_i915_private_t *dev_priv = (drm_i915_private_t *) dev->dev_private;
	u32 de_iir, gt_iir, de_ier, pm_iir;
	irqreturn_t ret = IRQ_NONE;
	int i;

	atomic_inc(&dev_priv->irq_received);

	/* disable master interrupt before clearing iir  */
	de_ier = I915_READ(DEIER);
	I915_WRITE(DEIER, de_ier & ~DE_MASTER_IRQ_CONTROL);

	gt_iir = I915_READ(GTIIR);
	if (gt_iir) {
		snb_gt_irq_handler(dev, dev_priv, gt_iir);
		I915_WRITE(GTIIR, gt_iir);
		ret = IRQ_HANDLED;
	}

	de_iir = I915_READ(DEIIR);
	if (de_iir) {
		if (de_iir & DE_GSE_IVB)
			intel_opregion_gse_intr(dev);

		for (i = 0; i < 3; i++) {
			if (de_iir & (DE_PLANEA_FLIP_DONE_IVB << (5 * i))) {
				intel_prepare_page_flip(dev, i);
				intel_finish_page_flip_plane(dev, i);
			}
			if (de_iir & (DE_PIPEA_VBLANK_IVB << (5 * i)))
				drm_handle_vblank(dev, i);
		}

		/* check event from PCH */
		if (de_iir & DE_PCH_EVENT_IVB) {
			u32 pch_iir = I915_READ(SDEIIR);

			if (pch_iir & SDE_HOTPLUG_MASK_CPT)
				queue_work(dev_priv->wq, &dev_priv->hotplug_work);
			cpt_irq_handler(dev, pch_iir);

			/* clear PCH hotplug event before clear CPU irq */
			I915_WRITE(SDEIIR, pch_iir);
		}

		I915_WRITE(DEIIR, de_iir);
		ret = IRQ_HANDLED;
	}

	pm_iir = I915_READ(GEN6_PMIIR);
	if (pm_iir) {
		if (pm_iir & GEN6_PM_DEFERRED_EVENTS)
			gen6_queue_rps_work(dev_priv, pm_iir);
		I915_WRITE(GEN6_PMIIR, pm_iir);
		ret = IRQ_HANDLED;
	}

	I915_WRITE(DEIER, de_ier);
	POSTING_READ(DEIER);

	return ret;
}

static void ilk_gt_irq_handler(struct drm_device *dev,
			       struct drm_i915_private *dev_priv,
			       u32 gt_iir)
{
	if (gt_iir & (GT_USER_INTERRUPT | GT_PIPE_NOTIFY))
		notify_ring(dev, &dev_priv->ring[RCS]);
	if (gt_iir & GT_BSD_USER_INTERRUPT)
		notify_ring(dev, &dev_priv->ring[VCS]);
}

static irqreturn_t ironlake_irq_handler(DRM_IRQ_ARGS)
{
	struct drm_device *dev = (struct drm_device *) arg;
	drm_i915_private_t *dev_priv = (drm_i915_private_t *) dev->dev_private;
	int ret = IRQ_NONE;
	u32 de_iir, gt_iir, de_ier, pch_iir, pm_iir;
	u32 hotplug_mask;

	atomic_inc(&dev_priv->irq_received);

	/* disable master interrupt before clearing iir  */
	de_ier = I915_READ(DEIER);
	I915_WRITE(DEIER, de_ier & ~DE_MASTER_IRQ_CONTROL);
	POSTING_READ(DEIER);

	de_iir = I915_READ(DEIIR);
	gt_iir = I915_READ(GTIIR);
	pch_iir = I915_READ(SDEIIR);
	pm_iir = I915_READ(GEN6_PMIIR);

	if (de_iir == 0 && gt_iir == 0 && pch_iir == 0 &&
	    (!IS_GEN6(dev) || pm_iir == 0))
		goto done;

	if (HAS_PCH_CPT(dev))
		hotplug_mask = SDE_HOTPLUG_MASK_CPT;
	else
		hotplug_mask = SDE_HOTPLUG_MASK;

	ret = IRQ_HANDLED;

	if (IS_GEN5(dev))
		ilk_gt_irq_handler(dev, dev_priv, gt_iir);
	else
		snb_gt_irq_handler(dev, dev_priv, gt_iir);

	if (de_iir & DE_GSE)
		intel_opregion_gse_intr(dev);

	if (de_iir & DE_PLANEA_FLIP_DONE) {
		intel_prepare_page_flip(dev, 0);
		intel_finish_page_flip_plane(dev, 0);
	}

	if (de_iir & DE_PLANEB_FLIP_DONE) {
		intel_prepare_page_flip(dev, 1);
		intel_finish_page_flip_plane(dev, 1);
	}

	if (de_iir & DE_PIPEA_VBLANK)
		drm_handle_vblank(dev, 0);

	if (de_iir & DE_PIPEB_VBLANK)
		drm_handle_vblank(dev, 1);

	/* check event from PCH */
	if (de_iir & DE_PCH_EVENT) {
		if (pch_iir & hotplug_mask)
			queue_work(dev_priv->wq, &dev_priv->hotplug_work);
		if (HAS_PCH_CPT(dev))
			cpt_irq_handler(dev, pch_iir);
		else
			ibx_irq_handler(dev, pch_iir);
	}

	if (IS_GEN5(dev) &&  de_iir & DE_PCU_EVENT)
		ironlake_handle_rps_change(dev);

	if (IS_GEN6(dev) && pm_iir & GEN6_PM_DEFERRED_EVENTS)
		gen6_queue_rps_work(dev_priv, pm_iir);

	/* should clear PCH hotplug event before clear CPU irq */
	I915_WRITE(SDEIIR, pch_iir);
	I915_WRITE(GTIIR, gt_iir);
	I915_WRITE(DEIIR, de_iir);
	I915_WRITE(GEN6_PMIIR, pm_iir);

done:
	I915_WRITE(DEIER, de_ier);
	POSTING_READ(DEIER);

	return ret;
}

/**
 * i915_error_work_func - do process context error handling work
 * @work: work struct
 *
 * Fire an error uevent so userspace can see that a hang or error
 * was detected.
 */
static void i915_error_work_func(struct work_struct *work)
{
	drm_i915_private_t *dev_priv = container_of(work, drm_i915_private_t,
						    error_work);
	struct drm_device *dev = dev_priv->dev;
	char *error_event[] = { "ERROR=1", NULL };
	char *reset_event[] = { "RESET=1", NULL };
	char *reset_done_event[] = { "ERROR=0", NULL };

	kobject_uevent_env(&dev->primary->kdev.kobj, KOBJ_CHANGE, error_event);

	if (atomic_read(&dev_priv->mm.wedged)) {
		DRM_DEBUG_DRIVER("resetting chip\n");
		kobject_uevent_env(&dev->primary->kdev.kobj, KOBJ_CHANGE, reset_event);
		if (!i915_reset(dev)) {
			atomic_set(&dev_priv->mm.wedged, 0);
			kobject_uevent_env(&dev->primary->kdev.kobj, KOBJ_CHANGE, reset_done_event);
		}
		complete_all(&dev_priv->error_completion);
	}
}

#ifdef CONFIG_DEBUG_FS
static struct drm_i915_error_object *
i915_error_object_create(struct drm_i915_private *dev_priv,
			 struct drm_i915_gem_object *src)
{
	struct drm_i915_error_object *dst;
	int page, page_count;
	u32 reloc_offset;

	if (src == NULL || src->pages == NULL)
		return NULL;

	page_count = src->base.size / PAGE_SIZE;

	dst = kmalloc(sizeof(*dst) + page_count * sizeof(u32 *), GFP_ATOMIC);
	if (dst == NULL)
		return NULL;

	reloc_offset = src->gtt_offset;
	for (page = 0; page < page_count; page++) {
		unsigned long flags;
		void *d;

		d = kmalloc(PAGE_SIZE, GFP_ATOMIC);
		if (d == NULL)
			goto unwind;

		local_irq_save(flags);
		if (reloc_offset < dev_priv->mm.gtt_mappable_end &&
		    src->has_global_gtt_mapping) {
			void __iomem *s;

			/* Simply ignore tiling or any overlapping fence.
			 * It's part of the error state, and this hopefully
			 * captures what the GPU read.
			 */

			s = io_mapping_map_atomic_wc(dev_priv->mm.gtt_mapping,
						     reloc_offset);
			memcpy_fromio(d, s, PAGE_SIZE);
			io_mapping_unmap_atomic(s);
		} else {
			void *s;

			drm_clflush_pages(&src->pages[page], 1);

			s = kmap_atomic(src->pages[page]);
			memcpy(d, s, PAGE_SIZE);
			kunmap_atomic(s);

			drm_clflush_pages(&src->pages[page], 1);
		}
		local_irq_restore(flags);

		dst->pages[page] = d;

		reloc_offset += PAGE_SIZE;
	}
	dst->page_count = page_count;
	dst->gtt_offset = src->gtt_offset;

	return dst;

unwind:
	while (page--)
		kfree(dst->pages[page]);
	kfree(dst);
	return NULL;
}

static void
i915_error_object_free(struct drm_i915_error_object *obj)
{
	int page;

	if (obj == NULL)
		return;

	for (page = 0; page < obj->page_count; page++)
		kfree(obj->pages[page]);

	kfree(obj);
}

void
i915_error_state_free(struct kref *error_ref)
{
	struct drm_i915_error_state *error = container_of(error_ref,
							  typeof(*error), ref);
	int i;

	for (i = 0; i < ARRAY_SIZE(error->ring); i++) {
		i915_error_object_free(error->ring[i].batchbuffer);
		i915_error_object_free(error->ring[i].ringbuffer);
		kfree(error->ring[i].requests);
	}

	kfree(error->active_bo);
	kfree(error->overlay);
	kfree(error);
}
static void capture_bo(struct drm_i915_error_buffer *err,
		       struct drm_i915_gem_object *obj)
{
	err->size = obj->base.size;
	err->name = obj->base.name;
	err->rseqno = obj->last_read_seqno;
	err->wseqno = obj->last_write_seqno;
	err->gtt_offset = obj->gtt_offset;
	err->read_domains = obj->base.read_domains;
	err->write_domain = obj->base.write_domain;
	err->fence_reg = obj->fence_reg;
	err->pinned = 0;
	if (obj->pin_count > 0)
		err->pinned = 1;
	if (obj->user_pin_count > 0)
		err->pinned = -1;
	err->tiling = obj->tiling_mode;
	err->dirty = obj->dirty;
	err->purgeable = obj->madv != I915_MADV_WILLNEED;
	err->ring = obj->ring ? obj->ring->id : -1;
	err->cache_level = obj->cache_level;
}

static u32 capture_active_bo(struct drm_i915_error_buffer *err,
			     int count, struct list_head *head)
{
	struct drm_i915_gem_object *obj;
	int i = 0;

	list_for_each_entry(obj, head, mm_list) {
		capture_bo(err++, obj);
		if (++i == count)
			break;
	}

	return i;
}

static u32 capture_pinned_bo(struct drm_i915_error_buffer *err,
			     int count, struct list_head *head)
{
	struct drm_i915_gem_object *obj;
	int i = 0;

	list_for_each_entry(obj, head, gtt_list) {
		if (obj->pin_count == 0)
			continue;

		capture_bo(err++, obj);
		if (++i == count)
			break;
	}

	return i;
}

static void i915_gem_record_fences(struct drm_device *dev,
				   struct drm_i915_error_state *error)
{
	struct drm_i915_private *dev_priv = dev->dev_private;
	int i;

	/* Fences */
	switch (INTEL_INFO(dev)->gen) {
	case 7:
	case 6:
		for (i = 0; i < 16; i++)
			error->fence[i] = I915_READ64(FENCE_REG_SANDYBRIDGE_0 + (i * 8));
		break;
	case 5:
	case 4:
		for (i = 0; i < 16; i++)
			error->fence[i] = I915_READ64(FENCE_REG_965_0 + (i * 8));
		break;
	case 3:
		if (IS_I945G(dev) || IS_I945GM(dev) || IS_G33(dev))
			for (i = 0; i < 8; i++)
				error->fence[i+8] = I915_READ(FENCE_REG_945_8 + (i * 4));
	case 2:
		for (i = 0; i < 8; i++)
			error->fence[i] = I915_READ(FENCE_REG_830_0 + (i * 4));
		break;

	}
}

static struct drm_i915_error_object *
i915_error_first_batchbuffer(struct drm_i915_private *dev_priv,
			     struct intel_ring_buffer *ring)
{
	struct drm_i915_gem_object *obj;
	u32 seqno;

	if (!ring->get_seqno)
		return NULL;

	seqno = ring->get_seqno(ring, false);
	list_for_each_entry(obj, &dev_priv->mm.active_list, mm_list) {
		if (obj->ring != ring)
			continue;

		if (i915_seqno_passed(seqno, obj->last_read_seqno))
			continue;

		if ((obj->base.read_domains & I915_GEM_DOMAIN_COMMAND) == 0)
			continue;

		/* We need to copy these to an anonymous buffer as the simplest
		 * method to avoid being overwritten by userspace.
		 */
		return i915_error_object_create(dev_priv, obj);
	}

	return NULL;
}

static void i915_record_ring_state(struct drm_device *dev,
				   struct drm_i915_error_state *error,
				   struct intel_ring_buffer *ring)
{
	struct drm_i915_private *dev_priv = dev->dev_private;

	if (INTEL_INFO(dev)->gen >= 6) {
		error->rc_psmi[ring->id] = I915_READ(ring->mmio_base + 0x50);
		error->fault_reg[ring->id] = I915_READ(RING_FAULT_REG(ring));
		error->semaphore_mboxes[ring->id][0]
			= I915_READ(RING_SYNC_0(ring->mmio_base));
		error->semaphore_mboxes[ring->id][1]
			= I915_READ(RING_SYNC_1(ring->mmio_base));
	}

	if (INTEL_INFO(dev)->gen >= 4) {
		error->faddr[ring->id] = I915_READ(RING_DMA_FADD(ring->mmio_base));
		error->ipeir[ring->id] = I915_READ(RING_IPEIR(ring->mmio_base));
		error->ipehr[ring->id] = I915_READ(RING_IPEHR(ring->mmio_base));
		error->instdone[ring->id] = I915_READ(RING_INSTDONE(ring->mmio_base));
		error->instps[ring->id] = I915_READ(RING_INSTPS(ring->mmio_base));
		if (ring->id == RCS) {
			error->instdone1 = I915_READ(INSTDONE1);
			error->bbaddr = I915_READ64(BB_ADDR);
		}
	} else {
		error->faddr[ring->id] = I915_READ(DMA_FADD_I8XX);
		error->ipeir[ring->id] = I915_READ(IPEIR);
		error->ipehr[ring->id] = I915_READ(IPEHR);
		error->instdone[ring->id] = I915_READ(INSTDONE);
	}

	error->waiting[ring->id] = waitqueue_active(&ring->irq_queue);
	error->instpm[ring->id] = I915_READ(RING_INSTPM(ring->mmio_base));
	error->seqno[ring->id] = ring->get_seqno(ring, false);
	error->acthd[ring->id] = intel_ring_get_active_head(ring);
	error->head[ring->id] = I915_READ_HEAD(ring);
	error->tail[ring->id] = I915_READ_TAIL(ring);

	error->cpu_ring_head[ring->id] = ring->head;
	error->cpu_ring_tail[ring->id] = ring->tail;
}

static void i915_gem_record_rings(struct drm_device *dev,
				  struct drm_i915_error_state *error)
{
	struct drm_i915_private *dev_priv = dev->dev_private;
	struct intel_ring_buffer *ring;
	struct drm_i915_gem_request *request;
	int i, count;

	for_each_ring(ring, dev_priv, i) {
		i915_record_ring_state(dev, error, ring);

		error->ring[i].batchbuffer =
			i915_error_first_batchbuffer(dev_priv, ring);

		error->ring[i].ringbuffer =
			i915_error_object_create(dev_priv, ring->obj);

		count = 0;
		list_for_each_entry(request, &ring->request_list, list)
			count++;

		error->ring[i].num_requests = count;
		error->ring[i].requests =
			kmalloc(count*sizeof(struct drm_i915_error_request),
				GFP_ATOMIC);
		if (error->ring[i].requests == NULL) {
			error->ring[i].num_requests = 0;
			continue;
		}

		count = 0;
		list_for_each_entry(request, &ring->request_list, list) {
			struct drm_i915_error_request *erq;

			erq = &error->ring[i].requests[count++];
			erq->seqno = request->seqno;
			erq->jiffies = request->emitted_jiffies;
			erq->tail = request->tail;
		}
	}
}

/**
 * i915_capture_error_state - capture an error record for later analysis
 * @dev: drm device
 *
 * Should be called when an error is detected (either a hang or an error
 * interrupt) to capture error state from the time of the error.  Fills
 * out a structure which becomes available in debugfs for user level tools
 * to pick up.
 */
static void i915_capture_error_state(struct drm_device *dev)
{
	struct drm_i915_private *dev_priv = dev->dev_private;
	struct drm_i915_gem_object *obj;
	struct drm_i915_error_state *error;
	unsigned long flags;
	int i, pipe;

	spin_lock_irqsave(&dev_priv->error_lock, flags);
	error = dev_priv->first_error;
	spin_unlock_irqrestore(&dev_priv->error_lock, flags);
	if (error)
		return;

	/* Account for pipe specific data like PIPE*STAT */
	error = kzalloc(sizeof(*error), GFP_ATOMIC);
	if (!error) {
		DRM_DEBUG_DRIVER("out of memory, not capturing error state\n");
		return;
	}

	DRM_INFO("capturing error event; look for more information in /debug/dri/%d/i915_error_state\n",
		 dev->primary->index);

	kref_init(&error->ref);
	error->eir = I915_READ(EIR);
	error->pgtbl_er = I915_READ(PGTBL_ER);
	error->ccid = I915_READ(CCID);

	if (HAS_PCH_SPLIT(dev))
		error->ier = I915_READ(DEIER) | I915_READ(GTIER);
	else if (IS_VALLEYVIEW(dev))
		error->ier = I915_READ(GTIER) | I915_READ(VLV_IER);
	else if (IS_GEN2(dev))
		error->ier = I915_READ16(IER);
	else
		error->ier = I915_READ(IER);

	for_each_pipe(pipe)
		error->pipestat[pipe] = I915_READ(PIPESTAT(pipe));

	if (INTEL_INFO(dev)->gen >= 6) {
		error->error = I915_READ(ERROR_GEN6);
		error->done_reg = I915_READ(DONE_REG);
	}

	i915_gem_record_fences(dev, error);
	i915_gem_record_rings(dev, error);

	/* Record buffers on the active and pinned lists. */
	error->active_bo = NULL;
	error->pinned_bo = NULL;

	i = 0;
	list_for_each_entry(obj, &dev_priv->mm.active_list, mm_list)
		i++;
	error->active_bo_count = i;
	list_for_each_entry(obj, &dev_priv->mm.gtt_list, gtt_list)
		if (obj->pin_count)
			i++;
	error->pinned_bo_count = i - error->active_bo_count;

	error->active_bo = NULL;
	error->pinned_bo = NULL;
	if (i) {
		error->active_bo = kmalloc(sizeof(*error->active_bo)*i,
					   GFP_ATOMIC);
		if (error->active_bo)
			error->pinned_bo =
				error->active_bo + error->active_bo_count;
	}

	if (error->active_bo)
		error->active_bo_count =
			capture_active_bo(error->active_bo,
					  error->active_bo_count,
					  &dev_priv->mm.active_list);

	if (error->pinned_bo)
		error->pinned_bo_count =
			capture_pinned_bo(error->pinned_bo,
					  error->pinned_bo_count,
					  &dev_priv->mm.gtt_list);

	do_gettimeofday(&error->time);

	error->overlay = intel_overlay_capture_error_state(dev);
	error->display = intel_display_capture_error_state(dev);

	spin_lock_irqsave(&dev_priv->error_lock, flags);
	if (dev_priv->first_error == NULL) {
		dev_priv->first_error = error;
		error = NULL;
	}
	spin_unlock_irqrestore(&dev_priv->error_lock, flags);

	if (error)
		i915_error_state_free(&error->ref);
}

void i915_destroy_error_state(struct drm_device *dev)
{
	struct drm_i915_private *dev_priv = dev->dev_private;
	struct drm_i915_error_state *error;
	unsigned long flags;

	spin_lock_irqsave(&dev_priv->error_lock, flags);
	error = dev_priv->first_error;
	dev_priv->first_error = NULL;
	spin_unlock_irqrestore(&dev_priv->error_lock, flags);

	if (error)
		kref_put(&error->ref, i915_error_state_free);
}
#else
#define i915_capture_error_state(x)
#endif

static void i915_report_and_clear_eir(struct drm_device *dev)
{
	struct drm_i915_private *dev_priv = dev->dev_private;
	u32 eir = I915_READ(EIR);
	int pipe;

	if (!eir)
		return;

	pr_err("render error detected, EIR: 0x%08x\n", eir);

	if (IS_G4X(dev)) {
		if (eir & (GM45_ERROR_MEM_PRIV | GM45_ERROR_CP_PRIV)) {
			u32 ipeir = I915_READ(IPEIR_I965);

			pr_err("  IPEIR: 0x%08x\n", I915_READ(IPEIR_I965));
			pr_err("  IPEHR: 0x%08x\n", I915_READ(IPEHR_I965));
			pr_err("  INSTDONE: 0x%08x\n",
			       I915_READ(INSTDONE_I965));
			pr_err("  INSTPS: 0x%08x\n", I915_READ(INSTPS));
			pr_err("  INSTDONE1: 0x%08x\n", I915_READ(INSTDONE1));
			pr_err("  ACTHD: 0x%08x\n", I915_READ(ACTHD_I965));
			I915_WRITE(IPEIR_I965, ipeir);
			POSTING_READ(IPEIR_I965);
		}
		if (eir & GM45_ERROR_PAGE_TABLE) {
			u32 pgtbl_err = I915_READ(PGTBL_ER);
			pr_err("page table error\n");
			pr_err("  PGTBL_ER: 0x%08x\n", pgtbl_err);
			I915_WRITE(PGTBL_ER, pgtbl_err);
			POSTING_READ(PGTBL_ER);
		}
	}

	if (!IS_GEN2(dev)) {
		if (eir & I915_ERROR_PAGE_TABLE) {
			u32 pgtbl_err = I915_READ(PGTBL_ER);
			pr_err("page table error\n");
			pr_err("  PGTBL_ER: 0x%08x\n", pgtbl_err);
			I915_WRITE(PGTBL_ER, pgtbl_err);
			POSTING_READ(PGTBL_ER);
		}
	}

	if (eir & I915_ERROR_MEMORY_REFRESH) {
		pr_err("memory refresh error:\n");
		for_each_pipe(pipe)
			pr_err("pipe %c stat: 0x%08x\n",
			       pipe_name(pipe), I915_READ(PIPESTAT(pipe)));
		/* pipestat has already been acked */
	}
	if (eir & I915_ERROR_INSTRUCTION) {
		pr_err("instruction error\n");
		pr_err("  INSTPM: 0x%08x\n", I915_READ(INSTPM));
		if (INTEL_INFO(dev)->gen < 4) {
			u32 ipeir = I915_READ(IPEIR);

			pr_err("  IPEIR: 0x%08x\n", I915_READ(IPEIR));
			pr_err("  IPEHR: 0x%08x\n", I915_READ(IPEHR));
			pr_err("  INSTDONE: 0x%08x\n", I915_READ(INSTDONE));
			pr_err("  ACTHD: 0x%08x\n", I915_READ(ACTHD));
			I915_WRITE(IPEIR, ipeir);
			POSTING_READ(IPEIR);
		} else {
			u32 ipeir = I915_READ(IPEIR_I965);

			pr_err("  IPEIR: 0x%08x\n", I915_READ(IPEIR_I965));
			pr_err("  IPEHR: 0x%08x\n", I915_READ(IPEHR_I965));
			pr_err("  INSTDONE: 0x%08x\n",
			       I915_READ(INSTDONE_I965));
			pr_err("  INSTPS: 0x%08x\n", I915_READ(INSTPS));
			pr_err("  INSTDONE1: 0x%08x\n", I915_READ(INSTDONE1));
			pr_err("  ACTHD: 0x%08x\n", I915_READ(ACTHD_I965));
			I915_WRITE(IPEIR_I965, ipeir);
			POSTING_READ(IPEIR_I965);
		}
	}

	I915_WRITE(EIR, eir);
	POSTING_READ(EIR);
	eir = I915_READ(EIR);
	if (eir) {
		/*
		 * some errors might have become stuck,
		 * mask them.
		 */
		DRM_ERROR("EIR stuck: 0x%08x, masking\n", eir);
		I915_WRITE(EMR, I915_READ(EMR) | eir);
		I915_WRITE(IIR, I915_RENDER_COMMAND_PARSER_ERROR_INTERRUPT);
	}
}

/**
 * i915_handle_error - handle an error interrupt
 * @dev: drm device
 *
 * Do some basic checking of regsiter state at error interrupt time and
 * dump it to the syslog.  Also call i915_capture_error_state() to make
 * sure we get a record and make it available in debugfs.  Fire a uevent
 * so userspace knows something bad happened (should trigger collection
 * of a ring dump etc.).
 */
void i915_handle_error(struct drm_device *dev, bool wedged)
{
	struct drm_i915_private *dev_priv = dev->dev_private;
	struct intel_ring_buffer *ring;
	int i;

	i915_capture_error_state(dev);
	i915_report_and_clear_eir(dev);

	if (wedged) {
		INIT_COMPLETION(dev_priv->error_completion);
		atomic_set(&dev_priv->mm.wedged, 1);

		/*
		 * Wakeup waiting processes so they don't hang
		 */
		for_each_ring(ring, dev_priv, i)
			wake_up_all(&ring->irq_queue);
	}

	queue_work(dev_priv->wq, &dev_priv->error_work);
}

static void i915_pageflip_stall_check(struct drm_device *dev, int pipe)
{
	drm_i915_private_t *dev_priv = dev->dev_private;
	struct drm_crtc *crtc = dev_priv->pipe_to_crtc_mapping[pipe];
	struct intel_crtc *intel_crtc = to_intel_crtc(crtc);
	struct drm_i915_gem_object *obj;
	struct intel_unpin_work *work;
	unsigned long flags;
	bool stall_detected;

	/* Ignore early vblank irqs */
	if (intel_crtc == NULL)
		return;

	spin_lock_irqsave(&dev->event_lock, flags);
	work = intel_crtc->unpin_work;

	if (work == NULL || work->pending || !work->enable_stall_check) {
		/* Either the pending flip IRQ arrived, or we're too early. Don't check */
		spin_unlock_irqrestore(&dev->event_lock, flags);
		return;
	}

	/* Potential stall - if we see that the flip has happened, assume a missed interrupt */
	obj = work->pending_flip_obj;
	if (INTEL_INFO(dev)->gen >= 4) {
		int dspsurf = DSPSURF(intel_crtc->plane);
		stall_detected = I915_HI_DISPBASE(I915_READ(dspsurf)) ==
					obj->gtt_offset;
	} else {
		int dspaddr = DSPADDR(intel_crtc->plane);
		stall_detected = I915_READ(dspaddr) == (obj->gtt_offset +
							crtc->y * crtc->fb->pitches[0] +
							crtc->x * crtc->fb->bits_per_pixel/8);
	}

	spin_unlock_irqrestore(&dev->event_lock, flags);

	if (stall_detected) {
		DRM_DEBUG_DRIVER("Pageflip stall detected\n");
		intel_prepare_page_flip(dev, intel_crtc->plane);
	}
}

/* Called from drm generic code, passed 'crtc' which
 * we use as a pipe index
 */
static int i915_enable_vblank(struct drm_device *dev, int pipe)
{
	drm_i915_private_t *dev_priv = (drm_i915_private_t *) dev->dev_private;
	unsigned long irqflags;

	if (!i915_pipe_enabled(dev, pipe))
		return -EINVAL;

	spin_lock_irqsave(&dev_priv->irq_lock, irqflags);
	if (INTEL_INFO(dev)->gen >= 4)
		i915_enable_pipestat(dev_priv, pipe,
				     PIPE_START_VBLANK_INTERRUPT_ENABLE);
	else
		i915_enable_pipestat(dev_priv, pipe,
				     PIPE_VBLANK_INTERRUPT_ENABLE);

	/* maintain vblank delivery even in deep C-states */
	if (dev_priv->info->gen == 3)
		I915_WRITE(INSTPM, _MASKED_BIT_DISABLE(INSTPM_AGPBUSY_DIS));
	spin_unlock_irqrestore(&dev_priv->irq_lock, irqflags);

	return 0;
}

static int ironlake_enable_vblank(struct drm_device *dev, int pipe)
{
	drm_i915_private_t *dev_priv = (drm_i915_private_t *) dev->dev_private;
	unsigned long irqflags;

	if (!i915_pipe_enabled(dev, pipe))
		return -EINVAL;

	spin_lock_irqsave(&dev_priv->irq_lock, irqflags);
	ironlake_enable_display_irq(dev_priv, (pipe == 0) ?
				    DE_PIPEA_VBLANK : DE_PIPEB_VBLANK);
	spin_unlock_irqrestore(&dev_priv->irq_lock, irqflags);

	return 0;
}

static int ivybridge_enable_vblank(struct drm_device *dev, int pipe)
{
	drm_i915_private_t *dev_priv = (drm_i915_private_t *) dev->dev_private;
	unsigned long irqflags;

	if (!i915_pipe_enabled(dev, pipe))
		return -EINVAL;

	spin_lock_irqsave(&dev_priv->irq_lock, irqflags);
	ironlake_enable_display_irq(dev_priv,
				    DE_PIPEA_VBLANK_IVB << (5 * pipe));
	spin_unlock_irqrestore(&dev_priv->irq_lock, irqflags);

	return 0;
}

static int valleyview_enable_vblank(struct drm_device *dev, int pipe)
{
	drm_i915_private_t *dev_priv = (drm_i915_private_t *) dev->dev_private;
	unsigned long irqflags;
	u32 imr;

	if (!i915_pipe_enabled(dev, pipe))
		return -EINVAL;

	spin_lock_irqsave(&dev_priv->irq_lock, irqflags);
	imr = I915_READ(VLV_IMR);
	if (pipe == 0)
		imr &= ~I915_DISPLAY_PIPE_A_VBLANK_INTERRUPT;
	else
		imr &= ~I915_DISPLAY_PIPE_B_VBLANK_INTERRUPT;
	I915_WRITE(VLV_IMR, imr);
	i915_enable_pipestat(dev_priv, pipe,
			     PIPE_START_VBLANK_INTERRUPT_ENABLE);
	spin_unlock_irqrestore(&dev_priv->irq_lock, irqflags);

	return 0;
}

/* Called from drm generic code, passed 'crtc' which
 * we use as a pipe index
 */
static void i915_disable_vblank(struct drm_device *dev, int pipe)
{
	drm_i915_private_t *dev_priv = (drm_i915_private_t *) dev->dev_private;
	unsigned long irqflags;

	spin_lock_irqsave(&dev_priv->irq_lock, irqflags);
	if (dev_priv->info->gen == 3)
		I915_WRITE(INSTPM, _MASKED_BIT_ENABLE(INSTPM_AGPBUSY_DIS));

	i915_disable_pipestat(dev_priv, pipe,
			      PIPE_VBLANK_INTERRUPT_ENABLE |
			      PIPE_START_VBLANK_INTERRUPT_ENABLE);
	spin_unlock_irqrestore(&dev_priv->irq_lock, irqflags);
}

static void ironlake_disable_vblank(struct drm_device *dev, int pipe)
{
	drm_i915_private_t *dev_priv = (drm_i915_private_t *) dev->dev_private;
	unsigned long irqflags;

	spin_lock_irqsave(&dev_priv->irq_lock, irqflags);
	ironlake_disable_display_irq(dev_priv, (pipe == 0) ?
				     DE_PIPEA_VBLANK : DE_PIPEB_VBLANK);
	spin_unlock_irqrestore(&dev_priv->irq_lock, irqflags);
}

static void ivybridge_disable_vblank(struct drm_device *dev, int pipe)
{
	drm_i915_private_t *dev_priv = (drm_i915_private_t *) dev->dev_private;
	unsigned long irqflags;

	spin_lock_irqsave(&dev_priv->irq_lock, irqflags);
	ironlake_disable_display_irq(dev_priv,
				     DE_PIPEA_VBLANK_IVB << (pipe * 5));
	spin_unlock_irqrestore(&dev_priv->irq_lock, irqflags);
}

static void valleyview_disable_vblank(struct drm_device *dev, int pipe)
{
	drm_i915_private_t *dev_priv = (drm_i915_private_t *) dev->dev_private;
	unsigned long irqflags;
	u32 imr;

	spin_lock_irqsave(&dev_priv->irq_lock, irqflags);
	i915_disable_pipestat(dev_priv, pipe,
			      PIPE_START_VBLANK_INTERRUPT_ENABLE);
	imr = I915_READ(VLV_IMR);
	if (pipe == 0)
		imr |= I915_DISPLAY_PIPE_A_VBLANK_INTERRUPT;
	else
		imr |= I915_DISPLAY_PIPE_B_VBLANK_INTERRUPT;
	I915_WRITE(VLV_IMR, imr);
	spin_unlock_irqrestore(&dev_priv->irq_lock, irqflags);
}

static u32
ring_last_seqno(struct intel_ring_buffer *ring)
{
	return list_entry(ring->request_list.prev,
			  struct drm_i915_gem_request, list)->seqno;
}

static bool i915_hangcheck_ring_idle(struct intel_ring_buffer *ring, bool *err)
{
	if (list_empty(&ring->request_list) ||
	    i915_seqno_passed(ring->get_seqno(ring, false),
			      ring_last_seqno(ring))) {
		/* Issue a wake-up to catch stuck h/w. */
		if (waitqueue_active(&ring->irq_queue)) {
			DRM_ERROR("Hangcheck timer elapsed... %s idle\n",
				  ring->name);
			wake_up_all(&ring->irq_queue);
			*err = true;
		}
		return true;
	}
	return false;
}

static bool kick_ring(struct intel_ring_buffer *ring)
{
	struct drm_device *dev = ring->dev;
	struct drm_i915_private *dev_priv = dev->dev_private;
	u32 tmp = I915_READ_CTL(ring);
	if (tmp & RING_WAIT) {
		DRM_ERROR("Kicking stuck wait on %s\n",
			  ring->name);
		I915_WRITE_CTL(ring, tmp);
		return true;
	}
	return false;
}

static bool i915_hangcheck_hung(struct drm_device *dev)
{
	drm_i915_private_t *dev_priv = dev->dev_private;

	if (dev_priv->hangcheck_count++ > 1) {
		bool hung = true;

		DRM_ERROR("Hangcheck timer elapsed... GPU hung\n");
		i915_handle_error(dev, true);

		if (!IS_GEN2(dev)) {
			struct intel_ring_buffer *ring;
			int i;

			/* Is the chip hanging on a WAIT_FOR_EVENT?
			 * If so we can simply poke the RB_WAIT bit
			 * and break the hang. This should work on
			 * all but the second generation chipsets.
			 */
			for_each_ring(ring, dev_priv, i)
				hung &= !kick_ring(ring);
		}

		return hung;
	}

	return false;
}

/**
 * This is called when the chip hasn't reported back with completed
 * batchbuffers in a long time. The first time this is called we simply record
 * ACTHD. If ACTHD hasn't changed by the time the hangcheck timer elapses
 * again, we assume the chip is wedged and try to fix it.
 */
void i915_hangcheck_elapsed(unsigned long data)
{
	struct drm_device *dev = (struct drm_device *)data;
	drm_i915_private_t *dev_priv = dev->dev_private;
	uint32_t acthd[I915_NUM_RINGS], instdone, instdone1;
	struct intel_ring_buffer *ring;
	bool err = false, idle;
	int i;

	if (!i915_enable_hangcheck)
		return;

	memset(acthd, 0, sizeof(acthd));
	idle = true;
	for_each_ring(ring, dev_priv, i) {
	    idle &= i915_hangcheck_ring_idle(ring, &err);
	    acthd[i] = intel_ring_get_active_head(ring);
	}

	/* If all work is done then ACTHD clearly hasn't advanced. */
	if (idle) {
		if (err) {
			if (i915_hangcheck_hung(dev))
				return;

			goto repeat;
		}

		dev_priv->hangcheck_count = 0;
		return;
	}

	if (INTEL_INFO(dev)->gen < 4) {
		instdone = I915_READ(INSTDONE);
		instdone1 = 0;
	} else {
		instdone = I915_READ(INSTDONE_I965);
		instdone1 = I915_READ(INSTDONE1);
	}

	if (memcmp(dev_priv->last_acthd, acthd, sizeof(acthd)) == 0 &&
	    dev_priv->last_instdone == instdone &&
	    dev_priv->last_instdone1 == instdone1) {
		if (i915_hangcheck_hung(dev))
			return;
	} else {
		dev_priv->hangcheck_count = 0;

		memcpy(dev_priv->last_acthd, acthd, sizeof(acthd));
		dev_priv->last_instdone = instdone;
		dev_priv->last_instdone1 = instdone1;
	}

repeat:
	/* Reset timer case chip hangs without another request being added */
	mod_timer(&dev_priv->hangcheck_timer,
		  jiffies + msecs_to_jiffies(DRM_I915_HANGCHECK_PERIOD));
}

/* drm_dma.h hooks
*/
static void ironlake_irq_preinstall(struct drm_device *dev)
{
	drm_i915_private_t *dev_priv = (drm_i915_private_t *) dev->dev_private;

	atomic_set(&dev_priv->irq_received, 0);

	I915_WRITE(HWSTAM, 0xeffe);

	/* XXX hotplug from PCH */

	I915_WRITE(DEIMR, 0xffffffff);
	I915_WRITE(DEIER, 0x0);
	POSTING_READ(DEIER);

	/* and GT */
	I915_WRITE(GTIMR, 0xffffffff);
	I915_WRITE(GTIER, 0x0);
	POSTING_READ(GTIER);

	/* south display irq */
	I915_WRITE(SDEIMR, 0xffffffff);
	I915_WRITE(SDEIER, 0x0);
	POSTING_READ(SDEIER);
}

static void valleyview_irq_preinstall(struct drm_device *dev)
{
	drm_i915_private_t *dev_priv = (drm_i915_private_t *) dev->dev_private;
	int pipe;

	atomic_set(&dev_priv->irq_received, 0);

	/* VLV magic */
	I915_WRITE(VLV_IMR, 0);
	I915_WRITE(RING_IMR(RENDER_RING_BASE), 0);
	I915_WRITE(RING_IMR(GEN6_BSD_RING_BASE), 0);
	I915_WRITE(RING_IMR(BLT_RING_BASE), 0);

	/* and GT */
	I915_WRITE(GTIIR, I915_READ(GTIIR));
	I915_WRITE(GTIIR, I915_READ(GTIIR));
	I915_WRITE(GTIMR, 0xffffffff);
	I915_WRITE(GTIER, 0x0);
	POSTING_READ(GTIER);

	I915_WRITE(DPINVGTT, 0xff);

	I915_WRITE(PORT_HOTPLUG_EN, 0);
	I915_WRITE(PORT_HOTPLUG_STAT, I915_READ(PORT_HOTPLUG_STAT));
	for_each_pipe(pipe)
		I915_WRITE(PIPESTAT(pipe), 0xffff);
	I915_WRITE(VLV_IIR, 0xffffffff);
	I915_WRITE(VLV_IMR, 0xffffffff);
	I915_WRITE(VLV_IER, 0x0);
	POSTING_READ(VLV_IER);
}

/*
 * Enable digital hotplug on the PCH, and configure the DP short pulse
 * duration to 2ms (which is the minimum in the Display Port spec)
 *
 * This register is the same on all known PCH chips.
 */

static void ironlake_enable_pch_hotplug(struct drm_device *dev)
{
	drm_i915_private_t *dev_priv = (drm_i915_private_t *) dev->dev_private;
	u32	hotplug;

	hotplug = I915_READ(PCH_PORT_HOTPLUG);
	hotplug &= ~(PORTD_PULSE_DURATION_MASK|PORTC_PULSE_DURATION_MASK|PORTB_PULSE_DURATION_MASK);
	hotplug |= PORTD_HOTPLUG_ENABLE | PORTD_PULSE_DURATION_2ms;
	hotplug |= PORTC_HOTPLUG_ENABLE | PORTC_PULSE_DURATION_2ms;
	hotplug |= PORTB_HOTPLUG_ENABLE | PORTB_PULSE_DURATION_2ms;
	I915_WRITE(PCH_PORT_HOTPLUG, hotplug);
}

static int ironlake_irq_postinstall(struct drm_device *dev)
{
	drm_i915_private_t *dev_priv = (drm_i915_private_t *) dev->dev_private;
	/* enable kind of interrupts always enabled */
	u32 display_mask = DE_MASTER_IRQ_CONTROL | DE_GSE | DE_PCH_EVENT |
			   DE_PLANEA_FLIP_DONE | DE_PLANEB_FLIP_DONE;
	u32 render_irqs;
	u32 hotplug_mask;

	dev_priv->irq_mask = ~display_mask;

	/* should always can generate irq */
	I915_WRITE(DEIIR, I915_READ(DEIIR));
	I915_WRITE(DEIMR, dev_priv->irq_mask);
	I915_WRITE(DEIER, display_mask | DE_PIPEA_VBLANK | DE_PIPEB_VBLANK);
	POSTING_READ(DEIER);

	dev_priv->gt_irq_mask = ~0;

	I915_WRITE(GTIIR, I915_READ(GTIIR));
	I915_WRITE(GTIMR, dev_priv->gt_irq_mask);

	if (IS_GEN6(dev))
		render_irqs =
			GT_USER_INTERRUPT |
			GEN6_BSD_USER_INTERRUPT |
			GEN6_BLITTER_USER_INTERRUPT;
	else
		render_irqs =
			GT_USER_INTERRUPT |
			GT_PIPE_NOTIFY |
			GT_BSD_USER_INTERRUPT;
	I915_WRITE(GTIER, render_irqs);
	POSTING_READ(GTIER);

	if (HAS_PCH_CPT(dev)) {
		hotplug_mask = (SDE_CRT_HOTPLUG_CPT |
				SDE_PORTB_HOTPLUG_CPT |
				SDE_PORTC_HOTPLUG_CPT |
				SDE_PORTD_HOTPLUG_CPT);
	} else {
		hotplug_mask = (SDE_CRT_HOTPLUG |
				SDE_PORTB_HOTPLUG |
				SDE_PORTC_HOTPLUG |
				SDE_PORTD_HOTPLUG |
				SDE_AUX_MASK);
	}

	dev_priv->pch_irq_mask = ~hotplug_mask;

	I915_WRITE(SDEIIR, I915_READ(SDEIIR));
	I915_WRITE(SDEIMR, dev_priv->pch_irq_mask);
	I915_WRITE(SDEIER, hotplug_mask);
	POSTING_READ(SDEIER);

	ironlake_enable_pch_hotplug(dev);

	if (IS_IRONLAKE_M(dev)) {
		/* Clear & enable PCU event interrupts */
		I915_WRITE(DEIIR, DE_PCU_EVENT);
		I915_WRITE(DEIER, I915_READ(DEIER) | DE_PCU_EVENT);
		ironlake_enable_display_irq(dev_priv, DE_PCU_EVENT);
	}

	return 0;
}

static int ivybridge_irq_postinstall(struct drm_device *dev)
{
	drm_i915_private_t *dev_priv = (drm_i915_private_t *) dev->dev_private;
	/* enable kind of interrupts always enabled */
	u32 display_mask =
		DE_MASTER_IRQ_CONTROL | DE_GSE_IVB | DE_PCH_EVENT_IVB |
		DE_PLANEC_FLIP_DONE_IVB |
		DE_PLANEB_FLIP_DONE_IVB |
		DE_PLANEA_FLIP_DONE_IVB;
	u32 render_irqs;
	u32 hotplug_mask;

	dev_priv->irq_mask = ~display_mask;

	/* should always can generate irq */
	I915_WRITE(DEIIR, I915_READ(DEIIR));
	I915_WRITE(DEIMR, dev_priv->irq_mask);
	I915_WRITE(DEIER,
		   display_mask |
		   DE_PIPEC_VBLANK_IVB |
		   DE_PIPEB_VBLANK_IVB |
		   DE_PIPEA_VBLANK_IVB);
	POSTING_READ(DEIER);

	dev_priv->gt_irq_mask = ~GT_GEN7_L3_PARITY_ERROR_INTERRUPT;

	I915_WRITE(GTIIR, I915_READ(GTIIR));
	I915_WRITE(GTIMR, dev_priv->gt_irq_mask);

	render_irqs = GT_USER_INTERRUPT | GEN6_BSD_USER_INTERRUPT |
		GEN6_BLITTER_USER_INTERRUPT | GT_GEN7_L3_PARITY_ERROR_INTERRUPT;
	I915_WRITE(GTIER, render_irqs);
	POSTING_READ(GTIER);

	hotplug_mask = (SDE_CRT_HOTPLUG_CPT |
			SDE_PORTB_HOTPLUG_CPT |
			SDE_PORTC_HOTPLUG_CPT |
			SDE_PORTD_HOTPLUG_CPT);
	dev_priv->pch_irq_mask = ~hotplug_mask;

	I915_WRITE(SDEIIR, I915_READ(SDEIIR));
	I915_WRITE(SDEIMR, dev_priv->pch_irq_mask);
	I915_WRITE(SDEIER, hotplug_mask);
	POSTING_READ(SDEIER);

	ironlake_enable_pch_hotplug(dev);

	return 0;
}

static int valleyview_irq_postinstall(struct drm_device *dev)
{
	drm_i915_private_t *dev_priv = (drm_i915_private_t *) dev->dev_private;
	u32 enable_mask;
	u32 hotplug_en = I915_READ(PORT_HOTPLUG_EN);
	u32 pipestat_enable = PLANE_FLIP_DONE_INT_EN_VLV;
	u16 msid;

	enable_mask = I915_DISPLAY_PORT_INTERRUPT;
	enable_mask |= I915_DISPLAY_PIPE_A_EVENT_INTERRUPT |
		I915_DISPLAY_PIPE_A_VBLANK_INTERRUPT |
		I915_DISPLAY_PIPE_B_EVENT_INTERRUPT |
		I915_DISPLAY_PIPE_B_VBLANK_INTERRUPT;

	/*
	 *Leave vblank interrupts masked initially.  enable/disable will
	 * toggle them based on usage.
	 */
	dev_priv->irq_mask = (~enable_mask) |
		I915_DISPLAY_PIPE_A_VBLANK_INTERRUPT |
		I915_DISPLAY_PIPE_B_VBLANK_INTERRUPT;

	dev_priv->pipestat[0] = 0;
	dev_priv->pipestat[1] = 0;

	/* Hack for broken MSIs on VLV */
	pci_write_config_dword(dev_priv->dev->pdev, 0x94, 0xfee00000);
	pci_read_config_word(dev->pdev, 0x98, &msid);
	msid &= 0xff; /* mask out delivery bits */
	msid |= (1<<14);
	pci_write_config_word(dev_priv->dev->pdev, 0x98, msid);

	I915_WRITE(VLV_IMR, dev_priv->irq_mask);
	I915_WRITE(VLV_IER, enable_mask);
	I915_WRITE(VLV_IIR, 0xffffffff);
	I915_WRITE(PIPESTAT(0), 0xffff);
	I915_WRITE(PIPESTAT(1), 0xffff);
	POSTING_READ(VLV_IER);

	i915_enable_pipestat(dev_priv, 0, pipestat_enable);
	i915_enable_pipestat(dev_priv, 1, pipestat_enable);

	I915_WRITE(VLV_IIR, 0xffffffff);
	I915_WRITE(VLV_IIR, 0xffffffff);

	dev_priv->gt_irq_mask = ~0;

	I915_WRITE(GTIIR, I915_READ(GTIIR));
	I915_WRITE(GTIIR, I915_READ(GTIIR));
	I915_WRITE(GTIMR, dev_priv->gt_irq_mask);
	I915_WRITE(GTIER, GT_GEN6_BLT_FLUSHDW_NOTIFY_INTERRUPT |
		   GT_GEN6_BLT_CS_ERROR_INTERRUPT |
		   GT_GEN6_BLT_USER_INTERRUPT |
		   GT_GEN6_BSD_USER_INTERRUPT |
		   GT_GEN6_BSD_CS_ERROR_INTERRUPT |
		   GT_GEN7_L3_PARITY_ERROR_INTERRUPT |
		   GT_PIPE_NOTIFY |
		   GT_RENDER_CS_ERROR_INTERRUPT |
		   GT_SYNC_STATUS |
		   GT_USER_INTERRUPT);
	POSTING_READ(GTIER);

	/* ack & enable invalid PTE error interrupts */
#if 0 /* FIXME: add support to irq handler for checking these bits */
	I915_WRITE(DPINVGTT, DPINVGTT_STATUS_MASK);
	I915_WRITE(DPINVGTT, DPINVGTT_EN_MASK);
#endif

	I915_WRITE(VLV_MASTER_IER, MASTER_INTERRUPT_ENABLE);
#if 0 /* FIXME: check register definitions; some have moved */
	/* Note HDMI and DP share bits */
	if (dev_priv->hotplug_supported_mask & HDMIB_HOTPLUG_INT_STATUS)
		hotplug_en |= HDMIB_HOTPLUG_INT_EN;
	if (dev_priv->hotplug_supported_mask & HDMIC_HOTPLUG_INT_STATUS)
		hotplug_en |= HDMIC_HOTPLUG_INT_EN;
	if (dev_priv->hotplug_supported_mask & HDMID_HOTPLUG_INT_STATUS)
		hotplug_en |= HDMID_HOTPLUG_INT_EN;
	if (dev_priv->hotplug_supported_mask & SDVOC_HOTPLUG_INT_STATUS)
		hotplug_en |= SDVOC_HOTPLUG_INT_EN;
	if (dev_priv->hotplug_supported_mask & SDVOB_HOTPLUG_INT_STATUS)
		hotplug_en |= SDVOB_HOTPLUG_INT_EN;
	if (dev_priv->hotplug_supported_mask & CRT_HOTPLUG_INT_STATUS) {
		hotplug_en |= CRT_HOTPLUG_INT_EN;
		hotplug_en |= CRT_HOTPLUG_VOLTAGE_COMPARE_50;
	}
#endif

	I915_WRITE(PORT_HOTPLUG_EN, hotplug_en);

	return 0;
}

static void valleyview_irq_uninstall(struct drm_device *dev)
{
	drm_i915_private_t *dev_priv = (drm_i915_private_t *) dev->dev_private;
	int pipe;

	if (!dev_priv)
		return;

	for_each_pipe(pipe)
		I915_WRITE(PIPESTAT(pipe), 0xffff);

	I915_WRITE(HWSTAM, 0xffffffff);
	I915_WRITE(PORT_HOTPLUG_EN, 0);
	I915_WRITE(PORT_HOTPLUG_STAT, I915_READ(PORT_HOTPLUG_STAT));
	for_each_pipe(pipe)
		I915_WRITE(PIPESTAT(pipe), 0xffff);
	I915_WRITE(VLV_IIR, 0xffffffff);
	I915_WRITE(VLV_IMR, 0xffffffff);
	I915_WRITE(VLV_IER, 0x0);
	POSTING_READ(VLV_IER);
}

static void ironlake_irq_uninstall(struct drm_device *dev)
{
	drm_i915_private_t *dev_priv = (drm_i915_private_t *) dev->dev_private;

	if (!dev_priv)
		return;

	I915_WRITE(HWSTAM, 0xffffffff);

	I915_WRITE(DEIMR, 0xffffffff);
	I915_WRITE(DEIER, 0x0);
	I915_WRITE(DEIIR, I915_READ(DEIIR));

	I915_WRITE(GTIMR, 0xffffffff);
	I915_WRITE(GTIER, 0x0);
	I915_WRITE(GTIIR, I915_READ(GTIIR));

	I915_WRITE(SDEIMR, 0xffffffff);
	I915_WRITE(SDEIER, 0x0);
	I915_WRITE(SDEIIR, I915_READ(SDEIIR));
}

static void i8xx_irq_preinstall(struct drm_device * dev)
{
	drm_i915_private_t *dev_priv = (drm_i915_private_t *) dev->dev_private;
	int pipe;

	atomic_set(&dev_priv->irq_received, 0);

	for_each_pipe(pipe)
		I915_WRITE(PIPESTAT(pipe), 0);
	I915_WRITE16(IMR, 0xffff);
	I915_WRITE16(IER, 0x0);
	POSTING_READ16(IER);
}

static int i8xx_irq_postinstall(struct drm_device *dev)
{
	drm_i915_private_t *dev_priv = (drm_i915_private_t *) dev->dev_private;

	dev_priv->pipestat[0] = 0;
	dev_priv->pipestat[1] = 0;

	I915_WRITE16(EMR,
		     ~(I915_ERROR_PAGE_TABLE | I915_ERROR_MEMORY_REFRESH));

	/* Unmask the interrupts that we always want on. */
	dev_priv->irq_mask =
		~(I915_DISPLAY_PIPE_A_EVENT_INTERRUPT |
		  I915_DISPLAY_PIPE_B_EVENT_INTERRUPT |
		  I915_DISPLAY_PLANE_A_FLIP_PENDING_INTERRUPT |
		  I915_DISPLAY_PLANE_B_FLIP_PENDING_INTERRUPT |
		  I915_RENDER_COMMAND_PARSER_ERROR_INTERRUPT);
	I915_WRITE16(IMR, dev_priv->irq_mask);

	I915_WRITE16(IER,
		     I915_DISPLAY_PIPE_A_EVENT_INTERRUPT |
		     I915_DISPLAY_PIPE_B_EVENT_INTERRUPT |
		     I915_RENDER_COMMAND_PARSER_ERROR_INTERRUPT |
		     I915_USER_INTERRUPT);
	POSTING_READ16(IER);

	return 0;
}

static irqreturn_t i8xx_irq_handler(DRM_IRQ_ARGS)
{
	struct drm_device *dev = (struct drm_device *) arg;
	drm_i915_private_t *dev_priv = (drm_i915_private_t *) dev->dev_private;
	u16 iir, new_iir;
	u32 pipe_stats[2];
	unsigned long irqflags;
	int irq_received;
	int pipe;
	u16 flip_mask =
		I915_DISPLAY_PLANE_A_FLIP_PENDING_INTERRUPT |
		I915_DISPLAY_PLANE_B_FLIP_PENDING_INTERRUPT;

	atomic_inc(&dev_priv->irq_received);

	iir = I915_READ16(IIR);
	if (iir == 0)
		return IRQ_NONE;

	while (iir & ~flip_mask) {
		/* Can't rely on pipestat interrupt bit in iir as it might
		 * have been cleared after the pipestat interrupt was received.
		 * It doesn't set the bit in iir again, but it still produces
		 * interrupts (for non-MSI).
		 */
		spin_lock_irqsave(&dev_priv->irq_lock, irqflags);
		if (iir & I915_RENDER_COMMAND_PARSER_ERROR_INTERRUPT)
			i915_handle_error(dev, false);

		for_each_pipe(pipe) {
			int reg = PIPESTAT(pipe);
			pipe_stats[pipe] = I915_READ(reg);

			/*
			 * Clear the PIPE*STAT regs before the IIR
			 */
			if (pipe_stats[pipe] & 0x8000ffff) {
				if (pipe_stats[pipe] & PIPE_FIFO_UNDERRUN_STATUS)
					DRM_DEBUG_DRIVER("pipe %c underrun\n",
							 pipe_name(pipe));
				I915_WRITE(reg, pipe_stats[pipe]);
				irq_received = 1;
			}
		}
		spin_unlock_irqrestore(&dev_priv->irq_lock, irqflags);

		I915_WRITE16(IIR, iir & ~flip_mask);
		new_iir = I915_READ16(IIR); /* Flush posted writes */

		i915_update_dri1_breadcrumb(dev);

		if (iir & I915_USER_INTERRUPT)
			notify_ring(dev, &dev_priv->ring[RCS]);

		if (pipe_stats[0] & PIPE_VBLANK_INTERRUPT_STATUS &&
		    drm_handle_vblank(dev, 0)) {
			if (iir & I915_DISPLAY_PLANE_A_FLIP_PENDING_INTERRUPT) {
				intel_prepare_page_flip(dev, 0);
				intel_finish_page_flip(dev, 0);
				flip_mask &= ~I915_DISPLAY_PLANE_A_FLIP_PENDING_INTERRUPT;
			}
		}

		if (pipe_stats[1] & PIPE_VBLANK_INTERRUPT_STATUS &&
		    drm_handle_vblank(dev, 1)) {
			if (iir & I915_DISPLAY_PLANE_B_FLIP_PENDING_INTERRUPT) {
				intel_prepare_page_flip(dev, 1);
				intel_finish_page_flip(dev, 1);
				flip_mask &= ~I915_DISPLAY_PLANE_B_FLIP_PENDING_INTERRUPT;
			}
		}

		iir = new_iir;
	}

	return IRQ_HANDLED;
}

static void i8xx_irq_uninstall(struct drm_device * dev)
{
	drm_i915_private_t *dev_priv = (drm_i915_private_t *) dev->dev_private;
	int pipe;

	for_each_pipe(pipe) {
		/* Clear enable bits; then clear status bits */
		I915_WRITE(PIPESTAT(pipe), 0);
		I915_WRITE(PIPESTAT(pipe), I915_READ(PIPESTAT(pipe)));
	}
	I915_WRITE16(IMR, 0xffff);
	I915_WRITE16(IER, 0x0);
	I915_WRITE16(IIR, I915_READ16(IIR));
}

static void i915_irq_preinstall(struct drm_device * dev)
{
	drm_i915_private_t *dev_priv = (drm_i915_private_t *) dev->dev_private;
	int pipe;

	atomic_set(&dev_priv->irq_received, 0);

	if (I915_HAS_HOTPLUG(dev)) {
		I915_WRITE(PORT_HOTPLUG_EN, 0);
		I915_WRITE(PORT_HOTPLUG_STAT, I915_READ(PORT_HOTPLUG_STAT));
	}

	I915_WRITE16(HWSTAM, 0xeffe);
	for_each_pipe(pipe)
		I915_WRITE(PIPESTAT(pipe), 0);
	I915_WRITE(IMR, 0xffffffff);
	I915_WRITE(IER, 0x0);
	POSTING_READ(IER);
}

static int i915_irq_postinstall(struct drm_device *dev)
{
	drm_i915_private_t *dev_priv = (drm_i915_private_t *) dev->dev_private;
	u32 enable_mask;

	dev_priv->pipestat[0] = 0;
	dev_priv->pipestat[1] = 0;

	I915_WRITE(EMR, ~(I915_ERROR_PAGE_TABLE | I915_ERROR_MEMORY_REFRESH));

	/* Unmask the interrupts that we always want on. */
	dev_priv->irq_mask =
		~(I915_ASLE_INTERRUPT |
		  I915_DISPLAY_PIPE_A_EVENT_INTERRUPT |
		  I915_DISPLAY_PIPE_B_EVENT_INTERRUPT |
		  I915_DISPLAY_PLANE_A_FLIP_PENDING_INTERRUPT |
		  I915_DISPLAY_PLANE_B_FLIP_PENDING_INTERRUPT |
		  I915_RENDER_COMMAND_PARSER_ERROR_INTERRUPT);

	enable_mask =
		I915_ASLE_INTERRUPT |
		I915_DISPLAY_PIPE_A_EVENT_INTERRUPT |
		I915_DISPLAY_PIPE_B_EVENT_INTERRUPT |
		I915_RENDER_COMMAND_PARSER_ERROR_INTERRUPT |
		I915_USER_INTERRUPT;

	if (I915_HAS_HOTPLUG(dev)) {
		/* Enable in IER... */
		enable_mask |= I915_DISPLAY_PORT_INTERRUPT;
		/* and unmask in IMR */
		dev_priv->irq_mask &= ~I915_DISPLAY_PORT_INTERRUPT;
	}

	I915_WRITE(IMR, dev_priv->irq_mask);
	I915_WRITE(IER, enable_mask);
	POSTING_READ(IER);

	if (I915_HAS_HOTPLUG(dev)) {
		u32 hotplug_en = I915_READ(PORT_HOTPLUG_EN);

		if (dev_priv->hotplug_supported_mask & HDMIB_HOTPLUG_INT_STATUS)
			hotplug_en |= HDMIB_HOTPLUG_INT_EN;
		if (dev_priv->hotplug_supported_mask & HDMIC_HOTPLUG_INT_STATUS)
			hotplug_en |= HDMIC_HOTPLUG_INT_EN;
		if (dev_priv->hotplug_supported_mask & HDMID_HOTPLUG_INT_STATUS)
			hotplug_en |= HDMID_HOTPLUG_INT_EN;
		if (dev_priv->hotplug_supported_mask & SDVOC_HOTPLUG_INT_STATUS_I915)
			hotplug_en |= SDVOC_HOTPLUG_INT_EN;
		if (dev_priv->hotplug_supported_mask & SDVOB_HOTPLUG_INT_STATUS_I915)
			hotplug_en |= SDVOB_HOTPLUG_INT_EN;
		if (dev_priv->hotplug_supported_mask & CRT_HOTPLUG_INT_STATUS) {
			hotplug_en |= CRT_HOTPLUG_INT_EN;
			hotplug_en |= CRT_HOTPLUG_VOLTAGE_COMPARE_50;
		}

		/* Ignore TV since it's buggy */

		I915_WRITE(PORT_HOTPLUG_EN, hotplug_en);
	}

	intel_opregion_enable_asle(dev);

	return 0;
}

static irqreturn_t i915_irq_handler(DRM_IRQ_ARGS)
{
	struct drm_device *dev = (struct drm_device *) arg;
	drm_i915_private_t *dev_priv = (drm_i915_private_t *) dev->dev_private;
	u32 iir, new_iir, pipe_stats[I915_MAX_PIPES];
	unsigned long irqflags;
	u32 flip_mask =
		I915_DISPLAY_PLANE_A_FLIP_PENDING_INTERRUPT |
		I915_DISPLAY_PLANE_B_FLIP_PENDING_INTERRUPT;
	u32 flip[2] = {
		I915_DISPLAY_PLANE_A_FLIP_PENDING_INTERRUPT,
		I915_DISPLAY_PLANE_B_FLIP_PENDING_INTERRUPT
	};
	int pipe, ret = IRQ_NONE;

	atomic_inc(&dev_priv->irq_received);

	iir = I915_READ(IIR);
	do {
		bool irq_received = (iir & ~flip_mask) != 0;
		bool blc_event = false;

		/* Can't rely on pipestat interrupt bit in iir as it might
		 * have been cleared after the pipestat interrupt was received.
		 * It doesn't set the bit in iir again, but it still produces
		 * interrupts (for non-MSI).
		 */
		spin_lock_irqsave(&dev_priv->irq_lock, irqflags);
		if (iir & I915_RENDER_COMMAND_PARSER_ERROR_INTERRUPT)
			i915_handle_error(dev, false);

		for_each_pipe(pipe) {
			int reg = PIPESTAT(pipe);
			pipe_stats[pipe] = I915_READ(reg);

			/* Clear the PIPE*STAT regs before the IIR */
			if (pipe_stats[pipe] & 0x8000ffff) {
				if (pipe_stats[pipe] & PIPE_FIFO_UNDERRUN_STATUS)
					DRM_DEBUG_DRIVER("pipe %c underrun\n",
							 pipe_name(pipe));
				I915_WRITE(reg, pipe_stats[pipe]);
				irq_received = true;
			}
		}
		spin_unlock_irqrestore(&dev_priv->irq_lock, irqflags);

		if (!irq_received)
			break;

		/* Consume port.  Then clear IIR or we'll miss events */
		if ((I915_HAS_HOTPLUG(dev)) &&
		    (iir & I915_DISPLAY_PORT_INTERRUPT)) {
			u32 hotplug_status = I915_READ(PORT_HOTPLUG_STAT);

			DRM_DEBUG_DRIVER("hotplug event received, stat 0x%08x\n",
				  hotplug_status);
			if (hotplug_status & dev_priv->hotplug_supported_mask)
				queue_work(dev_priv->wq,
					   &dev_priv->hotplug_work);

			I915_WRITE(PORT_HOTPLUG_STAT, hotplug_status);
			POSTING_READ(PORT_HOTPLUG_STAT);
		}

		I915_WRITE(IIR, iir & ~flip_mask);
		new_iir = I915_READ(IIR); /* Flush posted writes */

		if (iir & I915_USER_INTERRUPT)
			notify_ring(dev, &dev_priv->ring[RCS]);

		for_each_pipe(pipe) {
			int plane = pipe;
			if (IS_MOBILE(dev))
				plane = !plane;
			if (pipe_stats[pipe] & PIPE_VBLANK_INTERRUPT_STATUS &&
			    drm_handle_vblank(dev, pipe)) {
				if (iir & flip[plane]) {
					intel_prepare_page_flip(dev, plane);
					intel_finish_page_flip(dev, pipe);
					flip_mask &= ~flip[plane];
				}
			}

			if (pipe_stats[pipe] & PIPE_LEGACY_BLC_EVENT_STATUS)
				blc_event = true;
		}

		if (blc_event || (iir & I915_ASLE_INTERRUPT))
			intel_opregion_asle_intr(dev);

		/* With MSI, interrupts are only generated when iir
		 * transitions from zero to nonzero.  If another bit got
		 * set while we were handling the existing iir bits, then
		 * we would never get another interrupt.
		 *
		 * This is fine on non-MSI as well, as if we hit this path
		 * we avoid exiting the interrupt handler only to generate
		 * another one.
		 *
		 * Note that for MSI this could cause a stray interrupt report
		 * if an interrupt landed in the time between writing IIR and
		 * the posting read.  This should be rare enough to never
		 * trigger the 99% of 100,000 interrupts test for disabling
		 * stray interrupts.
		 */
		ret = IRQ_HANDLED;
		iir = new_iir;
	} while (iir & ~flip_mask);

	i915_update_dri1_breadcrumb(dev);

	return ret;
}

static void i915_irq_uninstall(struct drm_device * dev)
{
	drm_i915_private_t *dev_priv = (drm_i915_private_t *) dev->dev_private;
	int pipe;

	if (I915_HAS_HOTPLUG(dev)) {
		I915_WRITE(PORT_HOTPLUG_EN, 0);
		I915_WRITE(PORT_HOTPLUG_STAT, I915_READ(PORT_HOTPLUG_STAT));
	}

	I915_WRITE16(HWSTAM, 0xffff);
	for_each_pipe(pipe) {
		/* Clear enable bits; then clear status bits */
		I915_WRITE(PIPESTAT(pipe), 0);
		I915_WRITE(PIPESTAT(pipe), I915_READ(PIPESTAT(pipe)));
	}
	I915_WRITE(IMR, 0xffffffff);
	I915_WRITE(IER, 0x0);

	I915_WRITE(IIR, I915_READ(IIR));
}

static void i965_irq_preinstall(struct drm_device * dev)
{
	drm_i915_private_t *dev_priv = (drm_i915_private_t *) dev->dev_private;
	int pipe;

	atomic_set(&dev_priv->irq_received, 0);

	I915_WRITE(PORT_HOTPLUG_EN, 0);
	I915_WRITE(PORT_HOTPLUG_STAT, I915_READ(PORT_HOTPLUG_STAT));

	I915_WRITE(HWSTAM, 0xeffe);
	for_each_pipe(pipe)
		I915_WRITE(PIPESTAT(pipe), 0);
	I915_WRITE(IMR, 0xffffffff);
	I915_WRITE(IER, 0x0);
	POSTING_READ(IER);
}

static int i965_irq_postinstall(struct drm_device *dev)
{
	drm_i915_private_t *dev_priv = (drm_i915_private_t *) dev->dev_private;
	u32 hotplug_en;
	u32 enable_mask;
	u32 error_mask;

	/* Unmask the interrupts that we always want on. */
	dev_priv->irq_mask = ~(I915_ASLE_INTERRUPT |
			       I915_DISPLAY_PORT_INTERRUPT |
			       I915_DISPLAY_PIPE_A_EVENT_INTERRUPT |
			       I915_DISPLAY_PIPE_B_EVENT_INTERRUPT |
			       I915_DISPLAY_PLANE_A_FLIP_PENDING_INTERRUPT |
			       I915_DISPLAY_PLANE_B_FLIP_PENDING_INTERRUPT |
			       I915_RENDER_COMMAND_PARSER_ERROR_INTERRUPT);

	enable_mask = ~dev_priv->irq_mask;
	enable_mask |= I915_USER_INTERRUPT;

	if (IS_G4X(dev))
		enable_mask |= I915_BSD_USER_INTERRUPT;

	dev_priv->pipestat[0] = 0;
	dev_priv->pipestat[1] = 0;

	/*
	 * Enable some error detection, note the instruction error mask
	 * bit is reserved, so we leave it masked.
	 */
	if (IS_G4X(dev)) {
		error_mask = ~(GM45_ERROR_PAGE_TABLE |
			       GM45_ERROR_MEM_PRIV |
			       GM45_ERROR_CP_PRIV |
			       I915_ERROR_MEMORY_REFRESH);
	} else {
		error_mask = ~(I915_ERROR_PAGE_TABLE |
			       I915_ERROR_MEMORY_REFRESH);
	}
	I915_WRITE(EMR, error_mask);

	I915_WRITE(IMR, dev_priv->irq_mask);
	I915_WRITE(IER, enable_mask);
	POSTING_READ(IER);

	/* Note HDMI and DP share hotplug bits */
	hotplug_en = 0;
	if (dev_priv->hotplug_supported_mask & HDMIB_HOTPLUG_INT_STATUS)
		hotplug_en |= HDMIB_HOTPLUG_INT_EN;
	if (dev_priv->hotplug_supported_mask & HDMIC_HOTPLUG_INT_STATUS)
		hotplug_en |= HDMIC_HOTPLUG_INT_EN;
	if (dev_priv->hotplug_supported_mask & HDMID_HOTPLUG_INT_STATUS)
		hotplug_en |= HDMID_HOTPLUG_INT_EN;
	if (IS_G4X(dev)) {
		if (dev_priv->hotplug_supported_mask & SDVOC_HOTPLUG_INT_STATUS_G4X)
			hotplug_en |= SDVOC_HOTPLUG_INT_EN;
		if (dev_priv->hotplug_supported_mask & SDVOB_HOTPLUG_INT_STATUS_G4X)
			hotplug_en |= SDVOB_HOTPLUG_INT_EN;
	} else {
		if (dev_priv->hotplug_supported_mask & SDVOC_HOTPLUG_INT_STATUS_I965)
			hotplug_en |= SDVOC_HOTPLUG_INT_EN;
		if (dev_priv->hotplug_supported_mask & SDVOB_HOTPLUG_INT_STATUS_I965)
			hotplug_en |= SDVOB_HOTPLUG_INT_EN;
	}
	if (dev_priv->hotplug_supported_mask & CRT_HOTPLUG_INT_STATUS) {
		hotplug_en |= CRT_HOTPLUG_INT_EN;

		/* Programming the CRT detection parameters tends
		   to generate a spurious hotplug event about three
		   seconds later.  So just do it once.
		   */
		if (IS_G4X(dev))
			hotplug_en |= CRT_HOTPLUG_ACTIVATION_PERIOD_64;
		hotplug_en |= CRT_HOTPLUG_VOLTAGE_COMPARE_50;
	}

	/* Ignore TV since it's buggy */

	I915_WRITE(PORT_HOTPLUG_EN, hotplug_en);

	intel_opregion_enable_asle(dev);

	return 0;
}

static irqreturn_t i965_irq_handler(DRM_IRQ_ARGS)
{
	struct drm_device *dev = (struct drm_device *) arg;
	drm_i915_private_t *dev_priv = (drm_i915_private_t *) dev->dev_private;
	u32 iir, new_iir;
	u32 pipe_stats[I915_MAX_PIPES];
	unsigned long irqflags;
	int irq_received;
	int ret = IRQ_NONE, pipe;

	atomic_inc(&dev_priv->irq_received);

	iir = I915_READ(IIR);

	for (;;) {
		bool blc_event = false;

		irq_received = iir != 0;

		/* Can't rely on pipestat interrupt bit in iir as it might
		 * have been cleared after the pipestat interrupt was received.
		 * It doesn't set the bit in iir again, but it still produces
		 * interrupts (for non-MSI).
		 */
		spin_lock_irqsave(&dev_priv->irq_lock, irqflags);
		if (iir & I915_RENDER_COMMAND_PARSER_ERROR_INTERRUPT)
			i915_handle_error(dev, false);

		for_each_pipe(pipe) {
			int reg = PIPESTAT(pipe);
			pipe_stats[pipe] = I915_READ(reg);

			/*
			 * Clear the PIPE*STAT regs before the IIR
			 */
			if (pipe_stats[pipe] & 0x8000ffff) {
				if (pipe_stats[pipe] & PIPE_FIFO_UNDERRUN_STATUS)
					DRM_DEBUG_DRIVER("pipe %c underrun\n",
							 pipe_name(pipe));
				I915_WRITE(reg, pipe_stats[pipe]);
				irq_received = 1;
			}
		}
		spin_unlock_irqrestore(&dev_priv->irq_lock, irqflags);

		if (!irq_received)
			break;

		ret = IRQ_HANDLED;

		/* Consume port.  Then clear IIR or we'll miss events */
		if (iir & I915_DISPLAY_PORT_INTERRUPT) {
			u32 hotplug_status = I915_READ(PORT_HOTPLUG_STAT);

			DRM_DEBUG_DRIVER("hotplug event received, stat 0x%08x\n",
				  hotplug_status);
			if (hotplug_status & dev_priv->hotplug_supported_mask)
				queue_work(dev_priv->wq,
					   &dev_priv->hotplug_work);

			I915_WRITE(PORT_HOTPLUG_STAT, hotplug_status);
			I915_READ(PORT_HOTPLUG_STAT);
		}

		I915_WRITE(IIR, iir);
		new_iir = I915_READ(IIR); /* Flush posted writes */

		if (iir & I915_USER_INTERRUPT)
			notify_ring(dev, &dev_priv->ring[RCS]);
		if (iir & I915_BSD_USER_INTERRUPT)
			notify_ring(dev, &dev_priv->ring[VCS]);

		if (iir & I915_DISPLAY_PLANE_A_FLIP_PENDING_INTERRUPT)
			intel_prepare_page_flip(dev, 0);

		if (iir & I915_DISPLAY_PLANE_B_FLIP_PENDING_INTERRUPT)
			intel_prepare_page_flip(dev, 1);

		for_each_pipe(pipe) {
			if (pipe_stats[pipe] & PIPE_START_VBLANK_INTERRUPT_STATUS &&
			    drm_handle_vblank(dev, pipe)) {
				i915_pageflip_stall_check(dev, pipe);
				intel_finish_page_flip(dev, pipe);
			}

			if (pipe_stats[pipe] & PIPE_LEGACY_BLC_EVENT_STATUS)
				blc_event = true;
		}


		if (blc_event || (iir & I915_ASLE_INTERRUPT))
			intel_opregion_asle_intr(dev);

		/* With MSI, interrupts are only generated when iir
		 * transitions from zero to nonzero.  If another bit got
		 * set while we were handling the existing iir bits, then
		 * we would never get another interrupt.
		 *
		 * This is fine on non-MSI as well, as if we hit this path
		 * we avoid exiting the interrupt handler only to generate
		 * another one.
		 *
		 * Note that for MSI this could cause a stray interrupt report
		 * if an interrupt landed in the time between writing IIR and
		 * the posting read.  This should be rare enough to never
		 * trigger the 99% of 100,000 interrupts test for disabling
		 * stray interrupts.
		 */
		iir = new_iir;
	}

	i915_update_dri1_breadcrumb(dev);

	return ret;
}

static void i965_irq_uninstall(struct drm_device * dev)
{
	drm_i915_private_t *dev_priv = (drm_i915_private_t *) dev->dev_private;
	int pipe;

	if (!dev_priv)
		return;

	I915_WRITE(PORT_HOTPLUG_EN, 0);
	I915_WRITE(PORT_HOTPLUG_STAT, I915_READ(PORT_HOTPLUG_STAT));

	I915_WRITE(HWSTAM, 0xffffffff);
	for_each_pipe(pipe)
		I915_WRITE(PIPESTAT(pipe), 0);
	I915_WRITE(IMR, 0xffffffff);
	I915_WRITE(IER, 0x0);

	for_each_pipe(pipe)
		I915_WRITE(PIPESTAT(pipe),
			   I915_READ(PIPESTAT(pipe)) & 0x8000ffff);
	I915_WRITE(IIR, I915_READ(IIR));
}

void intel_irq_init(struct drm_device *dev)
{
	struct drm_i915_private *dev_priv = dev->dev_private;

	INIT_WORK(&dev_priv->hotplug_work, i915_hotplug_work_func);
	INIT_WORK(&dev_priv->error_work, i915_error_work_func);
	INIT_WORK(&dev_priv->rps.work, gen6_pm_rps_work);
	INIT_WORK(&dev_priv->parity_error_work, ivybridge_parity_work);

	dev->driver->get_vblank_counter = i915_get_vblank_counter;
	dev->max_vblank_count = 0xffffff; /* only 24 bits of frame count */
	if (IS_G4X(dev) || INTEL_INFO(dev)->gen >= 5) {
		dev->max_vblank_count = 0xffffffff; /* full 32 bit counter */
		dev->driver->get_vblank_counter = gm45_get_vblank_counter;
	}

	if (drm_core_check_feature(dev, DRIVER_MODESET))
		dev->driver->get_vblank_timestamp = i915_get_vblank_timestamp;
	else
		dev->driver->get_vblank_timestamp = NULL;
	dev->driver->get_scanout_position = i915_get_crtc_scanoutpos;

	if (IS_VALLEYVIEW(dev)) {
		dev->driver->irq_handler = valleyview_irq_handler;
		dev->driver->irq_preinstall = valleyview_irq_preinstall;
		dev->driver->irq_postinstall = valleyview_irq_postinstall;
		dev->driver->irq_uninstall = valleyview_irq_uninstall;
		dev->driver->enable_vblank = valleyview_enable_vblank;
		dev->driver->disable_vblank = valleyview_disable_vblank;
	} else if (IS_IVYBRIDGE(dev)) {
		/* Share pre & uninstall handlers with ILK/SNB */
		dev->driver->irq_handler = ivybridge_irq_handler;
		dev->driver->irq_preinstall = ironlake_irq_preinstall;
		dev->driver->irq_postinstall = ivybridge_irq_postinstall;
		dev->driver->irq_uninstall = ironlake_irq_uninstall;
		dev->driver->enable_vblank = ivybridge_enable_vblank;
		dev->driver->disable_vblank = ivybridge_disable_vblank;
	} else if (IS_HASWELL(dev)) {
		/* Share interrupts handling with IVB */
		dev->driver->irq_handler = ivybridge_irq_handler;
		dev->driver->irq_preinstall = ironlake_irq_preinstall;
		dev->driver->irq_postinstall = ivybridge_irq_postinstall;
		dev->driver->irq_uninstall = ironlake_irq_uninstall;
		dev->driver->enable_vblank = ivybridge_enable_vblank;
		dev->driver->disable_vblank = ivybridge_disable_vblank;
	} else if (HAS_PCH_SPLIT(dev)) {
		dev->driver->irq_handler = ironlake_irq_handler;
		dev->driver->irq_preinstall = ironlake_irq_preinstall;
		dev->driver->irq_postinstall = ironlake_irq_postinstall;
		dev->driver->irq_uninstall = ironlake_irq_uninstall;
		dev->driver->enable_vblank = ironlake_enable_vblank;
		dev->driver->disable_vblank = ironlake_disable_vblank;
	} else {
		if (INTEL_INFO(dev)->gen == 2) {
			dev->driver->irq_preinstall = i8xx_irq_preinstall;
			dev->driver->irq_postinstall = i8xx_irq_postinstall;
			dev->driver->irq_handler = i8xx_irq_handler;
			dev->driver->irq_uninstall = i8xx_irq_uninstall;
		} else if (INTEL_INFO(dev)->gen == 3) {
			/* IIR "flip pending" means done if this bit is set */
			I915_WRITE(ECOSKPD, _MASKED_BIT_DISABLE(ECO_FLIP_DONE));

			dev->driver->irq_preinstall = i915_irq_preinstall;
			dev->driver->irq_postinstall = i915_irq_postinstall;
			dev->driver->irq_uninstall = i915_irq_uninstall;
			dev->driver->irq_handler = i915_irq_handler;
		} else {
			dev->driver->irq_preinstall = i965_irq_preinstall;
			dev->driver->irq_postinstall = i965_irq_postinstall;
			dev->driver->irq_uninstall = i965_irq_uninstall;
			dev->driver->irq_handler = i965_irq_handler;
		}
		dev->driver->enable_vblank = i915_enable_vblank;
		dev->driver->disable_vblank = i915_disable_vblank;
	}
}<|MERGE_RESOLUTION|>--- conflicted
+++ resolved
@@ -506,16 +506,9 @@
 	 * The mask bit in IMR is cleared by dev_priv->rps.work.
 	 */
 
-<<<<<<< HEAD
 	spin_lock_irqsave(&dev_priv->rps.lock, flags);
-	WARN(dev_priv->rps.pm_iir & pm_iir, "Missed a PM interrupt\n");
 	dev_priv->rps.pm_iir |= pm_iir;
 	I915_WRITE(GEN6_PMIMR, dev_priv->rps.pm_iir);
-=======
-	spin_lock_irqsave(&dev_priv->rps_lock, flags);
-	dev_priv->pm_iir |= pm_iir;
-	I915_WRITE(GEN6_PMIMR, dev_priv->pm_iir);
->>>>>>> d9875690
 	POSTING_READ(GEN6_PMIMR);
 	spin_unlock_irqrestore(&dev_priv->rps.lock, flags);
 
