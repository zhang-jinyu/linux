--- conflicted
+++ resolved
@@ -2677,20 +2677,6 @@
 	if (!plane->state->crtc || !plane->state->fb)
 		return;
 
-<<<<<<< HEAD
-=======
-	if (plane->state->fb == old_state->fb &&
-	    plane->state->crtc_x == old_state->crtc_x &&
-	    plane->state->crtc_y == old_state->crtc_y &&
-	    plane->state->crtc_w == old_state->crtc_w &&
-	    plane->state->crtc_h == old_state->crtc_h &&
-	    plane->state->src_x == old_state->src_x &&
-	    plane->state->src_y == old_state->src_y &&
-	    plane->state->src_w == old_state->src_w &&
-	    plane->state->src_h == old_state->src_h)
-		return;
-
->>>>>>> 043f8a22
 	if (old_state->fb &&
 	    old_state->fb->format->format != plane->state->fb->format->format)
 		zynqmp_disp_plane_disable(plane);
