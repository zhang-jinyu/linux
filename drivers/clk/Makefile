--- conflicted
+++ resolved
@@ -86,10 +86,6 @@
 obj-$(CONFIG_X86)			+= x86/
 obj-$(CONFIG_ARCH_ZX)			+= zte/
 obj-$(CONFIG_ARCH_ZYNQ)			+= zynq/
-<<<<<<< HEAD
 obj-$(CONFIG_COMMON_CLK_ZYNQMP)		+= zynqmp/
 obj-$(CONFIG_H8300)		+= h8300/
-=======
-obj-$(CONFIG_H8300)		+= h8300/
-obj-$(CONFIG_ARC_PLAT_AXS10X)		+= axs10x/
->>>>>>> 523d939e
+obj-$(CONFIG_ARC_PLAT_AXS10X)		+= axs10x/