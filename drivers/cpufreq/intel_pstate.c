--- conflicted
+++ resolved
@@ -200,14 +200,10 @@
 	pid->last_err = fp_error;
 
 	result = pterm + mul_fp(pid->integral, pid->i_gain) + dterm;
-<<<<<<< HEAD
-	result = result + (1 << (FRAC_BITS-1));
-=======
 	if (result >= 0)
 		result = result + (1 << (FRAC_BITS-1));
 	else
 		result = result - (1 << (FRAC_BITS-1));
->>>>>>> 40dde7e2
 	return (signed int)fp_toint(result);
 }
 
