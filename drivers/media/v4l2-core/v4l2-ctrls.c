/*
    V4L2 controls framework implementation.

    Copyright (C) 2010  Hans Verkuil <hverkuil@xs4all.nl>

    This program is free software; you can redistribute it and/or modify
    it under the terms of the GNU General Public License as published by
    the Free Software Foundation; either version 2 of the License, or
    (at your option) any later version.

    This program is distributed in the hope that it will be useful,
    but WITHOUT ANY WARRANTY; without even the implied warranty of
    MERCHANTABILITY or FITNESS FOR A PARTICULAR PURPOSE.  See the
    GNU General Public License for more details.

    You should have received a copy of the GNU General Public License
    along with this program; if not, write to the Free Software
    Foundation, Inc., 59 Temple Place, Suite 330, Boston, MA  02111-1307  USA
 */

#include <linux/ctype.h>
#include <linux/slab.h>
#include <linux/export.h>
#include <media/v4l2-ioctl.h>
#include <media/v4l2-device.h>
#include <media/v4l2-ctrls.h>
#include <media/v4l2-event.h>
#include <media/v4l2-dev.h>

#define has_op(master, op) \
	(master->ops && master->ops->op)
#define call_op(master, op) \
	(has_op(master, op) ? master->ops->op(master) : 0)

/* Internal temporary helper struct, one for each v4l2_ext_control */
struct v4l2_ctrl_helper {
	/* Pointer to the control reference of the master control */
	struct v4l2_ctrl_ref *mref;
	/* The control corresponding to the v4l2_ext_control ID field. */
	struct v4l2_ctrl *ctrl;
	/* v4l2_ext_control index of the next control belonging to the
	   same cluster, or 0 if there isn't any. */
	u32 next;
};

/* Small helper function to determine if the autocluster is set to manual
   mode. */
static bool is_cur_manual(const struct v4l2_ctrl *master)
{
	return master->is_auto && master->cur.val == master->manual_mode_value;
}

/* Same as above, but this checks the against the new value instead of the
   current value. */
static bool is_new_manual(const struct v4l2_ctrl *master)
{
	return master->is_auto && master->val == master->manual_mode_value;
}

/* Returns NULL or a character pointer array containing the menu for
   the given control ID. The pointer array ends with a NULL pointer.
   An empty string signifies a menu entry that is invalid. This allows
   drivers to disable certain options if it is not supported. */
const char * const *v4l2_ctrl_get_menu(u32 id)
{
	static const char * const mpeg_audio_sampling_freq[] = {
		"44.1 kHz",
		"48 kHz",
		"32 kHz",
		NULL
	};
	static const char * const mpeg_audio_encoding[] = {
		"MPEG-1/2 Layer I",
		"MPEG-1/2 Layer II",
		"MPEG-1/2 Layer III",
		"MPEG-2/4 AAC",
		"AC-3",
		NULL
	};
	static const char * const mpeg_audio_l1_bitrate[] = {
		"32 kbps",
		"64 kbps",
		"96 kbps",
		"128 kbps",
		"160 kbps",
		"192 kbps",
		"224 kbps",
		"256 kbps",
		"288 kbps",
		"320 kbps",
		"352 kbps",
		"384 kbps",
		"416 kbps",
		"448 kbps",
		NULL
	};
	static const char * const mpeg_audio_l2_bitrate[] = {
		"32 kbps",
		"48 kbps",
		"56 kbps",
		"64 kbps",
		"80 kbps",
		"96 kbps",
		"112 kbps",
		"128 kbps",
		"160 kbps",
		"192 kbps",
		"224 kbps",
		"256 kbps",
		"320 kbps",
		"384 kbps",
		NULL
	};
	static const char * const mpeg_audio_l3_bitrate[] = {
		"32 kbps",
		"40 kbps",
		"48 kbps",
		"56 kbps",
		"64 kbps",
		"80 kbps",
		"96 kbps",
		"112 kbps",
		"128 kbps",
		"160 kbps",
		"192 kbps",
		"224 kbps",
		"256 kbps",
		"320 kbps",
		NULL
	};
	static const char * const mpeg_audio_ac3_bitrate[] = {
		"32 kbps",
		"40 kbps",
		"48 kbps",
		"56 kbps",
		"64 kbps",
		"80 kbps",
		"96 kbps",
		"112 kbps",
		"128 kbps",
		"160 kbps",
		"192 kbps",
		"224 kbps",
		"256 kbps",
		"320 kbps",
		"384 kbps",
		"448 kbps",
		"512 kbps",
		"576 kbps",
		"640 kbps",
		NULL
	};
	static const char * const mpeg_audio_mode[] = {
		"Stereo",
		"Joint Stereo",
		"Dual",
		"Mono",
		NULL
	};
	static const char * const mpeg_audio_mode_extension[] = {
		"Bound 4",
		"Bound 8",
		"Bound 12",
		"Bound 16",
		NULL
	};
	static const char * const mpeg_audio_emphasis[] = {
		"No Emphasis",
		"50/15 us",
		"CCITT J17",
		NULL
	};
	static const char * const mpeg_audio_crc[] = {
		"No CRC",
		"16-bit CRC",
		NULL
	};
	static const char * const mpeg_audio_dec_playback[] = {
		"Auto",
		"Stereo",
		"Left",
		"Right",
		"Mono",
		"Swapped Stereo",
		NULL
	};
	static const char * const mpeg_video_encoding[] = {
		"MPEG-1",
		"MPEG-2",
		"MPEG-4 AVC",
		NULL
	};
	static const char * const mpeg_video_aspect[] = {
		"1x1",
		"4x3",
		"16x9",
		"2.21x1",
		NULL
	};
	static const char * const mpeg_video_bitrate_mode[] = {
		"Variable Bitrate",
		"Constant Bitrate",
		NULL
	};
	static const char * const mpeg_stream_type[] = {
		"MPEG-2 Program Stream",
		"MPEG-2 Transport Stream",
		"MPEG-1 System Stream",
		"MPEG-2 DVD-compatible Stream",
		"MPEG-1 VCD-compatible Stream",
		"MPEG-2 SVCD-compatible Stream",
		NULL
	};
	static const char * const mpeg_stream_vbi_fmt[] = {
		"No VBI",
		"Private Packet, IVTV Format",
		NULL
	};
	static const char * const camera_power_line_frequency[] = {
		"Disabled",
		"50 Hz",
		"60 Hz",
		"Auto",
		NULL
	};
	static const char * const camera_exposure_auto[] = {
		"Auto Mode",
		"Manual Mode",
		"Shutter Priority Mode",
		"Aperture Priority Mode",
		NULL
	};
	static const char * const camera_exposure_metering[] = {
		"Average",
		"Center Weighted",
		"Spot",
		"Matrix",
		NULL
	};
	static const char * const camera_auto_focus_range[] = {
		"Auto",
		"Normal",
		"Macro",
		"Infinity",
		NULL
	};
	static const char * const colorfx[] = {
		"None",
		"Black & White",
		"Sepia",
		"Negative",
		"Emboss",
		"Sketch",
		"Sky Blue",
		"Grass Green",
		"Skin Whiten",
		"Vivid",
		"Aqua",
		"Art Freeze",
		"Silhouette",
		"Solarization",
		"Antique",
		"Set Cb/Cr",
		NULL
	};
	static const char * const auto_n_preset_white_balance[] = {
		"Manual",
		"Auto",
		"Incandescent",
		"Fluorescent",
		"Fluorescent H",
		"Horizon",
		"Daylight",
		"Flash",
		"Cloudy",
		"Shade",
		NULL,
	};
	static const char * const camera_iso_sensitivity_auto[] = {
		"Manual",
		"Auto",
		NULL
	};
	static const char * const scene_mode[] = {
		"None",
		"Backlight",
		"Beach/Snow",
		"Candle Light",
		"Dusk/Dawn",
		"Fall Colors",
		"Fireworks",
		"Landscape",
		"Night",
		"Party/Indoor",
		"Portrait",
		"Sports",
		"Sunset",
		"Text",
		NULL
	};
	static const char * const tune_emphasis[] = {
		"None",
		"50 Microseconds",
		"75 Microseconds",
		NULL,
	};
	static const char * const header_mode[] = {
		"Separate Buffer",
		"Joined With 1st Frame",
		NULL,
	};
	static const char * const multi_slice[] = {
		"Single",
		"Max Macroblocks",
		"Max Bytes",
		NULL,
	};
	static const char * const entropy_mode[] = {
		"CAVLC",
		"CABAC",
		NULL,
	};
	static const char * const mpeg_h264_level[] = {
		"1",
		"1b",
		"1.1",
		"1.2",
		"1.3",
		"2",
		"2.1",
		"2.2",
		"3",
		"3.1",
		"3.2",
		"4",
		"4.1",
		"4.2",
		"5",
		"5.1",
		NULL,
	};
	static const char * const h264_loop_filter[] = {
		"Enabled",
		"Disabled",
		"Disabled at Slice Boundary",
		NULL,
	};
	static const char * const h264_profile[] = {
		"Baseline",
		"Constrained Baseline",
		"Main",
		"Extended",
		"High",
		"High 10",
		"High 422",
		"High 444 Predictive",
		"High 10 Intra",
		"High 422 Intra",
		"High 444 Intra",
		"CAVLC 444 Intra",
		"Scalable Baseline",
		"Scalable High",
		"Scalable High Intra",
		"Multiview High",
		NULL,
	};
	static const char * const vui_sar_idc[] = {
		"Unspecified",
		"1:1",
		"12:11",
		"10:11",
		"16:11",
		"40:33",
		"24:11",
		"20:11",
		"32:11",
		"80:33",
		"18:11",
		"15:11",
		"64:33",
		"160:99",
		"4:3",
		"3:2",
		"2:1",
		"Extended SAR",
		NULL,
	};
	static const char * const h264_fp_arrangement_type[] = {
		"Checkerboard",
		"Column",
		"Row",
		"Side by Side",
		"Top Bottom",
		"Temporal",
		NULL,
	};
	static const char * const h264_fmo_map_type[] = {
		"Interleaved Slices",
		"Scattered Slices",
		"Foreground with Leftover",
		"Box Out",
		"Raster Scan",
		"Wipe Scan",
		"Explicit",
		NULL,
	};
	static const char * const mpeg_mpeg4_level[] = {
		"0",
		"0b",
		"1",
		"2",
		"3",
		"3b",
		"4",
		"5",
		NULL,
	};
	static const char * const mpeg4_profile[] = {
		"Simple",
		"Advanced Simple",
		"Core",
		"Simple Scalable",
		"Advanced Coding Efficiency",
		NULL,
	};

	static const char * const vpx_golden_frame_sel[] = {
		"Use Previous Frame",
		"Use Previous Specific Frame",
		NULL,
	};

	static const char * const flash_led_mode[] = {
		"Off",
		"Flash",
		"Torch",
		NULL,
	};
	static const char * const flash_strobe_source[] = {
		"Software",
		"External",
		NULL,
	};

	static const char * const jpeg_chroma_subsampling[] = {
		"4:4:4",
		"4:2:2",
		"4:2:0",
		"4:1:1",
		"4:1:0",
		"Gray",
		NULL,
	};
	static const char * const dv_tx_mode[] = {
		"DVI-D",
		"HDMI",
		NULL,
	};
	static const char * const dv_rgb_range[] = {
		"Automatic",
		"RGB limited range (16-235)",
		"RGB full range (0-255)",
		NULL,
	};
	static const char * const detect_md_mode[] = {
		"Disabled",
		"Global",
		"Threshold Grid",
		"Region Grid",
		NULL,
	};


	switch (id) {
	case V4L2_CID_MPEG_AUDIO_SAMPLING_FREQ:
		return mpeg_audio_sampling_freq;
	case V4L2_CID_MPEG_AUDIO_ENCODING:
		return mpeg_audio_encoding;
	case V4L2_CID_MPEG_AUDIO_L1_BITRATE:
		return mpeg_audio_l1_bitrate;
	case V4L2_CID_MPEG_AUDIO_L2_BITRATE:
		return mpeg_audio_l2_bitrate;
	case V4L2_CID_MPEG_AUDIO_L3_BITRATE:
		return mpeg_audio_l3_bitrate;
	case V4L2_CID_MPEG_AUDIO_AC3_BITRATE:
		return mpeg_audio_ac3_bitrate;
	case V4L2_CID_MPEG_AUDIO_MODE:
		return mpeg_audio_mode;
	case V4L2_CID_MPEG_AUDIO_MODE_EXTENSION:
		return mpeg_audio_mode_extension;
	case V4L2_CID_MPEG_AUDIO_EMPHASIS:
		return mpeg_audio_emphasis;
	case V4L2_CID_MPEG_AUDIO_CRC:
		return mpeg_audio_crc;
	case V4L2_CID_MPEG_AUDIO_DEC_PLAYBACK:
	case V4L2_CID_MPEG_AUDIO_DEC_MULTILINGUAL_PLAYBACK:
		return mpeg_audio_dec_playback;
	case V4L2_CID_MPEG_VIDEO_ENCODING:
		return mpeg_video_encoding;
	case V4L2_CID_MPEG_VIDEO_ASPECT:
		return mpeg_video_aspect;
	case V4L2_CID_MPEG_VIDEO_BITRATE_MODE:
		return mpeg_video_bitrate_mode;
	case V4L2_CID_MPEG_STREAM_TYPE:
		return mpeg_stream_type;
	case V4L2_CID_MPEG_STREAM_VBI_FMT:
		return mpeg_stream_vbi_fmt;
	case V4L2_CID_POWER_LINE_FREQUENCY:
		return camera_power_line_frequency;
	case V4L2_CID_EXPOSURE_AUTO:
		return camera_exposure_auto;
	case V4L2_CID_EXPOSURE_METERING:
		return camera_exposure_metering;
	case V4L2_CID_AUTO_FOCUS_RANGE:
		return camera_auto_focus_range;
	case V4L2_CID_COLORFX:
		return colorfx;
	case V4L2_CID_AUTO_N_PRESET_WHITE_BALANCE:
		return auto_n_preset_white_balance;
	case V4L2_CID_ISO_SENSITIVITY_AUTO:
		return camera_iso_sensitivity_auto;
	case V4L2_CID_SCENE_MODE:
		return scene_mode;
	case V4L2_CID_TUNE_PREEMPHASIS:
		return tune_emphasis;
	case V4L2_CID_TUNE_DEEMPHASIS:
		return tune_emphasis;
	case V4L2_CID_FLASH_LED_MODE:
		return flash_led_mode;
	case V4L2_CID_FLASH_STROBE_SOURCE:
		return flash_strobe_source;
	case V4L2_CID_MPEG_VIDEO_HEADER_MODE:
		return header_mode;
	case V4L2_CID_MPEG_VIDEO_MULTI_SLICE_MODE:
		return multi_slice;
	case V4L2_CID_MPEG_VIDEO_H264_ENTROPY_MODE:
		return entropy_mode;
	case V4L2_CID_MPEG_VIDEO_H264_LEVEL:
		return mpeg_h264_level;
	case V4L2_CID_MPEG_VIDEO_H264_LOOP_FILTER_MODE:
		return h264_loop_filter;
	case V4L2_CID_MPEG_VIDEO_H264_PROFILE:
		return h264_profile;
	case V4L2_CID_MPEG_VIDEO_H264_VUI_SAR_IDC:
		return vui_sar_idc;
	case V4L2_CID_MPEG_VIDEO_H264_SEI_FP_ARRANGEMENT_TYPE:
		return h264_fp_arrangement_type;
	case V4L2_CID_MPEG_VIDEO_H264_FMO_MAP_TYPE:
		return h264_fmo_map_type;
	case V4L2_CID_MPEG_VIDEO_MPEG4_LEVEL:
		return mpeg_mpeg4_level;
	case V4L2_CID_MPEG_VIDEO_MPEG4_PROFILE:
		return mpeg4_profile;
	case V4L2_CID_MPEG_VIDEO_VPX_GOLDEN_FRAME_SEL:
		return vpx_golden_frame_sel;
	case V4L2_CID_JPEG_CHROMA_SUBSAMPLING:
		return jpeg_chroma_subsampling;
	case V4L2_CID_DV_TX_MODE:
		return dv_tx_mode;
	case V4L2_CID_DV_TX_RGB_RANGE:
	case V4L2_CID_DV_RX_RGB_RANGE:
		return dv_rgb_range;
	case V4L2_CID_DETECT_MD_MODE:
		return detect_md_mode;

	default:
		return NULL;
	}
}
EXPORT_SYMBOL(v4l2_ctrl_get_menu);

#define __v4l2_qmenu_int_len(arr, len) ({ *(len) = ARRAY_SIZE(arr); arr; })
/*
 * Returns NULL or an s64 type array containing the menu for given
 * control ID. The total number of the menu items is returned in @len.
 */
const s64 *v4l2_ctrl_get_int_menu(u32 id, u32 *len)
{
	static const s64 qmenu_int_vpx_num_partitions[] = {
		1, 2, 4, 8,
	};

	static const s64 qmenu_int_vpx_num_ref_frames[] = {
		1, 2, 3,
	};

	switch (id) {
	case V4L2_CID_MPEG_VIDEO_VPX_NUM_PARTITIONS:
		return __v4l2_qmenu_int_len(qmenu_int_vpx_num_partitions, len);
	case V4L2_CID_MPEG_VIDEO_VPX_NUM_REF_FRAMES:
		return __v4l2_qmenu_int_len(qmenu_int_vpx_num_ref_frames, len);
	default:
		*len = 0;
		return NULL;
	}
}
EXPORT_SYMBOL(v4l2_ctrl_get_int_menu);

/* Return the control name. */
const char *v4l2_ctrl_get_name(u32 id)
{
	switch (id) {
	/* USER controls */
	/* Keep the order of the 'case's the same as in v4l2-controls.h! */
	case V4L2_CID_USER_CLASS:		return "User Controls";
	case V4L2_CID_BRIGHTNESS:		return "Brightness";
	case V4L2_CID_CONTRAST:			return "Contrast";
	case V4L2_CID_SATURATION:		return "Saturation";
	case V4L2_CID_HUE:			return "Hue";
	case V4L2_CID_AUDIO_VOLUME:		return "Volume";
	case V4L2_CID_AUDIO_BALANCE:		return "Balance";
	case V4L2_CID_AUDIO_BASS:		return "Bass";
	case V4L2_CID_AUDIO_TREBLE:		return "Treble";
	case V4L2_CID_AUDIO_MUTE:		return "Mute";
	case V4L2_CID_AUDIO_LOUDNESS:		return "Loudness";
	case V4L2_CID_BLACK_LEVEL:		return "Black Level";
	case V4L2_CID_AUTO_WHITE_BALANCE:	return "White Balance, Automatic";
	case V4L2_CID_DO_WHITE_BALANCE:		return "Do White Balance";
	case V4L2_CID_RED_BALANCE:		return "Red Balance";
	case V4L2_CID_BLUE_BALANCE:		return "Blue Balance";
	case V4L2_CID_GAMMA:			return "Gamma";
	case V4L2_CID_EXPOSURE:			return "Exposure";
	case V4L2_CID_AUTOGAIN:			return "Gain, Automatic";
	case V4L2_CID_GAIN:			return "Gain";
	case V4L2_CID_HFLIP:			return "Horizontal Flip";
	case V4L2_CID_VFLIP:			return "Vertical Flip";
	case V4L2_CID_POWER_LINE_FREQUENCY:	return "Power Line Frequency";
	case V4L2_CID_HUE_AUTO:			return "Hue, Automatic";
	case V4L2_CID_WHITE_BALANCE_TEMPERATURE: return "White Balance Temperature";
	case V4L2_CID_SHARPNESS:		return "Sharpness";
	case V4L2_CID_BACKLIGHT_COMPENSATION:	return "Backlight Compensation";
	case V4L2_CID_CHROMA_AGC:		return "Chroma AGC";
	case V4L2_CID_COLOR_KILLER:		return "Color Killer";
	case V4L2_CID_COLORFX:			return "Color Effects";
	case V4L2_CID_AUTOBRIGHTNESS:		return "Brightness, Automatic";
	case V4L2_CID_BAND_STOP_FILTER:		return "Band-Stop Filter";
	case V4L2_CID_ROTATE:			return "Rotate";
	case V4L2_CID_BG_COLOR:			return "Background Color";
	case V4L2_CID_CHROMA_GAIN:		return "Chroma Gain";
	case V4L2_CID_ILLUMINATORS_1:		return "Illuminator 1";
	case V4L2_CID_ILLUMINATORS_2:		return "Illuminator 2";
	case V4L2_CID_MIN_BUFFERS_FOR_CAPTURE:	return "Min Number of Capture Buffers";
	case V4L2_CID_MIN_BUFFERS_FOR_OUTPUT:	return "Min Number of Output Buffers";
	case V4L2_CID_ALPHA_COMPONENT:		return "Alpha Component";
	case V4L2_CID_COLORFX_CBCR:		return "Color Effects, CbCr";

	/* Codec controls */
	/* The MPEG controls are applicable to all codec controls
	 * and the 'MPEG' part of the define is historical */
	/* Keep the order of the 'case's the same as in videodev2.h! */
	case V4L2_CID_MPEG_CLASS:		return "Codec Controls";
	case V4L2_CID_MPEG_STREAM_TYPE:		return "Stream Type";
	case V4L2_CID_MPEG_STREAM_PID_PMT:	return "Stream PMT Program ID";
	case V4L2_CID_MPEG_STREAM_PID_AUDIO:	return "Stream Audio Program ID";
	case V4L2_CID_MPEG_STREAM_PID_VIDEO:	return "Stream Video Program ID";
	case V4L2_CID_MPEG_STREAM_PID_PCR:	return "Stream PCR Program ID";
	case V4L2_CID_MPEG_STREAM_PES_ID_AUDIO: return "Stream PES Audio ID";
	case V4L2_CID_MPEG_STREAM_PES_ID_VIDEO: return "Stream PES Video ID";
	case V4L2_CID_MPEG_STREAM_VBI_FMT:	return "Stream VBI Format";
	case V4L2_CID_MPEG_AUDIO_SAMPLING_FREQ: return "Audio Sampling Frequency";
	case V4L2_CID_MPEG_AUDIO_ENCODING:	return "Audio Encoding";
	case V4L2_CID_MPEG_AUDIO_L1_BITRATE:	return "Audio Layer I Bitrate";
	case V4L2_CID_MPEG_AUDIO_L2_BITRATE:	return "Audio Layer II Bitrate";
	case V4L2_CID_MPEG_AUDIO_L3_BITRATE:	return "Audio Layer III Bitrate";
	case V4L2_CID_MPEG_AUDIO_MODE:		return "Audio Stereo Mode";
	case V4L2_CID_MPEG_AUDIO_MODE_EXTENSION: return "Audio Stereo Mode Extension";
	case V4L2_CID_MPEG_AUDIO_EMPHASIS:	return "Audio Emphasis";
	case V4L2_CID_MPEG_AUDIO_CRC:		return "Audio CRC";
	case V4L2_CID_MPEG_AUDIO_MUTE:		return "Audio Mute";
	case V4L2_CID_MPEG_AUDIO_AAC_BITRATE:	return "Audio AAC Bitrate";
	case V4L2_CID_MPEG_AUDIO_AC3_BITRATE:	return "Audio AC-3 Bitrate";
	case V4L2_CID_MPEG_AUDIO_DEC_PLAYBACK:	return "Audio Playback";
	case V4L2_CID_MPEG_AUDIO_DEC_MULTILINGUAL_PLAYBACK: return "Audio Multilingual Playback";
	case V4L2_CID_MPEG_VIDEO_ENCODING:	return "Video Encoding";
	case V4L2_CID_MPEG_VIDEO_ASPECT:	return "Video Aspect";
	case V4L2_CID_MPEG_VIDEO_B_FRAMES:	return "Video B Frames";
	case V4L2_CID_MPEG_VIDEO_GOP_SIZE:	return "Video GOP Size";
	case V4L2_CID_MPEG_VIDEO_GOP_CLOSURE:	return "Video GOP Closure";
	case V4L2_CID_MPEG_VIDEO_PULLDOWN:	return "Video Pulldown";
	case V4L2_CID_MPEG_VIDEO_BITRATE_MODE:	return "Video Bitrate Mode";
	case V4L2_CID_MPEG_VIDEO_BITRATE:	return "Video Bitrate";
	case V4L2_CID_MPEG_VIDEO_BITRATE_PEAK:	return "Video Peak Bitrate";
	case V4L2_CID_MPEG_VIDEO_TEMPORAL_DECIMATION: return "Video Temporal Decimation";
	case V4L2_CID_MPEG_VIDEO_MUTE:		return "Video Mute";
	case V4L2_CID_MPEG_VIDEO_MUTE_YUV:	return "Video Mute YUV";
	case V4L2_CID_MPEG_VIDEO_DECODER_SLICE_INTERFACE:	return "Decoder Slice Interface";
	case V4L2_CID_MPEG_VIDEO_DECODER_MPEG4_DEBLOCK_FILTER:	return "MPEG4 Loop Filter Enable";
	case V4L2_CID_MPEG_VIDEO_CYCLIC_INTRA_REFRESH_MB:	return "Number of Intra Refresh MBs";
	case V4L2_CID_MPEG_VIDEO_FRAME_RC_ENABLE:		return "Frame Level Rate Control Enable";
	case V4L2_CID_MPEG_VIDEO_MB_RC_ENABLE:			return "H264 MB Level Rate Control";
	case V4L2_CID_MPEG_VIDEO_HEADER_MODE:			return "Sequence Header Mode";
	case V4L2_CID_MPEG_VIDEO_MAX_REF_PIC:			return "Max Number of Reference Pics";
	case V4L2_CID_MPEG_VIDEO_H263_I_FRAME_QP:		return "H263 I-Frame QP Value";
	case V4L2_CID_MPEG_VIDEO_H263_P_FRAME_QP:		return "H263 P-Frame QP Value";
	case V4L2_CID_MPEG_VIDEO_H263_B_FRAME_QP:		return "H263 B-Frame QP Value";
	case V4L2_CID_MPEG_VIDEO_H263_MIN_QP:			return "H263 Minimum QP Value";
	case V4L2_CID_MPEG_VIDEO_H263_MAX_QP:			return "H263 Maximum QP Value";
	case V4L2_CID_MPEG_VIDEO_H264_I_FRAME_QP:		return "H264 I-Frame QP Value";
	case V4L2_CID_MPEG_VIDEO_H264_P_FRAME_QP:		return "H264 P-Frame QP Value";
	case V4L2_CID_MPEG_VIDEO_H264_B_FRAME_QP:		return "H264 B-Frame QP Value";
	case V4L2_CID_MPEG_VIDEO_H264_MAX_QP:			return "H264 Maximum QP Value";
	case V4L2_CID_MPEG_VIDEO_H264_MIN_QP:			return "H264 Minimum QP Value";
	case V4L2_CID_MPEG_VIDEO_H264_8X8_TRANSFORM:		return "H264 8x8 Transform Enable";
	case V4L2_CID_MPEG_VIDEO_H264_CPB_SIZE:			return "H264 CPB Buffer Size";
	case V4L2_CID_MPEG_VIDEO_H264_ENTROPY_MODE:		return "H264 Entropy Mode";
	case V4L2_CID_MPEG_VIDEO_H264_I_PERIOD:			return "H264 I-Frame Period";
	case V4L2_CID_MPEG_VIDEO_H264_LEVEL:			return "H264 Level";
	case V4L2_CID_MPEG_VIDEO_H264_LOOP_FILTER_ALPHA:	return "H264 Loop Filter Alpha Offset";
	case V4L2_CID_MPEG_VIDEO_H264_LOOP_FILTER_BETA:		return "H264 Loop Filter Beta Offset";
	case V4L2_CID_MPEG_VIDEO_H264_LOOP_FILTER_MODE:		return "H264 Loop Filter Mode";
	case V4L2_CID_MPEG_VIDEO_H264_PROFILE:			return "H264 Profile";
	case V4L2_CID_MPEG_VIDEO_H264_VUI_EXT_SAR_HEIGHT:	return "Vertical Size of SAR";
	case V4L2_CID_MPEG_VIDEO_H264_VUI_EXT_SAR_WIDTH:	return "Horizontal Size of SAR";
	case V4L2_CID_MPEG_VIDEO_H264_VUI_SAR_ENABLE:		return "Aspect Ratio VUI Enable";
	case V4L2_CID_MPEG_VIDEO_H264_VUI_SAR_IDC:		return "VUI Aspect Ratio IDC";
	case V4L2_CID_MPEG_VIDEO_H264_SEI_FRAME_PACKING:	return "H264 Enable Frame Packing SEI";
	case V4L2_CID_MPEG_VIDEO_H264_SEI_FP_CURRENT_FRAME_0:	return "H264 Set Curr. Frame as Frame0";
	case V4L2_CID_MPEG_VIDEO_H264_SEI_FP_ARRANGEMENT_TYPE:	return "H264 FP Arrangement Type";
	case V4L2_CID_MPEG_VIDEO_H264_FMO:			return "H264 Flexible MB Ordering";
	case V4L2_CID_MPEG_VIDEO_H264_FMO_MAP_TYPE:		return "H264 Map Type for FMO";
	case V4L2_CID_MPEG_VIDEO_H264_FMO_SLICE_GROUP:		return "H264 FMO Number of Slice Groups";
	case V4L2_CID_MPEG_VIDEO_H264_FMO_CHANGE_DIRECTION:	return "H264 FMO Direction of Change";
	case V4L2_CID_MPEG_VIDEO_H264_FMO_CHANGE_RATE:		return "H264 FMO Size of 1st Slice Grp";
	case V4L2_CID_MPEG_VIDEO_H264_FMO_RUN_LENGTH:		return "H264 FMO No. of Consecutive MBs";
	case V4L2_CID_MPEG_VIDEO_H264_ASO:			return "H264 Arbitrary Slice Ordering";
	case V4L2_CID_MPEG_VIDEO_H264_ASO_SLICE_ORDER:		return "H264 ASO Slice Order";
	case V4L2_CID_MPEG_VIDEO_H264_HIERARCHICAL_CODING:	return "Enable H264 Hierarchical Coding";
	case V4L2_CID_MPEG_VIDEO_H264_HIERARCHICAL_CODING_TYPE:	return "H264 Hierarchical Coding Type";
	case V4L2_CID_MPEG_VIDEO_H264_HIERARCHICAL_CODING_LAYER:return "H264 Number of HC Layers";
	case V4L2_CID_MPEG_VIDEO_H264_HIERARCHICAL_CODING_LAYER_QP:
								return "H264 Set QP Value for HC Layers";
	case V4L2_CID_MPEG_VIDEO_MPEG4_I_FRAME_QP:		return "MPEG4 I-Frame QP Value";
	case V4L2_CID_MPEG_VIDEO_MPEG4_P_FRAME_QP:		return "MPEG4 P-Frame QP Value";
	case V4L2_CID_MPEG_VIDEO_MPEG4_B_FRAME_QP:		return "MPEG4 B-Frame QP Value";
	case V4L2_CID_MPEG_VIDEO_MPEG4_MIN_QP:			return "MPEG4 Minimum QP Value";
	case V4L2_CID_MPEG_VIDEO_MPEG4_MAX_QP:			return "MPEG4 Maximum QP Value";
	case V4L2_CID_MPEG_VIDEO_MPEG4_LEVEL:			return "MPEG4 Level";
	case V4L2_CID_MPEG_VIDEO_MPEG4_PROFILE:			return "MPEG4 Profile";
	case V4L2_CID_MPEG_VIDEO_MPEG4_QPEL:			return "Quarter Pixel Search Enable";
	case V4L2_CID_MPEG_VIDEO_MULTI_SLICE_MAX_BYTES:		return "Maximum Bytes in a Slice";
	case V4L2_CID_MPEG_VIDEO_MULTI_SLICE_MAX_MB:		return "Number of MBs in a Slice";
	case V4L2_CID_MPEG_VIDEO_MULTI_SLICE_MODE:		return "Slice Partitioning Method";
	case V4L2_CID_MPEG_VIDEO_VBV_SIZE:			return "VBV Buffer Size";
	case V4L2_CID_MPEG_VIDEO_DEC_PTS:			return "Video Decoder PTS";
	case V4L2_CID_MPEG_VIDEO_DEC_FRAME:			return "Video Decoder Frame Count";
	case V4L2_CID_MPEG_VIDEO_VBV_DELAY:			return "Initial Delay for VBV Control";
	case V4L2_CID_MPEG_VIDEO_MV_H_SEARCH_RANGE:		return "Horizontal MV Search Range";
	case V4L2_CID_MPEG_VIDEO_MV_V_SEARCH_RANGE:		return "Vertical MV Search Range";
	case V4L2_CID_MPEG_VIDEO_REPEAT_SEQ_HEADER:		return "Repeat Sequence Header";

	/* VPX controls */
	case V4L2_CID_MPEG_VIDEO_VPX_NUM_PARTITIONS:		return "VPX Number of Partitions";
	case V4L2_CID_MPEG_VIDEO_VPX_IMD_DISABLE_4X4:		return "VPX Intra Mode Decision Disable";
	case V4L2_CID_MPEG_VIDEO_VPX_NUM_REF_FRAMES:		return "VPX No. of Refs for P Frame";
	case V4L2_CID_MPEG_VIDEO_VPX_FILTER_LEVEL:		return "VPX Loop Filter Level Range";
	case V4L2_CID_MPEG_VIDEO_VPX_FILTER_SHARPNESS:		return "VPX Deblocking Effect Control";
	case V4L2_CID_MPEG_VIDEO_VPX_GOLDEN_FRAME_REF_PERIOD:	return "VPX Golden Frame Refresh Period";
	case V4L2_CID_MPEG_VIDEO_VPX_GOLDEN_FRAME_SEL:		return "VPX Golden Frame Indicator";
	case V4L2_CID_MPEG_VIDEO_VPX_MIN_QP:			return "VPX Minimum QP Value";
	case V4L2_CID_MPEG_VIDEO_VPX_MAX_QP:			return "VPX Maximum QP Value";
	case V4L2_CID_MPEG_VIDEO_VPX_I_FRAME_QP:		return "VPX I-Frame QP Value";
	case V4L2_CID_MPEG_VIDEO_VPX_P_FRAME_QP:		return "VPX P-Frame QP Value";
	case V4L2_CID_MPEG_VIDEO_VPX_PROFILE:			return "VPX Profile";

	/* CAMERA controls */
	/* Keep the order of the 'case's the same as in v4l2-controls.h! */
	case V4L2_CID_CAMERA_CLASS:		return "Camera Controls";
	case V4L2_CID_EXPOSURE_AUTO:		return "Auto Exposure";
	case V4L2_CID_EXPOSURE_ABSOLUTE:	return "Exposure Time, Absolute";
	case V4L2_CID_EXPOSURE_AUTO_PRIORITY:	return "Exposure, Dynamic Framerate";
	case V4L2_CID_PAN_RELATIVE:		return "Pan, Relative";
	case V4L2_CID_TILT_RELATIVE:		return "Tilt, Relative";
	case V4L2_CID_PAN_RESET:		return "Pan, Reset";
	case V4L2_CID_TILT_RESET:		return "Tilt, Reset";
	case V4L2_CID_PAN_ABSOLUTE:		return "Pan, Absolute";
	case V4L2_CID_TILT_ABSOLUTE:		return "Tilt, Absolute";
	case V4L2_CID_FOCUS_ABSOLUTE:		return "Focus, Absolute";
	case V4L2_CID_FOCUS_RELATIVE:		return "Focus, Relative";
	case V4L2_CID_FOCUS_AUTO:		return "Focus, Automatic Continuous";
	case V4L2_CID_ZOOM_ABSOLUTE:		return "Zoom, Absolute";
	case V4L2_CID_ZOOM_RELATIVE:		return "Zoom, Relative";
	case V4L2_CID_ZOOM_CONTINUOUS:		return "Zoom, Continuous";
	case V4L2_CID_PRIVACY:			return "Privacy";
	case V4L2_CID_IRIS_ABSOLUTE:		return "Iris, Absolute";
	case V4L2_CID_IRIS_RELATIVE:		return "Iris, Relative";
	case V4L2_CID_AUTO_EXPOSURE_BIAS:	return "Auto Exposure, Bias";
	case V4L2_CID_AUTO_N_PRESET_WHITE_BALANCE: return "White Balance, Auto & Preset";
	case V4L2_CID_WIDE_DYNAMIC_RANGE:	return "Wide Dynamic Range";
	case V4L2_CID_IMAGE_STABILIZATION:	return "Image Stabilization";
	case V4L2_CID_ISO_SENSITIVITY:		return "ISO Sensitivity";
	case V4L2_CID_ISO_SENSITIVITY_AUTO:	return "ISO Sensitivity, Auto";
	case V4L2_CID_EXPOSURE_METERING:	return "Exposure, Metering Mode";
	case V4L2_CID_SCENE_MODE:		return "Scene Mode";
	case V4L2_CID_3A_LOCK:			return "3A Lock";
	case V4L2_CID_AUTO_FOCUS_START:		return "Auto Focus, Start";
	case V4L2_CID_AUTO_FOCUS_STOP:		return "Auto Focus, Stop";
	case V4L2_CID_AUTO_FOCUS_STATUS:	return "Auto Focus, Status";
	case V4L2_CID_AUTO_FOCUS_RANGE:		return "Auto Focus, Range";

	/* FM Radio Modulator controls */
	/* Keep the order of the 'case's the same as in v4l2-controls.h! */
	case V4L2_CID_FM_TX_CLASS:		return "FM Radio Modulator Controls";
	case V4L2_CID_RDS_TX_DEVIATION:		return "RDS Signal Deviation";
	case V4L2_CID_RDS_TX_PI:		return "RDS Program ID";
	case V4L2_CID_RDS_TX_PTY:		return "RDS Program Type";
	case V4L2_CID_RDS_TX_PS_NAME:		return "RDS PS Name";
	case V4L2_CID_RDS_TX_RADIO_TEXT:	return "RDS Radio Text";
	case V4L2_CID_RDS_TX_MONO_STEREO:	return "RDS Stereo";
	case V4L2_CID_RDS_TX_ARTIFICIAL_HEAD:	return "RDS Artificial Head";
	case V4L2_CID_RDS_TX_COMPRESSED:	return "RDS Compressed";
	case V4L2_CID_RDS_TX_DYNAMIC_PTY:	return "RDS Dynamic PTY";
	case V4L2_CID_RDS_TX_TRAFFIC_ANNOUNCEMENT: return "RDS Traffic Announcement";
	case V4L2_CID_RDS_TX_TRAFFIC_PROGRAM:	return "RDS Traffic Program";
	case V4L2_CID_RDS_TX_MUSIC_SPEECH:	return "RDS Music";
	case V4L2_CID_RDS_TX_ALT_FREQS_ENABLE:	return "RDS Enable Alt Frequencies";
	case V4L2_CID_RDS_TX_ALT_FREQS:		return "RDS Alternate Frequencies";
	case V4L2_CID_AUDIO_LIMITER_ENABLED:	return "Audio Limiter Feature Enabled";
	case V4L2_CID_AUDIO_LIMITER_RELEASE_TIME: return "Audio Limiter Release Time";
	case V4L2_CID_AUDIO_LIMITER_DEVIATION:	return "Audio Limiter Deviation";
	case V4L2_CID_AUDIO_COMPRESSION_ENABLED: return "Audio Compression Enabled";
	case V4L2_CID_AUDIO_COMPRESSION_GAIN:	return "Audio Compression Gain";
	case V4L2_CID_AUDIO_COMPRESSION_THRESHOLD: return "Audio Compression Threshold";
	case V4L2_CID_AUDIO_COMPRESSION_ATTACK_TIME: return "Audio Compression Attack Time";
	case V4L2_CID_AUDIO_COMPRESSION_RELEASE_TIME: return "Audio Compression Release Time";
	case V4L2_CID_PILOT_TONE_ENABLED:	return "Pilot Tone Feature Enabled";
	case V4L2_CID_PILOT_TONE_DEVIATION:	return "Pilot Tone Deviation";
	case V4L2_CID_PILOT_TONE_FREQUENCY:	return "Pilot Tone Frequency";
	case V4L2_CID_TUNE_PREEMPHASIS:		return "Pre-Emphasis";
	case V4L2_CID_TUNE_POWER_LEVEL:		return "Tune Power Level";
	case V4L2_CID_TUNE_ANTENNA_CAPACITOR:	return "Tune Antenna Capacitor";

	/* Flash controls */
	/* Keep the order of the 'case's the same as in v4l2-controls.h! */
	case V4L2_CID_FLASH_CLASS:		return "Flash Controls";
	case V4L2_CID_FLASH_LED_MODE:		return "LED Mode";
	case V4L2_CID_FLASH_STROBE_SOURCE:	return "Strobe Source";
	case V4L2_CID_FLASH_STROBE:		return "Strobe";
	case V4L2_CID_FLASH_STROBE_STOP:	return "Stop Strobe";
	case V4L2_CID_FLASH_STROBE_STATUS:	return "Strobe Status";
	case V4L2_CID_FLASH_TIMEOUT:		return "Strobe Timeout";
	case V4L2_CID_FLASH_INTENSITY:		return "Intensity, Flash Mode";
	case V4L2_CID_FLASH_TORCH_INTENSITY:	return "Intensity, Torch Mode";
	case V4L2_CID_FLASH_INDICATOR_INTENSITY: return "Intensity, Indicator";
	case V4L2_CID_FLASH_FAULT:		return "Faults";
	case V4L2_CID_FLASH_CHARGE:		return "Charge";
	case V4L2_CID_FLASH_READY:		return "Ready to Strobe";

	/* JPEG encoder controls */
	/* Keep the order of the 'case's the same as in v4l2-controls.h! */
	case V4L2_CID_JPEG_CLASS:		return "JPEG Compression Controls";
	case V4L2_CID_JPEG_CHROMA_SUBSAMPLING:	return "Chroma Subsampling";
	case V4L2_CID_JPEG_RESTART_INTERVAL:	return "Restart Interval";
	case V4L2_CID_JPEG_COMPRESSION_QUALITY:	return "Compression Quality";
	case V4L2_CID_JPEG_ACTIVE_MARKER:	return "Active Markers";

	/* Image source controls */
	/* Keep the order of the 'case's the same as in v4l2-controls.h! */
	case V4L2_CID_IMAGE_SOURCE_CLASS:	return "Image Source Controls";
	case V4L2_CID_VBLANK:			return "Vertical Blanking";
	case V4L2_CID_HBLANK:			return "Horizontal Blanking";
	case V4L2_CID_ANALOGUE_GAIN:		return "Analogue Gain";

	/* Image processing controls */
	/* Keep the order of the 'case's the same as in v4l2-controls.h! */
	case V4L2_CID_IMAGE_PROC_CLASS:		return "Image Processing Controls";
	case V4L2_CID_LINK_FREQ:		return "Link Frequency";
	case V4L2_CID_PIXEL_RATE:		return "Pixel Rate";
	case V4L2_CID_TEST_PATTERN:		return "Test Pattern";

	/* DV controls */
	/* Keep the order of the 'case's the same as in v4l2-controls.h! */
	case V4L2_CID_DV_CLASS:			return "Digital Video Controls";
	case V4L2_CID_DV_TX_HOTPLUG:		return "Hotplug Present";
	case V4L2_CID_DV_TX_RXSENSE:		return "RxSense Present";
	case V4L2_CID_DV_TX_EDID_PRESENT:	return "EDID Present";
	case V4L2_CID_DV_TX_MODE:		return "Transmit Mode";
	case V4L2_CID_DV_TX_RGB_RANGE:		return "Tx RGB Quantization Range";
	case V4L2_CID_DV_RX_POWER_PRESENT:	return "Power Present";
	case V4L2_CID_DV_RX_RGB_RANGE:		return "Rx RGB Quantization Range";

	case V4L2_CID_FM_RX_CLASS:		return "FM Radio Receiver Controls";
	case V4L2_CID_TUNE_DEEMPHASIS:		return "De-Emphasis";
	case V4L2_CID_RDS_RECEPTION:		return "RDS Reception";
	case V4L2_CID_RF_TUNER_CLASS:		return "RF Tuner Controls";
	case V4L2_CID_RF_TUNER_LNA_GAIN_AUTO:	return "LNA Gain, Auto";
	case V4L2_CID_RF_TUNER_LNA_GAIN:	return "LNA Gain";
	case V4L2_CID_RF_TUNER_MIXER_GAIN_AUTO:	return "Mixer Gain, Auto";
	case V4L2_CID_RF_TUNER_MIXER_GAIN:	return "Mixer Gain";
	case V4L2_CID_RF_TUNER_IF_GAIN_AUTO:	return "IF Gain, Auto";
	case V4L2_CID_RF_TUNER_IF_GAIN:		return "IF Gain";
	case V4L2_CID_RF_TUNER_BANDWIDTH_AUTO:	return "Bandwidth, Auto";
	case V4L2_CID_RF_TUNER_BANDWIDTH:	return "Bandwidth";
	case V4L2_CID_RF_TUNER_PLL_LOCK:	return "PLL Lock";
	case V4L2_CID_RDS_RX_PTY:		return "RDS Program Type";
	case V4L2_CID_RDS_RX_PS_NAME:		return "RDS PS Name";
	case V4L2_CID_RDS_RX_RADIO_TEXT:	return "RDS Radio Text";
	case V4L2_CID_RDS_RX_TRAFFIC_ANNOUNCEMENT: return "RDS Traffic Announcement";
	case V4L2_CID_RDS_RX_TRAFFIC_PROGRAM:	return "RDS Traffic Program";
	case V4L2_CID_RDS_RX_MUSIC_SPEECH:	return "RDS Music";

	/* Detection controls */
	/* Keep the order of the 'case's the same as in v4l2-controls.h! */
	case V4L2_CID_DETECT_CLASS:		return "Detection Controls";
	case V4L2_CID_DETECT_MD_MODE:		return "Motion Detection Mode";
	case V4L2_CID_DETECT_MD_GLOBAL_THRESHOLD: return "MD Global Threshold";
	case V4L2_CID_DETECT_MD_THRESHOLD_GRID:	return "MD Threshold Grid";
	case V4L2_CID_DETECT_MD_REGION_GRID:	return "MD Region Grid";
	default:
		return NULL;
	}
}
EXPORT_SYMBOL(v4l2_ctrl_get_name);

void v4l2_ctrl_fill(u32 id, const char **name, enum v4l2_ctrl_type *type,
		    s64 *min, s64 *max, u64 *step, s64 *def, u32 *flags)
{
	*name = v4l2_ctrl_get_name(id);
	*flags = 0;

	switch (id) {
	case V4L2_CID_AUDIO_MUTE:
	case V4L2_CID_AUDIO_LOUDNESS:
	case V4L2_CID_AUTO_WHITE_BALANCE:
	case V4L2_CID_AUTOGAIN:
	case V4L2_CID_HFLIP:
	case V4L2_CID_VFLIP:
	case V4L2_CID_HUE_AUTO:
	case V4L2_CID_CHROMA_AGC:
	case V4L2_CID_COLOR_KILLER:
	case V4L2_CID_AUTOBRIGHTNESS:
	case V4L2_CID_MPEG_AUDIO_MUTE:
	case V4L2_CID_MPEG_VIDEO_MUTE:
	case V4L2_CID_MPEG_VIDEO_GOP_CLOSURE:
	case V4L2_CID_MPEG_VIDEO_PULLDOWN:
	case V4L2_CID_EXPOSURE_AUTO_PRIORITY:
	case V4L2_CID_FOCUS_AUTO:
	case V4L2_CID_PRIVACY:
	case V4L2_CID_AUDIO_LIMITER_ENABLED:
	case V4L2_CID_AUDIO_COMPRESSION_ENABLED:
	case V4L2_CID_PILOT_TONE_ENABLED:
	case V4L2_CID_ILLUMINATORS_1:
	case V4L2_CID_ILLUMINATORS_2:
	case V4L2_CID_FLASH_STROBE_STATUS:
	case V4L2_CID_FLASH_CHARGE:
	case V4L2_CID_FLASH_READY:
	case V4L2_CID_MPEG_VIDEO_DECODER_MPEG4_DEBLOCK_FILTER:
	case V4L2_CID_MPEG_VIDEO_DECODER_SLICE_INTERFACE:
	case V4L2_CID_MPEG_VIDEO_FRAME_RC_ENABLE:
	case V4L2_CID_MPEG_VIDEO_MB_RC_ENABLE:
	case V4L2_CID_MPEG_VIDEO_H264_8X8_TRANSFORM:
	case V4L2_CID_MPEG_VIDEO_H264_VUI_SAR_ENABLE:
	case V4L2_CID_MPEG_VIDEO_MPEG4_QPEL:
	case V4L2_CID_MPEG_VIDEO_REPEAT_SEQ_HEADER:
	case V4L2_CID_WIDE_DYNAMIC_RANGE:
	case V4L2_CID_IMAGE_STABILIZATION:
	case V4L2_CID_RDS_RECEPTION:
	case V4L2_CID_RF_TUNER_LNA_GAIN_AUTO:
	case V4L2_CID_RF_TUNER_MIXER_GAIN_AUTO:
	case V4L2_CID_RF_TUNER_IF_GAIN_AUTO:
	case V4L2_CID_RF_TUNER_BANDWIDTH_AUTO:
	case V4L2_CID_RF_TUNER_PLL_LOCK:
	case V4L2_CID_RDS_TX_MONO_STEREO:
	case V4L2_CID_RDS_TX_ARTIFICIAL_HEAD:
	case V4L2_CID_RDS_TX_COMPRESSED:
	case V4L2_CID_RDS_TX_DYNAMIC_PTY:
	case V4L2_CID_RDS_TX_TRAFFIC_ANNOUNCEMENT:
	case V4L2_CID_RDS_TX_TRAFFIC_PROGRAM:
	case V4L2_CID_RDS_TX_MUSIC_SPEECH:
	case V4L2_CID_RDS_TX_ALT_FREQS_ENABLE:
	case V4L2_CID_RDS_RX_TRAFFIC_ANNOUNCEMENT:
	case V4L2_CID_RDS_RX_TRAFFIC_PROGRAM:
	case V4L2_CID_RDS_RX_MUSIC_SPEECH:
		*type = V4L2_CTRL_TYPE_BOOLEAN;
		*min = 0;
		*max = *step = 1;
		break;
	case V4L2_CID_MPEG_VIDEO_MV_H_SEARCH_RANGE:
	case V4L2_CID_MPEG_VIDEO_MV_V_SEARCH_RANGE:
		*type = V4L2_CTRL_TYPE_INTEGER;
		break;
	case V4L2_CID_PAN_RESET:
	case V4L2_CID_TILT_RESET:
	case V4L2_CID_FLASH_STROBE:
	case V4L2_CID_FLASH_STROBE_STOP:
	case V4L2_CID_AUTO_FOCUS_START:
	case V4L2_CID_AUTO_FOCUS_STOP:
		*type = V4L2_CTRL_TYPE_BUTTON;
		*flags |= V4L2_CTRL_FLAG_WRITE_ONLY;
		*min = *max = *step = *def = 0;
		break;
	case V4L2_CID_POWER_LINE_FREQUENCY:
	case V4L2_CID_MPEG_AUDIO_SAMPLING_FREQ:
	case V4L2_CID_MPEG_AUDIO_ENCODING:
	case V4L2_CID_MPEG_AUDIO_L1_BITRATE:
	case V4L2_CID_MPEG_AUDIO_L2_BITRATE:
	case V4L2_CID_MPEG_AUDIO_L3_BITRATE:
	case V4L2_CID_MPEG_AUDIO_AC3_BITRATE:
	case V4L2_CID_MPEG_AUDIO_MODE:
	case V4L2_CID_MPEG_AUDIO_MODE_EXTENSION:
	case V4L2_CID_MPEG_AUDIO_EMPHASIS:
	case V4L2_CID_MPEG_AUDIO_CRC:
	case V4L2_CID_MPEG_AUDIO_DEC_PLAYBACK:
	case V4L2_CID_MPEG_AUDIO_DEC_MULTILINGUAL_PLAYBACK:
	case V4L2_CID_MPEG_VIDEO_ENCODING:
	case V4L2_CID_MPEG_VIDEO_ASPECT:
	case V4L2_CID_MPEG_VIDEO_BITRATE_MODE:
	case V4L2_CID_MPEG_STREAM_TYPE:
	case V4L2_CID_MPEG_STREAM_VBI_FMT:
	case V4L2_CID_EXPOSURE_AUTO:
	case V4L2_CID_AUTO_FOCUS_RANGE:
	case V4L2_CID_COLORFX:
	case V4L2_CID_AUTO_N_PRESET_WHITE_BALANCE:
	case V4L2_CID_TUNE_PREEMPHASIS:
	case V4L2_CID_FLASH_LED_MODE:
	case V4L2_CID_FLASH_STROBE_SOURCE:
	case V4L2_CID_MPEG_VIDEO_HEADER_MODE:
	case V4L2_CID_MPEG_VIDEO_MULTI_SLICE_MODE:
	case V4L2_CID_MPEG_VIDEO_H264_ENTROPY_MODE:
	case V4L2_CID_MPEG_VIDEO_H264_LEVEL:
	case V4L2_CID_MPEG_VIDEO_H264_LOOP_FILTER_MODE:
	case V4L2_CID_MPEG_VIDEO_H264_PROFILE:
	case V4L2_CID_MPEG_VIDEO_H264_VUI_SAR_IDC:
	case V4L2_CID_MPEG_VIDEO_H264_SEI_FP_ARRANGEMENT_TYPE:
	case V4L2_CID_MPEG_VIDEO_H264_FMO_MAP_TYPE:
	case V4L2_CID_MPEG_VIDEO_MPEG4_LEVEL:
	case V4L2_CID_MPEG_VIDEO_MPEG4_PROFILE:
	case V4L2_CID_JPEG_CHROMA_SUBSAMPLING:
	case V4L2_CID_ISO_SENSITIVITY_AUTO:
	case V4L2_CID_EXPOSURE_METERING:
	case V4L2_CID_SCENE_MODE:
	case V4L2_CID_DV_TX_MODE:
	case V4L2_CID_DV_TX_RGB_RANGE:
	case V4L2_CID_DV_RX_RGB_RANGE:
	case V4L2_CID_TEST_PATTERN:
	case V4L2_CID_TUNE_DEEMPHASIS:
	case V4L2_CID_MPEG_VIDEO_VPX_GOLDEN_FRAME_SEL:
	case V4L2_CID_DETECT_MD_MODE:
		*type = V4L2_CTRL_TYPE_MENU;
		break;
	case V4L2_CID_LINK_FREQ:
		*type = V4L2_CTRL_TYPE_INTEGER_MENU;
		break;
	case V4L2_CID_RDS_TX_PS_NAME:
	case V4L2_CID_RDS_TX_RADIO_TEXT:
	case V4L2_CID_RDS_RX_PS_NAME:
	case V4L2_CID_RDS_RX_RADIO_TEXT:
		*type = V4L2_CTRL_TYPE_STRING;
		break;
	case V4L2_CID_ISO_SENSITIVITY:
	case V4L2_CID_AUTO_EXPOSURE_BIAS:
	case V4L2_CID_MPEG_VIDEO_VPX_NUM_PARTITIONS:
	case V4L2_CID_MPEG_VIDEO_VPX_NUM_REF_FRAMES:
		*type = V4L2_CTRL_TYPE_INTEGER_MENU;
		break;
	case V4L2_CID_USER_CLASS:
	case V4L2_CID_CAMERA_CLASS:
	case V4L2_CID_MPEG_CLASS:
	case V4L2_CID_FM_TX_CLASS:
	case V4L2_CID_FLASH_CLASS:
	case V4L2_CID_JPEG_CLASS:
	case V4L2_CID_IMAGE_SOURCE_CLASS:
	case V4L2_CID_IMAGE_PROC_CLASS:
	case V4L2_CID_DV_CLASS:
	case V4L2_CID_FM_RX_CLASS:
	case V4L2_CID_RF_TUNER_CLASS:
	case V4L2_CID_DETECT_CLASS:
		*type = V4L2_CTRL_TYPE_CTRL_CLASS;
		/* You can neither read not write these */
		*flags |= V4L2_CTRL_FLAG_READ_ONLY | V4L2_CTRL_FLAG_WRITE_ONLY;
		*min = *max = *step = *def = 0;
		break;
	case V4L2_CID_BG_COLOR:
		*type = V4L2_CTRL_TYPE_INTEGER;
		*step = 1;
		*min = 0;
		/* Max is calculated as RGB888 that is 2^24 */
		*max = 0xFFFFFF;
		break;
	case V4L2_CID_FLASH_FAULT:
	case V4L2_CID_JPEG_ACTIVE_MARKER:
	case V4L2_CID_3A_LOCK:
	case V4L2_CID_AUTO_FOCUS_STATUS:
	case V4L2_CID_DV_TX_HOTPLUG:
	case V4L2_CID_DV_TX_RXSENSE:
	case V4L2_CID_DV_TX_EDID_PRESENT:
	case V4L2_CID_DV_RX_POWER_PRESENT:
		*type = V4L2_CTRL_TYPE_BITMASK;
		break;
	case V4L2_CID_MIN_BUFFERS_FOR_CAPTURE:
	case V4L2_CID_MIN_BUFFERS_FOR_OUTPUT:
		*type = V4L2_CTRL_TYPE_INTEGER;
		*flags |= V4L2_CTRL_FLAG_READ_ONLY;
		break;
	case V4L2_CID_MPEG_VIDEO_DEC_PTS:
		*type = V4L2_CTRL_TYPE_INTEGER64;
		*flags |= V4L2_CTRL_FLAG_VOLATILE | V4L2_CTRL_FLAG_READ_ONLY;
		*min = *def = 0;
		*max = 0x1ffffffffLL;
		*step = 1;
		break;
	case V4L2_CID_MPEG_VIDEO_DEC_FRAME:
		*type = V4L2_CTRL_TYPE_INTEGER64;
		*flags |= V4L2_CTRL_FLAG_VOLATILE | V4L2_CTRL_FLAG_READ_ONLY;
		*min = *def = 0;
		*max = 0x7fffffffffffffffLL;
		*step = 1;
		break;
	case V4L2_CID_PIXEL_RATE:
		*type = V4L2_CTRL_TYPE_INTEGER64;
		*flags |= V4L2_CTRL_FLAG_READ_ONLY;
		break;
	case V4L2_CID_DETECT_MD_REGION_GRID:
		*type = V4L2_CTRL_TYPE_U8;
		break;
	case V4L2_CID_DETECT_MD_THRESHOLD_GRID:
		*type = V4L2_CTRL_TYPE_U16;
		break;
	case V4L2_CID_RDS_TX_ALT_FREQS:
		*type = V4L2_CTRL_TYPE_U32;
		break;
	default:
		*type = V4L2_CTRL_TYPE_INTEGER;
		break;
	}
	switch (id) {
	case V4L2_CID_MPEG_AUDIO_ENCODING:
	case V4L2_CID_MPEG_AUDIO_MODE:
	case V4L2_CID_MPEG_VIDEO_BITRATE_MODE:
	case V4L2_CID_MPEG_VIDEO_B_FRAMES:
	case V4L2_CID_MPEG_STREAM_TYPE:
		*flags |= V4L2_CTRL_FLAG_UPDATE;
		break;
	case V4L2_CID_AUDIO_VOLUME:
	case V4L2_CID_AUDIO_BALANCE:
	case V4L2_CID_AUDIO_BASS:
	case V4L2_CID_AUDIO_TREBLE:
	case V4L2_CID_BRIGHTNESS:
	case V4L2_CID_CONTRAST:
	case V4L2_CID_SATURATION:
	case V4L2_CID_HUE:
	case V4L2_CID_RED_BALANCE:
	case V4L2_CID_BLUE_BALANCE:
	case V4L2_CID_GAMMA:
	case V4L2_CID_SHARPNESS:
	case V4L2_CID_CHROMA_GAIN:
	case V4L2_CID_RDS_TX_DEVIATION:
	case V4L2_CID_AUDIO_LIMITER_RELEASE_TIME:
	case V4L2_CID_AUDIO_LIMITER_DEVIATION:
	case V4L2_CID_AUDIO_COMPRESSION_GAIN:
	case V4L2_CID_AUDIO_COMPRESSION_THRESHOLD:
	case V4L2_CID_AUDIO_COMPRESSION_ATTACK_TIME:
	case V4L2_CID_AUDIO_COMPRESSION_RELEASE_TIME:
	case V4L2_CID_PILOT_TONE_DEVIATION:
	case V4L2_CID_PILOT_TONE_FREQUENCY:
	case V4L2_CID_TUNE_POWER_LEVEL:
	case V4L2_CID_TUNE_ANTENNA_CAPACITOR:
	case V4L2_CID_RF_TUNER_LNA_GAIN:
	case V4L2_CID_RF_TUNER_MIXER_GAIN:
	case V4L2_CID_RF_TUNER_IF_GAIN:
	case V4L2_CID_RF_TUNER_BANDWIDTH:
	case V4L2_CID_DETECT_MD_GLOBAL_THRESHOLD:
		*flags |= V4L2_CTRL_FLAG_SLIDER;
		break;
	case V4L2_CID_PAN_RELATIVE:
	case V4L2_CID_TILT_RELATIVE:
	case V4L2_CID_FOCUS_RELATIVE:
	case V4L2_CID_IRIS_RELATIVE:
	case V4L2_CID_ZOOM_RELATIVE:
		*flags |= V4L2_CTRL_FLAG_WRITE_ONLY;
		break;
	case V4L2_CID_FLASH_STROBE_STATUS:
	case V4L2_CID_AUTO_FOCUS_STATUS:
	case V4L2_CID_FLASH_READY:
	case V4L2_CID_DV_TX_HOTPLUG:
	case V4L2_CID_DV_TX_RXSENSE:
	case V4L2_CID_DV_TX_EDID_PRESENT:
	case V4L2_CID_DV_RX_POWER_PRESENT:
	case V4L2_CID_RDS_RX_PTY:
	case V4L2_CID_RDS_RX_PS_NAME:
	case V4L2_CID_RDS_RX_RADIO_TEXT:
	case V4L2_CID_RDS_RX_TRAFFIC_ANNOUNCEMENT:
	case V4L2_CID_RDS_RX_TRAFFIC_PROGRAM:
	case V4L2_CID_RDS_RX_MUSIC_SPEECH:
		*flags |= V4L2_CTRL_FLAG_READ_ONLY;
		break;
	case V4L2_CID_RF_TUNER_PLL_LOCK:
		*flags |= V4L2_CTRL_FLAG_VOLATILE;
		break;
	}
}
EXPORT_SYMBOL(v4l2_ctrl_fill);

static void fill_event(struct v4l2_event *ev, struct v4l2_ctrl *ctrl, u32 changes)
{
	memset(ev->reserved, 0, sizeof(ev->reserved));
	ev->type = V4L2_EVENT_CTRL;
	ev->id = ctrl->id;
	ev->u.ctrl.changes = changes;
	ev->u.ctrl.type = ctrl->type;
	ev->u.ctrl.flags = ctrl->flags;
	if (ctrl->is_ptr)
		ev->u.ctrl.value64 = 0;
	else
		ev->u.ctrl.value64 = *ctrl->p_cur.p_s64;
	ev->u.ctrl.minimum = ctrl->minimum;
	ev->u.ctrl.maximum = ctrl->maximum;
	if (ctrl->type == V4L2_CTRL_TYPE_MENU
	    || ctrl->type == V4L2_CTRL_TYPE_INTEGER_MENU)
		ev->u.ctrl.step = 1;
	else
		ev->u.ctrl.step = ctrl->step;
	ev->u.ctrl.default_value = ctrl->default_value;
}

static void send_event(struct v4l2_fh *fh, struct v4l2_ctrl *ctrl, u32 changes)
{
	struct v4l2_event ev;
	struct v4l2_subscribed_event *sev;

	if (list_empty(&ctrl->ev_subs))
		return;
	fill_event(&ev, ctrl, changes);

	list_for_each_entry(sev, &ctrl->ev_subs, node)
		if (sev->fh != fh ||
		    (sev->flags & V4L2_EVENT_SUB_FL_ALLOW_FEEDBACK))
			v4l2_event_queue_fh(sev->fh, &ev);
}

static bool std_equal(const struct v4l2_ctrl *ctrl, u32 idx,
		      union v4l2_ctrl_ptr ptr1,
		      union v4l2_ctrl_ptr ptr2)
{
	switch (ctrl->type) {
	case V4L2_CTRL_TYPE_BUTTON:
		return false;
	case V4L2_CTRL_TYPE_STRING:
		idx *= ctrl->elem_size;
		/* strings are always 0-terminated */
		return !strcmp(ptr1.p_char + idx, ptr2.p_char + idx);
	case V4L2_CTRL_TYPE_INTEGER64:
		return ptr1.p_s64[idx] == ptr2.p_s64[idx];
	case V4L2_CTRL_TYPE_U8:
		return ptr1.p_u8[idx] == ptr2.p_u8[idx];
	case V4L2_CTRL_TYPE_U16:
		return ptr1.p_u16[idx] == ptr2.p_u16[idx];
	case V4L2_CTRL_TYPE_U32:
		return ptr1.p_u32[idx] == ptr2.p_u32[idx];
	default:
		if (ctrl->is_int)
			return ptr1.p_s32[idx] == ptr2.p_s32[idx];
		idx *= ctrl->elem_size;
		return !memcmp(ptr1.p + idx, ptr2.p + idx, ctrl->elem_size);
	}
}

static void std_init(const struct v4l2_ctrl *ctrl, u32 idx,
		     union v4l2_ctrl_ptr ptr)
{
	switch (ctrl->type) {
	case V4L2_CTRL_TYPE_STRING:
		idx *= ctrl->elem_size;
		memset(ptr.p_char + idx, ' ', ctrl->minimum);
		ptr.p_char[idx + ctrl->minimum] = '\0';
		break;
	case V4L2_CTRL_TYPE_INTEGER64:
		ptr.p_s64[idx] = ctrl->default_value;
		break;
	case V4L2_CTRL_TYPE_INTEGER:
	case V4L2_CTRL_TYPE_INTEGER_MENU:
	case V4L2_CTRL_TYPE_MENU:
	case V4L2_CTRL_TYPE_BITMASK:
	case V4L2_CTRL_TYPE_BOOLEAN:
		ptr.p_s32[idx] = ctrl->default_value;
		break;
	case V4L2_CTRL_TYPE_U8:
		ptr.p_u8[idx] = ctrl->default_value;
		break;
	case V4L2_CTRL_TYPE_U16:
		ptr.p_u16[idx] = ctrl->default_value;
		break;
	case V4L2_CTRL_TYPE_U32:
		ptr.p_u32[idx] = ctrl->default_value;
		break;
	default:
		idx *= ctrl->elem_size;
		memset(ptr.p + idx, 0, ctrl->elem_size);
		break;
	}
}

static void std_log(const struct v4l2_ctrl *ctrl)
{
	union v4l2_ctrl_ptr ptr = ctrl->p_cur;

	if (ctrl->is_array) {
		unsigned i;

		for (i = 0; i < ctrl->nr_of_dims; i++)
			pr_cont("[%u]", ctrl->dims[i]);
		pr_cont(" ");
	}

	switch (ctrl->type) {
	case V4L2_CTRL_TYPE_INTEGER:
		pr_cont("%d", *ptr.p_s32);
		break;
	case V4L2_CTRL_TYPE_BOOLEAN:
		pr_cont("%s", *ptr.p_s32 ? "true" : "false");
		break;
	case V4L2_CTRL_TYPE_MENU:
		pr_cont("%s", ctrl->qmenu[*ptr.p_s32]);
		break;
	case V4L2_CTRL_TYPE_INTEGER_MENU:
		pr_cont("%lld", ctrl->qmenu_int[*ptr.p_s32]);
		break;
	case V4L2_CTRL_TYPE_BITMASK:
		pr_cont("0x%08x", *ptr.p_s32);
		break;
	case V4L2_CTRL_TYPE_INTEGER64:
		pr_cont("%lld", *ptr.p_s64);
		break;
	case V4L2_CTRL_TYPE_STRING:
		pr_cont("%s", ptr.p_char);
		break;
	case V4L2_CTRL_TYPE_U8:
		pr_cont("%u", (unsigned)*ptr.p_u8);
		break;
	case V4L2_CTRL_TYPE_U16:
		pr_cont("%u", (unsigned)*ptr.p_u16);
		break;
	case V4L2_CTRL_TYPE_U32:
		pr_cont("%u", (unsigned)*ptr.p_u32);
		break;
	default:
		pr_cont("unknown type %d", ctrl->type);
		break;
	}
}

/*
 * Round towards the closest legal value. Be careful when we are
 * close to the maximum range of the control type to prevent
 * wrap-arounds.
 */
#define ROUND_TO_RANGE(val, offset_type, ctrl)			\
({								\
	offset_type offset;					\
	if ((ctrl)->maximum >= 0 &&				\
	    val >= (ctrl)->maximum - (s32)((ctrl)->step / 2))	\
		val = (ctrl)->maximum;				\
	else							\
		val += (s32)((ctrl)->step / 2);			\
	val = clamp_t(typeof(val), val,				\
		      (ctrl)->minimum, (ctrl)->maximum);	\
	offset = (val) - (ctrl)->minimum;			\
	offset = (ctrl)->step * (offset / (u32)(ctrl)->step);	\
	val = (ctrl)->minimum + offset;				\
	0;							\
})

/* Validate a new control */
static int std_validate(const struct v4l2_ctrl *ctrl, u32 idx,
			union v4l2_ctrl_ptr ptr)
{
	size_t len;
	u64 offset;
	s64 val;

	switch (ctrl->type) {
	case V4L2_CTRL_TYPE_INTEGER:
		return ROUND_TO_RANGE(ptr.p_s32[idx], u32, ctrl);
	case V4L2_CTRL_TYPE_INTEGER64:
		/*
		 * We can't use the ROUND_TO_RANGE define here due to
		 * the u64 divide that needs special care.
		 */
		val = ptr.p_s64[idx];
		if (ctrl->maximum >= 0 && val >= ctrl->maximum - (s64)(ctrl->step / 2))
			val = ctrl->maximum;
		else
			val += (s64)(ctrl->step / 2);
		val = clamp_t(s64, val, ctrl->minimum, ctrl->maximum);
		offset = val - ctrl->minimum;
		do_div(offset, ctrl->step);
		ptr.p_s64[idx] = ctrl->minimum + offset * ctrl->step;
		return 0;
	case V4L2_CTRL_TYPE_U8:
		return ROUND_TO_RANGE(ptr.p_u8[idx], u8, ctrl);
	case V4L2_CTRL_TYPE_U16:
		return ROUND_TO_RANGE(ptr.p_u16[idx], u16, ctrl);
	case V4L2_CTRL_TYPE_U32:
		return ROUND_TO_RANGE(ptr.p_u32[idx], u32, ctrl);

	case V4L2_CTRL_TYPE_BOOLEAN:
		ptr.p_s32[idx] = !!ptr.p_s32[idx];
		return 0;

	case V4L2_CTRL_TYPE_MENU:
	case V4L2_CTRL_TYPE_INTEGER_MENU:
		if (ptr.p_s32[idx] < ctrl->minimum || ptr.p_s32[idx] > ctrl->maximum)
			return -ERANGE;
		if (ctrl->menu_skip_mask & (1 << ptr.p_s32[idx]))
			return -EINVAL;
		if (ctrl->type == V4L2_CTRL_TYPE_MENU &&
		    ctrl->qmenu[ptr.p_s32[idx]][0] == '\0')
			return -EINVAL;
		return 0;

	case V4L2_CTRL_TYPE_BITMASK:
		ptr.p_s32[idx] &= ctrl->maximum;
		return 0;

	case V4L2_CTRL_TYPE_BUTTON:
	case V4L2_CTRL_TYPE_CTRL_CLASS:
		ptr.p_s32[idx] = 0;
		return 0;

	case V4L2_CTRL_TYPE_STRING:
		idx *= ctrl->elem_size;
		len = strlen(ptr.p_char + idx);
		if (len < ctrl->minimum)
			return -ERANGE;
		if ((len - (u32)ctrl->minimum) % (u32)ctrl->step)
			return -ERANGE;
		return 0;

	default:
		return -EINVAL;
	}
}

static const struct v4l2_ctrl_type_ops std_type_ops = {
	.equal = std_equal,
	.init = std_init,
	.log = std_log,
	.validate = std_validate,
};

/* Helper function: copy the given control value back to the caller */
static int ptr_to_user(struct v4l2_ext_control *c,
		       struct v4l2_ctrl *ctrl,
		       union v4l2_ctrl_ptr ptr)
{
	u32 len;

	if (ctrl->is_ptr && !ctrl->is_string)
		return copy_to_user(c->ptr, ptr.p, c->size) ?
		       -EFAULT : 0;

	switch (ctrl->type) {
	case V4L2_CTRL_TYPE_STRING:
		len = strlen(ptr.p_char);
		if (c->size < len + 1) {
			c->size = ctrl->elem_size;
			return -ENOSPC;
		}
		return copy_to_user(c->string, ptr.p_char, len + 1) ?
		       -EFAULT : 0;
	case V4L2_CTRL_TYPE_INTEGER64:
		c->value64 = *ptr.p_s64;
		break;
	default:
		c->value = *ptr.p_s32;
		break;
	}
	return 0;
}

/* Helper function: copy the current control value back to the caller */
static int cur_to_user(struct v4l2_ext_control *c,
		       struct v4l2_ctrl *ctrl)
{
	return ptr_to_user(c, ctrl, ctrl->p_cur);
}

/* Helper function: copy the new control value back to the caller */
static int new_to_user(struct v4l2_ext_control *c,
		       struct v4l2_ctrl *ctrl)
{
	return ptr_to_user(c, ctrl, ctrl->p_new);
}

/* Helper function: copy the caller-provider value to the given control value */
static int user_to_ptr(struct v4l2_ext_control *c,
		       struct v4l2_ctrl *ctrl,
		       union v4l2_ctrl_ptr ptr)
{
	int ret;
	u32 size;

	ctrl->is_new = 1;
	if (ctrl->is_ptr && !ctrl->is_string) {
		unsigned idx;

		ret = copy_from_user(ptr.p, c->ptr, c->size) ? -EFAULT : 0;
		if (ret || !ctrl->is_array)
			return ret;
		for (idx = c->size / ctrl->elem_size; idx < ctrl->elems; idx++)
			ctrl->type_ops->init(ctrl, idx, ptr);
		return 0;
	}

	switch (ctrl->type) {
	case V4L2_CTRL_TYPE_INTEGER64:
		*ptr.p_s64 = c->value64;
		break;
	case V4L2_CTRL_TYPE_STRING:
		size = c->size;
		if (size == 0)
			return -ERANGE;
		if (size > ctrl->maximum + 1)
			size = ctrl->maximum + 1;
		ret = copy_from_user(ptr.p_char, c->string, size) ? -EFAULT : 0;
		if (!ret) {
			char last = ptr.p_char[size - 1];

			ptr.p_char[size - 1] = 0;
			/* If the string was longer than ctrl->maximum,
			   then return an error. */
			if (strlen(ptr.p_char) == ctrl->maximum && last)
				return -ERANGE;
		}
		return ret;
	default:
		*ptr.p_s32 = c->value;
		break;
	}
	return 0;
}

/* Helper function: copy the caller-provider value as the new control value */
static int user_to_new(struct v4l2_ext_control *c,
		       struct v4l2_ctrl *ctrl)
{
	return user_to_ptr(c, ctrl, ctrl->p_new);
}

/* Copy the one value to another. */
static void ptr_to_ptr(struct v4l2_ctrl *ctrl,
		       union v4l2_ctrl_ptr from, union v4l2_ctrl_ptr to)
{
	if (ctrl == NULL)
		return;
	memcpy(to.p, from.p, ctrl->elems * ctrl->elem_size);
}

/* Copy the new value to the current value. */
static void new_to_cur(struct v4l2_fh *fh, struct v4l2_ctrl *ctrl, u32 ch_flags)
{
	bool changed;

	if (ctrl == NULL)
		return;

	/* has_changed is set by cluster_changed */
	changed = ctrl->has_changed;
	if (changed)
		ptr_to_ptr(ctrl, ctrl->p_new, ctrl->p_cur);

	if (ch_flags & V4L2_EVENT_CTRL_CH_FLAGS) {
		/* Note: CH_FLAGS is only set for auto clusters. */
		ctrl->flags &=
			~(V4L2_CTRL_FLAG_INACTIVE | V4L2_CTRL_FLAG_VOLATILE);
		if (!is_cur_manual(ctrl->cluster[0])) {
			ctrl->flags |= V4L2_CTRL_FLAG_INACTIVE;
			if (ctrl->cluster[0]->has_volatiles)
				ctrl->flags |= V4L2_CTRL_FLAG_VOLATILE;
		}
		fh = NULL;
	}
	if (changed || ch_flags) {
		/* If a control was changed that was not one of the controls
		   modified by the application, then send the event to all. */
		if (!ctrl->is_new)
			fh = NULL;
		send_event(fh, ctrl,
			(changed ? V4L2_EVENT_CTRL_CH_VALUE : 0) | ch_flags);
		if (ctrl->call_notify && changed && ctrl->handler->notify)
			ctrl->handler->notify(ctrl, ctrl->handler->notify_priv);
	}
}

/* Copy the current value to the new value */
static void cur_to_new(struct v4l2_ctrl *ctrl)
{
	if (ctrl == NULL)
		return;
	ptr_to_ptr(ctrl, ctrl->p_cur, ctrl->p_new);
}

/* Return non-zero if one or more of the controls in the cluster has a new
   value that differs from the current value. */
static int cluster_changed(struct v4l2_ctrl *master)
{
	bool changed = false;
	unsigned idx;
	int i;

	for (i = 0; i < master->ncontrols; i++) {
		struct v4l2_ctrl *ctrl = master->cluster[i];
		bool ctrl_changed = false;

		if (ctrl == NULL)
			continue;
		for (idx = 0; !ctrl_changed && idx < ctrl->elems; idx++)
			ctrl_changed = !ctrl->type_ops->equal(ctrl, idx,
				ctrl->p_cur, ctrl->p_new);
		ctrl->has_changed = ctrl_changed;
		changed |= ctrl->has_changed;
	}
	return changed;
}

/* Control range checking */
static int check_range(enum v4l2_ctrl_type type,
		s64 min, s64 max, u64 step, s64 def)
{
	switch (type) {
	case V4L2_CTRL_TYPE_BOOLEAN:
		if (step != 1 || max > 1 || min < 0)
			return -ERANGE;
		/* fall through */
	case V4L2_CTRL_TYPE_U8:
	case V4L2_CTRL_TYPE_U16:
	case V4L2_CTRL_TYPE_U32:
	case V4L2_CTRL_TYPE_INTEGER:
	case V4L2_CTRL_TYPE_INTEGER64:
		if (step == 0 || min > max || def < min || def > max)
			return -ERANGE;
		return 0;
	case V4L2_CTRL_TYPE_BITMASK:
		if (step || min || !max || (def & ~max))
			return -ERANGE;
		return 0;
	case V4L2_CTRL_TYPE_MENU:
	case V4L2_CTRL_TYPE_INTEGER_MENU:
		if (min > max || def < min || def > max)
			return -ERANGE;
		/* Note: step == menu_skip_mask for menu controls.
		   So here we check if the default value is masked out. */
		if (step && ((1 << def) & step))
			return -EINVAL;
		return 0;
	case V4L2_CTRL_TYPE_STRING:
		if (min > max || min < 0 || step < 1 || def)
			return -ERANGE;
		return 0;
	default:
		return 0;
	}
}

/* Validate a new control */
static int validate_new(const struct v4l2_ctrl *ctrl,
			struct v4l2_ext_control *c)
{
	union v4l2_ctrl_ptr ptr;
	unsigned idx;
	int err = 0;

	if (!ctrl->is_ptr) {
		switch (ctrl->type) {
		case V4L2_CTRL_TYPE_INTEGER:
		case V4L2_CTRL_TYPE_INTEGER_MENU:
		case V4L2_CTRL_TYPE_MENU:
		case V4L2_CTRL_TYPE_BITMASK:
		case V4L2_CTRL_TYPE_BOOLEAN:
		case V4L2_CTRL_TYPE_BUTTON:
		case V4L2_CTRL_TYPE_CTRL_CLASS:
			ptr.p_s32 = &c->value;
			return ctrl->type_ops->validate(ctrl, 0, ptr);

		case V4L2_CTRL_TYPE_INTEGER64:
			ptr.p_s64 = &c->value64;
			return ctrl->type_ops->validate(ctrl, 0, ptr);
		default:
			break;
		}
	}
	ptr.p = c->ptr;
	for (idx = 0; !err && idx < c->size / ctrl->elem_size; idx++)
		err = ctrl->type_ops->validate(ctrl, idx, ptr);
	return err;
}

static inline u32 node2id(struct list_head *node)
{
	return list_entry(node, struct v4l2_ctrl_ref, node)->ctrl->id;
}

/* Set the handler's error code if it wasn't set earlier already */
static inline int handler_set_err(struct v4l2_ctrl_handler *hdl, int err)
{
	if (hdl->error == 0)
		hdl->error = err;
	return err;
}

/* Initialize the handler */
int v4l2_ctrl_handler_init_class(struct v4l2_ctrl_handler *hdl,
				 unsigned nr_of_controls_hint,
				 struct lock_class_key *key, const char *name)
{
	hdl->lock = &hdl->_lock;
	mutex_init(hdl->lock);
	lockdep_set_class_and_name(hdl->lock, key, name);
	INIT_LIST_HEAD(&hdl->ctrls);
	INIT_LIST_HEAD(&hdl->ctrl_refs);
	hdl->nr_of_buckets = 1 + nr_of_controls_hint / 8;
	hdl->buckets = kcalloc(hdl->nr_of_buckets, sizeof(hdl->buckets[0]),
			       GFP_KERNEL);
	hdl->error = hdl->buckets ? 0 : -ENOMEM;
	return hdl->error;
}
EXPORT_SYMBOL(v4l2_ctrl_handler_init_class);

/* Free all controls and control refs */
void v4l2_ctrl_handler_free(struct v4l2_ctrl_handler *hdl)
{
	struct v4l2_ctrl_ref *ref, *next_ref;
	struct v4l2_ctrl *ctrl, *next_ctrl;
	struct v4l2_subscribed_event *sev, *next_sev;

	if (hdl == NULL || hdl->buckets == NULL)
		return;

	mutex_lock(hdl->lock);
	/* Free all nodes */
	list_for_each_entry_safe(ref, next_ref, &hdl->ctrl_refs, node) {
		list_del(&ref->node);
		kfree(ref);
	}
	/* Free all controls owned by the handler */
	list_for_each_entry_safe(ctrl, next_ctrl, &hdl->ctrls, node) {
		list_del(&ctrl->node);
		list_for_each_entry_safe(sev, next_sev, &ctrl->ev_subs, node)
			list_del(&sev->node);
		kfree(ctrl);
	}
	kfree(hdl->buckets);
	hdl->buckets = NULL;
	hdl->cached = NULL;
	hdl->error = 0;
	mutex_unlock(hdl->lock);
}
EXPORT_SYMBOL(v4l2_ctrl_handler_free);

/* For backwards compatibility: V4L2_CID_PRIVATE_BASE should no longer
   be used except in G_CTRL, S_CTRL, QUERYCTRL and QUERYMENU when dealing
   with applications that do not use the NEXT_CTRL flag.

   We just find the n-th private user control. It's O(N), but that should not
   be an issue in this particular case. */
static struct v4l2_ctrl_ref *find_private_ref(
		struct v4l2_ctrl_handler *hdl, u32 id)
{
	struct v4l2_ctrl_ref *ref;

	id -= V4L2_CID_PRIVATE_BASE;
	list_for_each_entry(ref, &hdl->ctrl_refs, node) {
		/* Search for private user controls that are compatible with
		   VIDIOC_G/S_CTRL. */
		if (V4L2_CTRL_ID2CLASS(ref->ctrl->id) == V4L2_CTRL_CLASS_USER &&
		    V4L2_CTRL_DRIVER_PRIV(ref->ctrl->id)) {
			if (!ref->ctrl->is_int)
				continue;
			if (id == 0)
				return ref;
			id--;
		}
	}
	return NULL;
}

/* Find a control with the given ID. */
static struct v4l2_ctrl_ref *find_ref(struct v4l2_ctrl_handler *hdl, u32 id)
{
	struct v4l2_ctrl_ref *ref;
	int bucket;

	id &= V4L2_CTRL_ID_MASK;

	/* Old-style private controls need special handling */
	if (id >= V4L2_CID_PRIVATE_BASE)
		return find_private_ref(hdl, id);
	bucket = id % hdl->nr_of_buckets;

	/* Simple optimization: cache the last control found */
	if (hdl->cached && hdl->cached->ctrl->id == id)
		return hdl->cached;

	/* Not in cache, search the hash */
	ref = hdl->buckets ? hdl->buckets[bucket] : NULL;
	while (ref && ref->ctrl->id != id)
		ref = ref->next;

	if (ref)
		hdl->cached = ref; /* cache it! */
	return ref;
}

/* Find a control with the given ID. Take the handler's lock first. */
static struct v4l2_ctrl_ref *find_ref_lock(
		struct v4l2_ctrl_handler *hdl, u32 id)
{
	struct v4l2_ctrl_ref *ref = NULL;

	if (hdl) {
		mutex_lock(hdl->lock);
		ref = find_ref(hdl, id);
		mutex_unlock(hdl->lock);
	}
	return ref;
}

/* Find a control with the given ID. */
struct v4l2_ctrl *v4l2_ctrl_find(struct v4l2_ctrl_handler *hdl, u32 id)
{
	struct v4l2_ctrl_ref *ref = find_ref_lock(hdl, id);

	return ref ? ref->ctrl : NULL;
}
EXPORT_SYMBOL(v4l2_ctrl_find);

/* Allocate a new v4l2_ctrl_ref and hook it into the handler. */
static int handler_new_ref(struct v4l2_ctrl_handler *hdl,
			   struct v4l2_ctrl *ctrl)
{
	struct v4l2_ctrl_ref *ref;
	struct v4l2_ctrl_ref *new_ref;
	u32 id = ctrl->id;
	u32 class_ctrl = V4L2_CTRL_ID2CLASS(id) | 1;
	int bucket = id % hdl->nr_of_buckets;	/* which bucket to use */

	/*
	 * Automatically add the control class if it is not yet present and
	 * the new control is not a compound control.
	 */
	if (ctrl->type < V4L2_CTRL_COMPOUND_TYPES &&
	    id != class_ctrl && find_ref_lock(hdl, class_ctrl) == NULL)
		if (!v4l2_ctrl_new_std(hdl, NULL, class_ctrl, 0, 0, 0, 0))
			return hdl->error;

	if (hdl->error)
		return hdl->error;

	new_ref = kzalloc(sizeof(*new_ref), GFP_KERNEL);
	if (!new_ref)
		return handler_set_err(hdl, -ENOMEM);
	new_ref->ctrl = ctrl;
	if (ctrl->handler == hdl) {
		/* By default each control starts in a cluster of its own.
		   new_ref->ctrl is basically a cluster array with one
		   element, so that's perfect to use as the cluster pointer.
		   But only do this for the handler that owns the control. */
		ctrl->cluster = &new_ref->ctrl;
		ctrl->ncontrols = 1;
	}

	INIT_LIST_HEAD(&new_ref->node);

	mutex_lock(hdl->lock);

	/* Add immediately at the end of the list if the list is empty, or if
	   the last element in the list has a lower ID.
	   This ensures that when elements are added in ascending order the
	   insertion is an O(1) operation. */
	if (list_empty(&hdl->ctrl_refs) || id > node2id(hdl->ctrl_refs.prev)) {
		list_add_tail(&new_ref->node, &hdl->ctrl_refs);
		goto insert_in_hash;
	}

	/* Find insert position in sorted list */
	list_for_each_entry(ref, &hdl->ctrl_refs, node) {
		if (ref->ctrl->id < id)
			continue;
		/* Don't add duplicates */
		if (ref->ctrl->id == id) {
			kfree(new_ref);
			goto unlock;
		}
		list_add(&new_ref->node, ref->node.prev);
		break;
	}

insert_in_hash:
	/* Insert the control node in the hash */
	new_ref->next = hdl->buckets[bucket];
	hdl->buckets[bucket] = new_ref;

unlock:
	mutex_unlock(hdl->lock);
	return 0;
}

/* Add a new control */
static struct v4l2_ctrl *v4l2_ctrl_new(struct v4l2_ctrl_handler *hdl,
			const struct v4l2_ctrl_ops *ops,
			const struct v4l2_ctrl_type_ops *type_ops,
			u32 id, const char *name, enum v4l2_ctrl_type type,
			s64 min, s64 max, u64 step, s64 def,
			const u32 dims[V4L2_CTRL_MAX_DIMS], u32 elem_size,
			u32 flags, const char * const *qmenu,
			const s64 *qmenu_int, void *priv)
{
	struct v4l2_ctrl *ctrl;
	unsigned sz_extra;
	unsigned nr_of_dims = 0;
	unsigned elems = 1;
	bool is_array;
	unsigned tot_ctrl_size;
	unsigned idx;
	void *data;
	int err;

	if (hdl->error)
		return NULL;

	while (dims && dims[nr_of_dims]) {
		elems *= dims[nr_of_dims];
		nr_of_dims++;
		if (nr_of_dims == V4L2_CTRL_MAX_DIMS)
			break;
	}
	is_array = nr_of_dims > 0;

	/* Prefill elem_size for all types handled by std_type_ops */
	switch (type) {
	case V4L2_CTRL_TYPE_INTEGER64:
		elem_size = sizeof(s64);
		break;
	case V4L2_CTRL_TYPE_STRING:
		elem_size = max + 1;
		break;
	case V4L2_CTRL_TYPE_U8:
		elem_size = sizeof(u8);
		break;
	case V4L2_CTRL_TYPE_U16:
		elem_size = sizeof(u16);
		break;
	case V4L2_CTRL_TYPE_U32:
		elem_size = sizeof(u32);
		break;
	default:
		if (type < V4L2_CTRL_COMPOUND_TYPES)
			elem_size = sizeof(s32);
		break;
	}
	tot_ctrl_size = elem_size * elems;

	/* Sanity checks */
	if (id == 0 || name == NULL || !elem_size ||
	    id >= V4L2_CID_PRIVATE_BASE ||
	    (type == V4L2_CTRL_TYPE_MENU && qmenu == NULL) ||
	    (type == V4L2_CTRL_TYPE_INTEGER_MENU && qmenu_int == NULL)) {
		handler_set_err(hdl, -ERANGE);
		return NULL;
	}
	err = check_range(type, min, max, step, def);
	if (err) {
		handler_set_err(hdl, err);
		return NULL;
	}
	if (type == V4L2_CTRL_TYPE_BITMASK && ((def & ~max) || min || step)) {
		handler_set_err(hdl, -ERANGE);
		return NULL;
	}
	if (is_array &&
	    (type == V4L2_CTRL_TYPE_BUTTON ||
	     type == V4L2_CTRL_TYPE_CTRL_CLASS)) {
		handler_set_err(hdl, -EINVAL);
		return NULL;
	}

	sz_extra = 0;
	if (type == V4L2_CTRL_TYPE_BUTTON)
		flags |= V4L2_CTRL_FLAG_WRITE_ONLY;
	else if (type == V4L2_CTRL_TYPE_CTRL_CLASS)
		flags |= V4L2_CTRL_FLAG_READ_ONLY;
	else if (type == V4L2_CTRL_TYPE_INTEGER64 ||
		 type == V4L2_CTRL_TYPE_STRING ||
		 type >= V4L2_CTRL_COMPOUND_TYPES ||
		 is_array)
		sz_extra += 2 * tot_ctrl_size;

	ctrl = kzalloc(sizeof(*ctrl) + sz_extra, GFP_KERNEL);
	if (ctrl == NULL) {
		handler_set_err(hdl, -ENOMEM);
		return NULL;
	}

	INIT_LIST_HEAD(&ctrl->node);
	INIT_LIST_HEAD(&ctrl->ev_subs);
	ctrl->handler = hdl;
	ctrl->ops = ops;
	ctrl->type_ops = type_ops ? type_ops : &std_type_ops;
	ctrl->id = id;
	ctrl->name = name;
	ctrl->type = type;
	ctrl->flags = flags;
	ctrl->minimum = min;
	ctrl->maximum = max;
	ctrl->step = step;
	ctrl->default_value = def;
	ctrl->is_string = !is_array && type == V4L2_CTRL_TYPE_STRING;
	ctrl->is_ptr = is_array || type >= V4L2_CTRL_COMPOUND_TYPES || ctrl->is_string;
	ctrl->is_int = !ctrl->is_ptr && type != V4L2_CTRL_TYPE_INTEGER64;
	ctrl->is_array = is_array;
	ctrl->elems = elems;
	ctrl->nr_of_dims = nr_of_dims;
	if (nr_of_dims)
		memcpy(ctrl->dims, dims, nr_of_dims * sizeof(dims[0]));
	ctrl->elem_size = elem_size;
	if (type == V4L2_CTRL_TYPE_MENU)
		ctrl->qmenu = qmenu;
	else if (type == V4L2_CTRL_TYPE_INTEGER_MENU)
		ctrl->qmenu_int = qmenu_int;
	ctrl->priv = priv;
	ctrl->cur.val = ctrl->val = def;
	data = &ctrl[1];

	if (!ctrl->is_int) {
		ctrl->p_new.p = data;
		ctrl->p_cur.p = data + tot_ctrl_size;
	} else {
		ctrl->p_new.p = &ctrl->val;
		ctrl->p_cur.p = &ctrl->cur.val;
	}
	for (idx = 0; idx < elems; idx++) {
		ctrl->type_ops->init(ctrl, idx, ctrl->p_cur);
		ctrl->type_ops->init(ctrl, idx, ctrl->p_new);
	}

	if (handler_new_ref(hdl, ctrl)) {
		kfree(ctrl);
		return NULL;
	}
	mutex_lock(hdl->lock);
	list_add_tail(&ctrl->node, &hdl->ctrls);
	mutex_unlock(hdl->lock);
	return ctrl;
}

struct v4l2_ctrl *v4l2_ctrl_new_custom(struct v4l2_ctrl_handler *hdl,
			const struct v4l2_ctrl_config *cfg, void *priv)
{
	bool is_menu;
	struct v4l2_ctrl *ctrl;
	const char *name = cfg->name;
	const char * const *qmenu = cfg->qmenu;
	const s64 *qmenu_int = cfg->qmenu_int;
	enum v4l2_ctrl_type type = cfg->type;
	u32 flags = cfg->flags;
	s64 min = cfg->min;
	s64 max = cfg->max;
	u64 step = cfg->step;
	s64 def = cfg->def;

	if (name == NULL)
		v4l2_ctrl_fill(cfg->id, &name, &type, &min, &max, &step,
								&def, &flags);

	is_menu = (cfg->type == V4L2_CTRL_TYPE_MENU ||
		   cfg->type == V4L2_CTRL_TYPE_INTEGER_MENU);
	if (is_menu)
		WARN_ON(step);
	else
		WARN_ON(cfg->menu_skip_mask);
	if (cfg->type == V4L2_CTRL_TYPE_MENU && qmenu == NULL)
		qmenu = v4l2_ctrl_get_menu(cfg->id);
	else if (cfg->type == V4L2_CTRL_TYPE_INTEGER_MENU &&
		 qmenu_int == NULL) {
		handler_set_err(hdl, -EINVAL);
		return NULL;
	}

	ctrl = v4l2_ctrl_new(hdl, cfg->ops, cfg->type_ops, cfg->id, name,
			type, min, max,
			is_menu ? cfg->menu_skip_mask : step, def,
			cfg->dims, cfg->elem_size,
			flags, qmenu, qmenu_int, priv);
	if (ctrl)
		ctrl->is_private = cfg->is_private;
	return ctrl;
}
EXPORT_SYMBOL(v4l2_ctrl_new_custom);

/* Helper function for standard non-menu controls */
struct v4l2_ctrl *v4l2_ctrl_new_std(struct v4l2_ctrl_handler *hdl,
			const struct v4l2_ctrl_ops *ops,
			u32 id, s64 min, s64 max, u64 step, s64 def)
{
	const char *name;
	enum v4l2_ctrl_type type;
	u32 flags;

	v4l2_ctrl_fill(id, &name, &type, &min, &max, &step, &def, &flags);
	if (type == V4L2_CTRL_TYPE_MENU ||
	    type == V4L2_CTRL_TYPE_INTEGER_MENU ||
	    type >= V4L2_CTRL_COMPOUND_TYPES) {
		handler_set_err(hdl, -EINVAL);
		return NULL;
	}
	return v4l2_ctrl_new(hdl, ops, NULL, id, name, type,
			     min, max, step, def, NULL, 0,
			     flags, NULL, NULL, NULL);
}
EXPORT_SYMBOL(v4l2_ctrl_new_std);

/* Helper function for standard menu controls */
struct v4l2_ctrl *v4l2_ctrl_new_std_menu(struct v4l2_ctrl_handler *hdl,
			const struct v4l2_ctrl_ops *ops,
			u32 id, u8 _max, u64 mask, u8 _def)
{
	const char * const *qmenu = NULL;
	const s64 *qmenu_int = NULL;
	unsigned int qmenu_int_len = 0;
	const char *name;
	enum v4l2_ctrl_type type;
	s64 min;
	s64 max = _max;
	s64 def = _def;
	u64 step;
	u32 flags;

	v4l2_ctrl_fill(id, &name, &type, &min, &max, &step, &def, &flags);

	if (type == V4L2_CTRL_TYPE_MENU)
		qmenu = v4l2_ctrl_get_menu(id);
	else if (type == V4L2_CTRL_TYPE_INTEGER_MENU)
		qmenu_int = v4l2_ctrl_get_int_menu(id, &qmenu_int_len);

	if ((!qmenu && !qmenu_int) || (qmenu_int && max > qmenu_int_len)) {
		handler_set_err(hdl, -EINVAL);
		return NULL;
	}
	return v4l2_ctrl_new(hdl, ops, NULL, id, name, type,
			     0, max, mask, def, NULL, 0,
			     flags, qmenu, qmenu_int, NULL);
}
EXPORT_SYMBOL(v4l2_ctrl_new_std_menu);

/* Helper function for standard menu controls with driver defined menu */
struct v4l2_ctrl *v4l2_ctrl_new_std_menu_items(struct v4l2_ctrl_handler *hdl,
			const struct v4l2_ctrl_ops *ops, u32 id, u8 _max,
			u64 mask, u8 _def, const char * const *qmenu)
{
	enum v4l2_ctrl_type type;
	const char *name;
	u32 flags;
	u64 step;
	s64 min;
	s64 max = _max;
	s64 def = _def;

	/* v4l2_ctrl_new_std_menu_items() should only be called for
	 * standard controls without a standard menu.
	 */
	if (v4l2_ctrl_get_menu(id)) {
		handler_set_err(hdl, -EINVAL);
		return NULL;
	}

	v4l2_ctrl_fill(id, &name, &type, &min, &max, &step, &def, &flags);
	if (type != V4L2_CTRL_TYPE_MENU || qmenu == NULL) {
		handler_set_err(hdl, -EINVAL);
		return NULL;
	}
	return v4l2_ctrl_new(hdl, ops, NULL, id, name, type,
			     0, max, mask, def, NULL, 0,
			     flags, qmenu, NULL, NULL);

}
EXPORT_SYMBOL(v4l2_ctrl_new_std_menu_items);

/* Helper function for standard integer menu controls */
struct v4l2_ctrl *v4l2_ctrl_new_int_menu(struct v4l2_ctrl_handler *hdl,
			const struct v4l2_ctrl_ops *ops,
			u32 id, u8 _max, u8 _def, const s64 *qmenu_int)
{
	const char *name;
	enum v4l2_ctrl_type type;
	s64 min;
	u64 step;
	s64 max = _max;
	s64 def = _def;
	u32 flags;

	v4l2_ctrl_fill(id, &name, &type, &min, &max, &step, &def, &flags);
	if (type != V4L2_CTRL_TYPE_INTEGER_MENU) {
		handler_set_err(hdl, -EINVAL);
		return NULL;
	}
	return v4l2_ctrl_new(hdl, ops, NULL, id, name, type,
			     0, max, 0, def, NULL, 0,
			     flags, NULL, qmenu_int, NULL);
}
EXPORT_SYMBOL(v4l2_ctrl_new_int_menu);

/* Add a control from another handler to this handler */
struct v4l2_ctrl *v4l2_ctrl_add_ctrl(struct v4l2_ctrl_handler *hdl,
					  struct v4l2_ctrl *ctrl)
{
	if (hdl == NULL || hdl->error)
		return NULL;
	if (ctrl == NULL) {
		handler_set_err(hdl, -EINVAL);
		return NULL;
	}
	if (ctrl->handler == hdl)
		return ctrl;
	return handler_new_ref(hdl, ctrl) ? NULL : ctrl;
}
EXPORT_SYMBOL(v4l2_ctrl_add_ctrl);

/* Add the controls from another handler to our own. */
int v4l2_ctrl_add_handler(struct v4l2_ctrl_handler *hdl,
			  struct v4l2_ctrl_handler *add,
			  bool (*filter)(const struct v4l2_ctrl *ctrl))
{
	struct v4l2_ctrl_ref *ref;
	int ret = 0;

	/* Do nothing if either handler is NULL or if they are the same */
	if (!hdl || !add || hdl == add)
		return 0;
	if (hdl->error)
		return hdl->error;
	mutex_lock(add->lock);
	list_for_each_entry(ref, &add->ctrl_refs, node) {
		struct v4l2_ctrl *ctrl = ref->ctrl;

		/* Skip handler-private controls. */
		if (ctrl->is_private)
			continue;
		/* And control classes */
		if (ctrl->type == V4L2_CTRL_TYPE_CTRL_CLASS)
			continue;
		/* Filter any unwanted controls */
		if (filter && !filter(ctrl))
			continue;
		ret = handler_new_ref(hdl, ctrl);
		if (ret)
			break;
	}
	mutex_unlock(add->lock);
	return ret;
}
EXPORT_SYMBOL(v4l2_ctrl_add_handler);

bool v4l2_ctrl_radio_filter(const struct v4l2_ctrl *ctrl)
{
	if (V4L2_CTRL_ID2CLASS(ctrl->id) == V4L2_CTRL_CLASS_FM_TX)
		return true;
	if (V4L2_CTRL_ID2CLASS(ctrl->id) == V4L2_CTRL_CLASS_FM_RX)
		return true;
	switch (ctrl->id) {
	case V4L2_CID_AUDIO_MUTE:
	case V4L2_CID_AUDIO_VOLUME:
	case V4L2_CID_AUDIO_BALANCE:
	case V4L2_CID_AUDIO_BASS:
	case V4L2_CID_AUDIO_TREBLE:
	case V4L2_CID_AUDIO_LOUDNESS:
		return true;
	default:
		break;
	}
	return false;
}
EXPORT_SYMBOL(v4l2_ctrl_radio_filter);

/* Cluster controls */
void v4l2_ctrl_cluster(unsigned ncontrols, struct v4l2_ctrl **controls)
{
	bool has_volatiles = false;
	int i;

	/* The first control is the master control and it must not be NULL */
	if (WARN_ON(ncontrols == 0 || controls[0] == NULL))
		return;

	for (i = 0; i < ncontrols; i++) {
		if (controls[i]) {
			controls[i]->cluster = controls;
			controls[i]->ncontrols = ncontrols;
			if (controls[i]->flags & V4L2_CTRL_FLAG_VOLATILE)
				has_volatiles = true;
		}
	}
	controls[0]->has_volatiles = has_volatiles;
}
EXPORT_SYMBOL(v4l2_ctrl_cluster);

void v4l2_ctrl_auto_cluster(unsigned ncontrols, struct v4l2_ctrl **controls,
			    u8 manual_val, bool set_volatile)
{
	struct v4l2_ctrl *master = controls[0];
	u32 flag = 0;
	int i;

	v4l2_ctrl_cluster(ncontrols, controls);
	WARN_ON(ncontrols <= 1);
	WARN_ON(manual_val < master->minimum || manual_val > master->maximum);
	WARN_ON(set_volatile && !has_op(master, g_volatile_ctrl));
	master->is_auto = true;
	master->has_volatiles = set_volatile;
	master->manual_mode_value = manual_val;
	master->flags |= V4L2_CTRL_FLAG_UPDATE;

	if (!is_cur_manual(master))
		flag = V4L2_CTRL_FLAG_INACTIVE |
			(set_volatile ? V4L2_CTRL_FLAG_VOLATILE : 0);

	for (i = 1; i < ncontrols; i++)
		if (controls[i])
			controls[i]->flags |= flag;
}
EXPORT_SYMBOL(v4l2_ctrl_auto_cluster);

/* Activate/deactivate a control. */
void v4l2_ctrl_activate(struct v4l2_ctrl *ctrl, bool active)
{
	/* invert since the actual flag is called 'inactive' */
	bool inactive = !active;
	bool old;

	if (ctrl == NULL)
		return;

	if (inactive)
		/* set V4L2_CTRL_FLAG_INACTIVE */
		old = test_and_set_bit(4, &ctrl->flags);
	else
		/* clear V4L2_CTRL_FLAG_INACTIVE */
		old = test_and_clear_bit(4, &ctrl->flags);
	if (old != inactive)
		send_event(NULL, ctrl, V4L2_EVENT_CTRL_CH_FLAGS);
}
EXPORT_SYMBOL(v4l2_ctrl_activate);

/* Grab/ungrab a control.
   Typically used when streaming starts and you want to grab controls,
   preventing the user from changing them.

   Just call this and the framework will block any attempts to change
   these controls. */
void v4l2_ctrl_grab(struct v4l2_ctrl *ctrl, bool grabbed)
{
	bool old;

	if (ctrl == NULL)
		return;

	v4l2_ctrl_lock(ctrl);
	if (grabbed)
		/* set V4L2_CTRL_FLAG_GRABBED */
		old = test_and_set_bit(1, &ctrl->flags);
	else
		/* clear V4L2_CTRL_FLAG_GRABBED */
		old = test_and_clear_bit(1, &ctrl->flags);
	if (old != grabbed)
		send_event(NULL, ctrl, V4L2_EVENT_CTRL_CH_FLAGS);
	v4l2_ctrl_unlock(ctrl);
}
EXPORT_SYMBOL(v4l2_ctrl_grab);

/* Log the control name and value */
static void log_ctrl(const struct v4l2_ctrl *ctrl,
		     const char *prefix, const char *colon)
{
	if (ctrl->flags & (V4L2_CTRL_FLAG_DISABLED | V4L2_CTRL_FLAG_WRITE_ONLY))
		return;
	if (ctrl->type == V4L2_CTRL_TYPE_CTRL_CLASS)
		return;

	pr_info("%s%s%s: ", prefix, colon, ctrl->name);

	ctrl->type_ops->log(ctrl);

	if (ctrl->flags & (V4L2_CTRL_FLAG_INACTIVE |
			   V4L2_CTRL_FLAG_GRABBED |
			   V4L2_CTRL_FLAG_VOLATILE)) {
		if (ctrl->flags & V4L2_CTRL_FLAG_INACTIVE)
			pr_cont(" inactive");
		if (ctrl->flags & V4L2_CTRL_FLAG_GRABBED)
			pr_cont(" grabbed");
		if (ctrl->flags & V4L2_CTRL_FLAG_VOLATILE)
			pr_cont(" volatile");
	}
	pr_cont("\n");
}

/* Log all controls owned by the handler */
void v4l2_ctrl_handler_log_status(struct v4l2_ctrl_handler *hdl,
				  const char *prefix)
{
	struct v4l2_ctrl *ctrl;
	const char *colon = "";
	int len;

	if (hdl == NULL)
		return;
	if (prefix == NULL)
		prefix = "";
	len = strlen(prefix);
	if (len && prefix[len - 1] != ' ')
		colon = ": ";
	mutex_lock(hdl->lock);
	list_for_each_entry(ctrl, &hdl->ctrls, node)
		if (!(ctrl->flags & V4L2_CTRL_FLAG_DISABLED))
			log_ctrl(ctrl, prefix, colon);
	mutex_unlock(hdl->lock);
}
EXPORT_SYMBOL(v4l2_ctrl_handler_log_status);

int v4l2_ctrl_subdev_log_status(struct v4l2_subdev *sd)
{
	v4l2_ctrl_handler_log_status(sd->ctrl_handler, sd->name);
	return 0;
}
EXPORT_SYMBOL(v4l2_ctrl_subdev_log_status);

/* Call s_ctrl for all controls owned by the handler */
int v4l2_ctrl_handler_setup(struct v4l2_ctrl_handler *hdl)
{
	struct v4l2_ctrl *ctrl;
	int ret = 0;

	if (hdl == NULL)
		return 0;
	mutex_lock(hdl->lock);
	list_for_each_entry(ctrl, &hdl->ctrls, node)
		ctrl->done = false;

	list_for_each_entry(ctrl, &hdl->ctrls, node) {
		struct v4l2_ctrl *master = ctrl->cluster[0];
		int i;

		/* Skip if this control was already handled by a cluster. */
		/* Skip button controls and read-only controls. */
		if (ctrl->done || ctrl->type == V4L2_CTRL_TYPE_BUTTON ||
		    (ctrl->flags & V4L2_CTRL_FLAG_READ_ONLY))
			continue;

		for (i = 0; i < master->ncontrols; i++) {
			if (master->cluster[i]) {
				cur_to_new(master->cluster[i]);
				master->cluster[i]->is_new = 1;
				master->cluster[i]->done = true;
			}
		}
		ret = call_op(master, s_ctrl);
		if (ret)
			break;
	}
	mutex_unlock(hdl->lock);
	return ret;
}
EXPORT_SYMBOL(v4l2_ctrl_handler_setup);

/* Implement VIDIOC_QUERY_EXT_CTRL */
int v4l2_query_ext_ctrl(struct v4l2_ctrl_handler *hdl, struct v4l2_query_ext_ctrl *qc)
{
	const unsigned next_flags = V4L2_CTRL_FLAG_NEXT_CTRL | V4L2_CTRL_FLAG_NEXT_COMPOUND;
	u32 id = qc->id & V4L2_CTRL_ID_MASK;
	struct v4l2_ctrl_ref *ref;
	struct v4l2_ctrl *ctrl;

	if (hdl == NULL)
		return -EINVAL;

	mutex_lock(hdl->lock);

	/* Try to find it */
	ref = find_ref(hdl, id);

	if ((qc->id & next_flags) && !list_empty(&hdl->ctrl_refs)) {
		bool is_compound;
		/* Match any control that is not hidden */
		unsigned mask = 1;
		bool match = false;

		if ((qc->id & next_flags) == V4L2_CTRL_FLAG_NEXT_COMPOUND) {
			/* Match any hidden control */
			match = true;
		} else if ((qc->id & next_flags) == next_flags) {
			/* Match any control, compound or not */
			mask = 0;
		}

		/* Find the next control with ID > qc->id */

		/* Did we reach the end of the control list? */
		if (id >= node2id(hdl->ctrl_refs.prev)) {
			ref = NULL; /* Yes, so there is no next control */
		} else if (ref) {
			/* We found a control with the given ID, so just get
			   the next valid one in the list. */
			list_for_each_entry_continue(ref, &hdl->ctrl_refs, node) {
				is_compound =
					ref->ctrl->type >= V4L2_CTRL_COMPOUND_TYPES;
				if (id < ref->ctrl->id &&
				    (is_compound & mask) == match)
					break;
			}
			if (&ref->node == &hdl->ctrl_refs)
				ref = NULL;
		} else {
			/* No control with the given ID exists, so start
			   searching for the next largest ID. We know there
			   is one, otherwise the first 'if' above would have
			   been true. */
			list_for_each_entry(ref, &hdl->ctrl_refs, node) {
				is_compound =
					ref->ctrl->type >= V4L2_CTRL_COMPOUND_TYPES;
				if (id < ref->ctrl->id &&
				    (is_compound & mask) == match)
					break;
			}
			if (&ref->node == &hdl->ctrl_refs)
				ref = NULL;
		}
	}
	mutex_unlock(hdl->lock);

	if (!ref)
		return -EINVAL;

	ctrl = ref->ctrl;
	memset(qc, 0, sizeof(*qc));
	if (id >= V4L2_CID_PRIVATE_BASE)
		qc->id = id;
	else
		qc->id = ctrl->id;
	strlcpy(qc->name, ctrl->name, sizeof(qc->name));
	qc->flags = ctrl->flags;
	qc->type = ctrl->type;
	if (ctrl->is_ptr)
		qc->flags |= V4L2_CTRL_FLAG_HAS_PAYLOAD;
	qc->elem_size = ctrl->elem_size;
	qc->elems = ctrl->elems;
	qc->nr_of_dims = ctrl->nr_of_dims;
	memcpy(qc->dims, ctrl->dims, qc->nr_of_dims * sizeof(qc->dims[0]));
	qc->minimum = ctrl->minimum;
	qc->maximum = ctrl->maximum;
	qc->default_value = ctrl->default_value;
	if (ctrl->type == V4L2_CTRL_TYPE_MENU
	    || ctrl->type == V4L2_CTRL_TYPE_INTEGER_MENU)
		qc->step = 1;
	else
		qc->step = ctrl->step;
	return 0;
}
EXPORT_SYMBOL(v4l2_query_ext_ctrl);

/* Implement VIDIOC_QUERYCTRL */
int v4l2_queryctrl(struct v4l2_ctrl_handler *hdl, struct v4l2_queryctrl *qc)
{
	struct v4l2_query_ext_ctrl qec = { qc->id };
	int rc;

	rc = v4l2_query_ext_ctrl(hdl, &qec);
	if (rc)
		return rc;

	qc->id = qec.id;
	qc->type = qec.type;
	qc->flags = qec.flags;
	strlcpy(qc->name, qec.name, sizeof(qc->name));
	switch (qc->type) {
	case V4L2_CTRL_TYPE_INTEGER:
	case V4L2_CTRL_TYPE_BOOLEAN:
	case V4L2_CTRL_TYPE_MENU:
	case V4L2_CTRL_TYPE_INTEGER_MENU:
	case V4L2_CTRL_TYPE_STRING:
	case V4L2_CTRL_TYPE_BITMASK:
		qc->minimum = qec.minimum;
		qc->maximum = qec.maximum;
		qc->step = qec.step;
		qc->default_value = qec.default_value;
		break;
	default:
		qc->minimum = 0;
		qc->maximum = 0;
		qc->step = 0;
		qc->default_value = 0;
		break;
	}
	return 0;
}
EXPORT_SYMBOL(v4l2_queryctrl);

int v4l2_subdev_queryctrl(struct v4l2_subdev *sd, struct v4l2_queryctrl *qc)
{
	if (qc->id & (V4L2_CTRL_FLAG_NEXT_CTRL | V4L2_CTRL_FLAG_NEXT_COMPOUND))
		return -EINVAL;
	return v4l2_queryctrl(sd->ctrl_handler, qc);
}
EXPORT_SYMBOL(v4l2_subdev_queryctrl);

/* Implement VIDIOC_QUERYMENU */
int v4l2_querymenu(struct v4l2_ctrl_handler *hdl, struct v4l2_querymenu *qm)
{
	struct v4l2_ctrl *ctrl;
	u32 i = qm->index;

	ctrl = v4l2_ctrl_find(hdl, qm->id);
	if (!ctrl)
		return -EINVAL;

	qm->reserved = 0;
	/* Sanity checks */
	switch (ctrl->type) {
	case V4L2_CTRL_TYPE_MENU:
		if (ctrl->qmenu == NULL)
			return -EINVAL;
		break;
	case V4L2_CTRL_TYPE_INTEGER_MENU:
		if (ctrl->qmenu_int == NULL)
			return -EINVAL;
		break;
	default:
		return -EINVAL;
	}

	if (i < ctrl->minimum || i > ctrl->maximum)
		return -EINVAL;

	/* Use mask to see if this menu item should be skipped */
	if (ctrl->menu_skip_mask & (1 << i))
		return -EINVAL;
	/* Empty menu items should also be skipped */
	if (ctrl->type == V4L2_CTRL_TYPE_MENU) {
		if (ctrl->qmenu[i] == NULL || ctrl->qmenu[i][0] == '\0')
			return -EINVAL;
		strlcpy(qm->name, ctrl->qmenu[i], sizeof(qm->name));
	} else {
		qm->value = ctrl->qmenu_int[i];
	}
	return 0;
}
EXPORT_SYMBOL(v4l2_querymenu);

int v4l2_subdev_querymenu(struct v4l2_subdev *sd, struct v4l2_querymenu *qm)
{
	return v4l2_querymenu(sd->ctrl_handler, qm);
}
EXPORT_SYMBOL(v4l2_subdev_querymenu);



/* Some general notes on the atomic requirements of VIDIOC_G/TRY/S_EXT_CTRLS:

   It is not a fully atomic operation, just best-effort only. After all, if
   multiple controls have to be set through multiple i2c writes (for example)
   then some initial writes may succeed while others fail. Thus leaving the
   system in an inconsistent state. The question is how much effort you are
   willing to spend on trying to make something atomic that really isn't.

   From the point of view of an application the main requirement is that
   when you call VIDIOC_S_EXT_CTRLS and some values are invalid then an
   error should be returned without actually affecting any controls.

   If all the values are correct, then it is acceptable to just give up
   in case of low-level errors.

   It is important though that the application can tell when only a partial
   configuration was done. The way we do that is through the error_idx field
   of struct v4l2_ext_controls: if that is equal to the count field then no
   controls were affected. Otherwise all controls before that index were
   successful in performing their 'get' or 'set' operation, the control at
   the given index failed, and you don't know what happened with the controls
   after the failed one. Since if they were part of a control cluster they
   could have been successfully processed (if a cluster member was encountered
   at index < error_idx), they could have failed (if a cluster member was at
   error_idx), or they may not have been processed yet (if the first cluster
   member appeared after error_idx).

   It is all fairly theoretical, though. In practice all you can do is to
   bail out. If error_idx == count, then it is an application bug. If
   error_idx < count then it is only an application bug if the error code was
   EBUSY. That usually means that something started streaming just when you
   tried to set the controls. In all other cases it is a driver/hardware
   problem and all you can do is to retry or bail out.

   Note that these rules do not apply to VIDIOC_TRY_EXT_CTRLS: since that
   never modifies controls the error_idx is just set to whatever control
   has an invalid value.
 */

/* Prepare for the extended g/s/try functions.
   Find the controls in the control array and do some basic checks. */
static int prepare_ext_ctrls(struct v4l2_ctrl_handler *hdl,
			     struct v4l2_ext_controls *cs,
			     struct v4l2_ctrl_helper *helpers,
			     bool get)
{
	struct v4l2_ctrl_helper *h;
	bool have_clusters = false;
	u32 i;

	for (i = 0, h = helpers; i < cs->count; i++, h++) {
		struct v4l2_ext_control *c = &cs->controls[i];
		struct v4l2_ctrl_ref *ref;
		struct v4l2_ctrl *ctrl;
		u32 id = c->id & V4L2_CTRL_ID_MASK;

		cs->error_idx = i;

		if (cs->ctrl_class && V4L2_CTRL_ID2CLASS(id) != cs->ctrl_class)
			return -EINVAL;

		/* Old-style private controls are not allowed for
		   extended controls */
		if (id >= V4L2_CID_PRIVATE_BASE)
			return -EINVAL;
		ref = find_ref_lock(hdl, id);
		if (ref == NULL)
			return -EINVAL;
		ctrl = ref->ctrl;
		if (ctrl->flags & V4L2_CTRL_FLAG_DISABLED)
			return -EINVAL;

		if (ctrl->cluster[0]->ncontrols > 1)
			have_clusters = true;
		if (ctrl->cluster[0] != ctrl)
			ref = find_ref_lock(hdl, ctrl->cluster[0]->id);
		if (ctrl->is_ptr && !ctrl->is_string) {
			unsigned tot_size = ctrl->elems * ctrl->elem_size;

			if (c->size < tot_size) {
				if (get) {
					c->size = tot_size;
					return -ENOSPC;
				}
				return -EFAULT;
			}
			c->size = tot_size;
		}
		/* Store the ref to the master control of the cluster */
		h->mref = ref;
		h->ctrl = ctrl;
		/* Initially set next to 0, meaning that there is no other
		   control in this helper array belonging to the same
		   cluster */
		h->next = 0;
	}

	/* We are done if there were no controls that belong to a multi-
	   control cluster. */
	if (!have_clusters)
		return 0;

	/* The code below figures out in O(n) time which controls in the list
	   belong to the same cluster. */

	/* This has to be done with the handler lock taken. */
	mutex_lock(hdl->lock);

	/* First zero the helper field in the master control references */
	for (i = 0; i < cs->count; i++)
		helpers[i].mref->helper = NULL;
	for (i = 0, h = helpers; i < cs->count; i++, h++) {
		struct v4l2_ctrl_ref *mref = h->mref;

		/* If the mref->helper is set, then it points to an earlier
		   helper that belongs to the same cluster. */
		if (mref->helper) {
			/* Set the next field of mref->helper to the current
			   index: this means that that earlier helper now
			   points to the next helper in the same cluster. */
			mref->helper->next = i;
			/* mref should be set only for the first helper in the
			   cluster, clear the others. */
			h->mref = NULL;
		}
		/* Point the mref helper to the current helper struct. */
		mref->helper = h;
	}
	mutex_unlock(hdl->lock);
	return 0;
}

/* Handles the corner case where cs->count == 0. It checks whether the
   specified control class exists. If that class ID is 0, then it checks
   whether there are any controls at all. */
static int class_check(struct v4l2_ctrl_handler *hdl, u32 ctrl_class)
{
	if (ctrl_class == 0)
		return list_empty(&hdl->ctrl_refs) ? -EINVAL : 0;
	return find_ref_lock(hdl, ctrl_class | 1) ? 0 : -EINVAL;
}



/* Get extended controls. Allocates the helpers array if needed. */
int v4l2_g_ext_ctrls(struct v4l2_ctrl_handler *hdl, struct v4l2_ext_controls *cs)
{
	struct v4l2_ctrl_helper helper[4];
	struct v4l2_ctrl_helper *helpers = helper;
	int ret;
	int i, j;

	cs->error_idx = cs->count;
	cs->ctrl_class = V4L2_CTRL_ID2CLASS(cs->ctrl_class);

	if (hdl == NULL)
		return -EINVAL;

	if (cs->count == 0)
		return class_check(hdl, cs->ctrl_class);

	if (cs->count > ARRAY_SIZE(helper)) {
		helpers = kmalloc_array(cs->count, sizeof(helper[0]),
					GFP_KERNEL);
		if (helpers == NULL)
			return -ENOMEM;
	}

	ret = prepare_ext_ctrls(hdl, cs, helpers, true);
	cs->error_idx = cs->count;

	for (i = 0; !ret && i < cs->count; i++)
		if (helpers[i].ctrl->flags & V4L2_CTRL_FLAG_WRITE_ONLY)
			ret = -EACCES;

	for (i = 0; !ret && i < cs->count; i++) {
		int (*ctrl_to_user)(struct v4l2_ext_control *c,
				    struct v4l2_ctrl *ctrl) = cur_to_user;
		struct v4l2_ctrl *master;

		if (helpers[i].mref == NULL)
			continue;

		master = helpers[i].mref->ctrl;
		cs->error_idx = i;

		v4l2_ctrl_lock(master);

		/* g_volatile_ctrl will update the new control values */
		if ((master->flags & V4L2_CTRL_FLAG_VOLATILE) ||
			(master->has_volatiles && !is_cur_manual(master))) {
			for (j = 0; j < master->ncontrols; j++)
				cur_to_new(master->cluster[j]);
			ret = call_op(master, g_volatile_ctrl);
			ctrl_to_user = new_to_user;
		}
		/* If OK, then copy the current (for non-volatile controls)
		   or the new (for volatile controls) control values to the
		   caller */
		if (!ret) {
			u32 idx = i;

			do {
				ret = ctrl_to_user(cs->controls + idx,
						   helpers[idx].ctrl);
				idx = helpers[idx].next;
			} while (!ret && idx);
		}
		v4l2_ctrl_unlock(master);
	}

	if (cs->count > ARRAY_SIZE(helper))
		kfree(helpers);
	return ret;
}
EXPORT_SYMBOL(v4l2_g_ext_ctrls);

int v4l2_subdev_g_ext_ctrls(struct v4l2_subdev *sd, struct v4l2_ext_controls *cs)
{
	return v4l2_g_ext_ctrls(sd->ctrl_handler, cs);
}
EXPORT_SYMBOL(v4l2_subdev_g_ext_ctrls);

/* Helper function to get a single control */
static int get_ctrl(struct v4l2_ctrl *ctrl, struct v4l2_ext_control *c)
{
	struct v4l2_ctrl *master = ctrl->cluster[0];
	int ret = 0;
	int i;

	/* Compound controls are not supported. The new_to_user() and
	 * cur_to_user() calls below would need to be modified not to access
	 * userspace memory when called from get_ctrl().
	 */
	if (!ctrl->is_int)
		return -EINVAL;

	if (ctrl->flags & V4L2_CTRL_FLAG_WRITE_ONLY)
		return -EACCES;

	v4l2_ctrl_lock(master);
	/* g_volatile_ctrl will update the current control values */
	if (ctrl->flags & V4L2_CTRL_FLAG_VOLATILE) {
		for (i = 0; i < master->ncontrols; i++)
			cur_to_new(master->cluster[i]);
		ret = call_op(master, g_volatile_ctrl);
		new_to_user(c, ctrl);
	} else {
		cur_to_user(c, ctrl);
	}
	v4l2_ctrl_unlock(master);
	return ret;
}

int v4l2_g_ctrl(struct v4l2_ctrl_handler *hdl, struct v4l2_control *control)
{
	struct v4l2_ctrl *ctrl = v4l2_ctrl_find(hdl, control->id);
	struct v4l2_ext_control c;
	int ret;

	if (ctrl == NULL || !ctrl->is_int)
		return -EINVAL;
	ret = get_ctrl(ctrl, &c);
	control->value = c.value;
	return ret;
}
EXPORT_SYMBOL(v4l2_g_ctrl);

int v4l2_subdev_g_ctrl(struct v4l2_subdev *sd, struct v4l2_control *control)
{
	return v4l2_g_ctrl(sd->ctrl_handler, control);
}
EXPORT_SYMBOL(v4l2_subdev_g_ctrl);

s32 v4l2_ctrl_g_ctrl(struct v4l2_ctrl *ctrl)
{
	struct v4l2_ext_control c;

	/* It's a driver bug if this happens. */
	WARN_ON(!ctrl->is_int);
	c.value = 0;
	get_ctrl(ctrl, &c);
	return c.value;
}
EXPORT_SYMBOL(v4l2_ctrl_g_ctrl);

s64 v4l2_ctrl_g_ctrl_int64(struct v4l2_ctrl *ctrl)
{
	struct v4l2_ext_control c;

	/* It's a driver bug if this happens. */
	WARN_ON(ctrl->is_ptr || ctrl->type != V4L2_CTRL_TYPE_INTEGER64);
	c.value = 0;
	get_ctrl(ctrl, &c);
	return c.value;
}
EXPORT_SYMBOL(v4l2_ctrl_g_ctrl_int64);


/* Core function that calls try/s_ctrl and ensures that the new value is
   copied to the current value on a set.
   Must be called with ctrl->handler->lock held. */
static int try_or_set_cluster(struct v4l2_fh *fh, struct v4l2_ctrl *master,
			      bool set, u32 ch_flags)
{
	bool update_flag;
	int ret;
	int i;

	/* Go through the cluster and either validate the new value or
	   (if no new value was set), copy the current value to the new
	   value, ensuring a consistent view for the control ops when
	   called. */
	for (i = 0; i < master->ncontrols; i++) {
		struct v4l2_ctrl *ctrl = master->cluster[i];

		if (ctrl == NULL)
			continue;

		if (!ctrl->is_new) {
			cur_to_new(ctrl);
			continue;
		}
		/* Check again: it may have changed since the
		   previous check in try_or_set_ext_ctrls(). */
		if (set && (ctrl->flags & V4L2_CTRL_FLAG_GRABBED))
			return -EBUSY;
	}

	ret = call_op(master, try_ctrl);

	/* Don't set if there is no change */
	if (ret || !set || !cluster_changed(master))
		return ret;
	ret = call_op(master, s_ctrl);
	if (ret)
		return ret;

	/* If OK, then make the new values permanent. */
	update_flag = is_cur_manual(master) != is_new_manual(master);
	for (i = 0; i < master->ncontrols; i++)
		new_to_cur(fh, master->cluster[i], ch_flags |
			((update_flag && i > 0) ? V4L2_EVENT_CTRL_CH_FLAGS : 0));
	return 0;
}

/* Validate controls. */
static int validate_ctrls(struct v4l2_ext_controls *cs,
			  struct v4l2_ctrl_helper *helpers, bool set)
{
	unsigned i;
	int ret = 0;

	cs->error_idx = cs->count;
	for (i = 0; i < cs->count; i++) {
		struct v4l2_ctrl *ctrl = helpers[i].ctrl;

		cs->error_idx = i;

		if (ctrl->flags & V4L2_CTRL_FLAG_READ_ONLY)
			return -EACCES;
		/* This test is also done in try_set_control_cluster() which
		   is called in atomic context, so that has the final say,
		   but it makes sense to do an up-front check as well. Once
		   an error occurs in try_set_control_cluster() some other
		   controls may have been set already and we want to do a
		   best-effort to avoid that. */
		if (set && (ctrl->flags & V4L2_CTRL_FLAG_GRABBED))
			return -EBUSY;
		ret = validate_new(ctrl, &cs->controls[i]);
		if (ret)
			return ret;
	}
	return 0;
}

/* Obtain the current volatile values of an autocluster and mark them
   as new. */
static void update_from_auto_cluster(struct v4l2_ctrl *master)
{
	int i;

	for (i = 0; i < master->ncontrols; i++)
		cur_to_new(master->cluster[i]);
	if (!call_op(master, g_volatile_ctrl))
		for (i = 1; i < master->ncontrols; i++)
			if (master->cluster[i])
				master->cluster[i]->is_new = 1;
}

/* Try or try-and-set controls */
static int try_set_ext_ctrls(struct v4l2_fh *fh, struct v4l2_ctrl_handler *hdl,
			     struct v4l2_ext_controls *cs,
			     bool set)
{
	struct v4l2_ctrl_helper helper[4];
	struct v4l2_ctrl_helper *helpers = helper;
	unsigned i, j;
	int ret;

	cs->error_idx = cs->count;
	cs->ctrl_class = V4L2_CTRL_ID2CLASS(cs->ctrl_class);

	if (hdl == NULL)
		return -EINVAL;

	if (cs->count == 0)
		return class_check(hdl, cs->ctrl_class);

	if (cs->count > ARRAY_SIZE(helper)) {
		helpers = kmalloc_array(cs->count, sizeof(helper[0]),
					GFP_KERNEL);
		if (!helpers)
			return -ENOMEM;
	}
	ret = prepare_ext_ctrls(hdl, cs, helpers, false);
	if (!ret)
		ret = validate_ctrls(cs, helpers, set);
	if (ret && set)
		cs->error_idx = cs->count;
	for (i = 0; !ret && i < cs->count; i++) {
		struct v4l2_ctrl *master;
		u32 idx = i;

		if (helpers[i].mref == NULL)
			continue;

		cs->error_idx = i;
		master = helpers[i].mref->ctrl;
		v4l2_ctrl_lock(master);

		/* Reset the 'is_new' flags of the cluster */
		for (j = 0; j < master->ncontrols; j++)
			if (master->cluster[j])
				master->cluster[j]->is_new = 0;

		/* For volatile autoclusters that are currently in auto mode
		   we need to discover if it will be set to manual mode.
		   If so, then we have to copy the current volatile values
		   first since those will become the new manual values (which
		   may be overwritten by explicit new values from this set
		   of controls). */
		if (master->is_auto && master->has_volatiles &&
						!is_cur_manual(master)) {
			/* Pick an initial non-manual value */
			s32 new_auto_val = master->manual_mode_value + 1;
			u32 tmp_idx = idx;

			do {
				/* Check if the auto control is part of the
				   list, and remember the new value. */
				if (helpers[tmp_idx].ctrl == master)
					new_auto_val = cs->controls[tmp_idx].value;
				tmp_idx = helpers[tmp_idx].next;
			} while (tmp_idx);
			/* If the new value == the manual value, then copy
			   the current volatile values. */
			if (new_auto_val == master->manual_mode_value)
				update_from_auto_cluster(master);
		}

		/* Copy the new caller-supplied control values.
		   user_to_new() sets 'is_new' to 1. */
		do {
			ret = user_to_new(cs->controls + idx, helpers[idx].ctrl);
			idx = helpers[idx].next;
		} while (!ret && idx);

		if (!ret)
			ret = try_or_set_cluster(fh, master, set, 0);

		/* Copy the new values back to userspace. */
		if (!ret) {
			idx = i;
			do {
				ret = new_to_user(cs->controls + idx,
						helpers[idx].ctrl);
				idx = helpers[idx].next;
			} while (!ret && idx);
		}
		v4l2_ctrl_unlock(master);
	}

	if (cs->count > ARRAY_SIZE(helper))
		kfree(helpers);
	return ret;
}

int v4l2_try_ext_ctrls(struct v4l2_ctrl_handler *hdl, struct v4l2_ext_controls *cs)
{
	return try_set_ext_ctrls(NULL, hdl, cs, false);
}
EXPORT_SYMBOL(v4l2_try_ext_ctrls);

int v4l2_s_ext_ctrls(struct v4l2_fh *fh, struct v4l2_ctrl_handler *hdl,
					struct v4l2_ext_controls *cs)
{
	return try_set_ext_ctrls(fh, hdl, cs, true);
}
EXPORT_SYMBOL(v4l2_s_ext_ctrls);

int v4l2_subdev_try_ext_ctrls(struct v4l2_subdev *sd, struct v4l2_ext_controls *cs)
{
	return try_set_ext_ctrls(NULL, sd->ctrl_handler, cs, false);
}
EXPORT_SYMBOL(v4l2_subdev_try_ext_ctrls);

int v4l2_subdev_s_ext_ctrls(struct v4l2_subdev *sd, struct v4l2_ext_controls *cs)
{
	return try_set_ext_ctrls(NULL, sd->ctrl_handler, cs, true);
}
EXPORT_SYMBOL(v4l2_subdev_s_ext_ctrls);

/* Helper function for VIDIOC_S_CTRL compatibility */
static int set_ctrl(struct v4l2_fh *fh, struct v4l2_ctrl *ctrl,
		    struct v4l2_ext_control *c, u32 ch_flags)
{
	struct v4l2_ctrl *master = ctrl->cluster[0];
	int i;

	/* Reset the 'is_new' flags of the cluster */
	for (i = 0; i < master->ncontrols; i++)
		if (master->cluster[i])
			master->cluster[i]->is_new = 0;

	if (c)
		user_to_new(c, ctrl);

	/* For autoclusters with volatiles that are switched from auto to
	   manual mode we have to update the current volatile values since
	   those will become the initial manual values after such a switch. */
	if (master->is_auto && master->has_volatiles && ctrl == master &&
	    !is_cur_manual(master) && ctrl->val == master->manual_mode_value)
		update_from_auto_cluster(master);

	ctrl->is_new = 1;
	return try_or_set_cluster(fh, master, true, ch_flags);
}

/* Helper function for VIDIOC_S_CTRL compatibility */
static int set_ctrl_lock(struct v4l2_fh *fh, struct v4l2_ctrl *ctrl,
			 struct v4l2_ext_control *c)
{
	int ret = validate_new(ctrl, c);

	if (!ret) {
		v4l2_ctrl_lock(ctrl);
		ret = set_ctrl(fh, ctrl, c, 0);
		if (!ret)
			cur_to_user(c, ctrl);
		v4l2_ctrl_unlock(ctrl);
	}
	return ret;
}

int v4l2_s_ctrl(struct v4l2_fh *fh, struct v4l2_ctrl_handler *hdl,
					struct v4l2_control *control)
{
	struct v4l2_ctrl *ctrl = v4l2_ctrl_find(hdl, control->id);
	struct v4l2_ext_control c;
	int ret;

	if (ctrl == NULL || !ctrl->is_int)
		return -EINVAL;

	if (ctrl->flags & V4L2_CTRL_FLAG_READ_ONLY)
		return -EACCES;

	c.value = control->value;
	ret = set_ctrl_lock(fh, ctrl, &c);
	control->value = c.value;
	return ret;
}
EXPORT_SYMBOL(v4l2_s_ctrl);

int v4l2_subdev_s_ctrl(struct v4l2_subdev *sd, struct v4l2_control *control)
{
	return v4l2_s_ctrl(NULL, sd->ctrl_handler, control);
}
EXPORT_SYMBOL(v4l2_subdev_s_ctrl);

int __v4l2_ctrl_s_ctrl(struct v4l2_ctrl *ctrl, s32 val)
{
	lockdep_assert_held(ctrl->handler->lock);

	/* It's a driver bug if this happens. */
	WARN_ON(!ctrl->is_int);
	ctrl->val = val;
	return set_ctrl(NULL, ctrl, NULL, 0);
}
EXPORT_SYMBOL(__v4l2_ctrl_s_ctrl);

int __v4l2_ctrl_s_ctrl_int64(struct v4l2_ctrl *ctrl, s64 val)
{
	lockdep_assert_held(ctrl->handler->lock);

	/* It's a driver bug if this happens. */
	WARN_ON(ctrl->is_ptr || ctrl->type != V4L2_CTRL_TYPE_INTEGER64);
	*ctrl->p_new.p_s64 = val;
	return set_ctrl(NULL, ctrl, NULL, 0);
}
EXPORT_SYMBOL(__v4l2_ctrl_s_ctrl_int64);

int __v4l2_ctrl_s_ctrl_string(struct v4l2_ctrl *ctrl, const char *s)
{
	lockdep_assert_held(ctrl->handler->lock);

	/* It's a driver bug if this happens. */
	WARN_ON(ctrl->type != V4L2_CTRL_TYPE_STRING);
	strlcpy(ctrl->p_new.p_char, s, ctrl->maximum + 1);
	return set_ctrl(NULL, ctrl, NULL, 0);
}
EXPORT_SYMBOL(__v4l2_ctrl_s_ctrl_string);

void v4l2_ctrl_notify(struct v4l2_ctrl *ctrl, v4l2_ctrl_notify_fnc notify, void *priv)
{
	if (ctrl == NULL)
		return;
	if (notify == NULL) {
		ctrl->call_notify = 0;
		return;
	}
	if (WARN_ON(ctrl->handler->notify && ctrl->handler->notify != notify))
		return;
	ctrl->handler->notify = notify;
	ctrl->handler->notify_priv = priv;
	ctrl->call_notify = 1;
}
EXPORT_SYMBOL(v4l2_ctrl_notify);

int __v4l2_ctrl_modify_range(struct v4l2_ctrl *ctrl,
<<<<<<< HEAD
			s32 min, s32 max, u32 step, s32 def)
=======
			s64 min, s64 max, u64 step, s64 def)
>>>>>>> bfe01a5b
{
	int ret;
	struct v4l2_ext_control c;

	lockdep_assert_held(ctrl->handler->lock);

	switch (ctrl->type) {
	case V4L2_CTRL_TYPE_INTEGER:
	case V4L2_CTRL_TYPE_INTEGER64:
	case V4L2_CTRL_TYPE_BOOLEAN:
	case V4L2_CTRL_TYPE_MENU:
	case V4L2_CTRL_TYPE_INTEGER_MENU:
	case V4L2_CTRL_TYPE_BITMASK:
	case V4L2_CTRL_TYPE_U8:
	case V4L2_CTRL_TYPE_U16:
	case V4L2_CTRL_TYPE_U32:
		if (ctrl->is_array)
			return -EINVAL;
		ret = check_range(ctrl->type, min, max, step, def);
		if (ret)
			return ret;
		break;
	default:
		return -EINVAL;
	}
	ctrl->minimum = min;
	ctrl->maximum = max;
	ctrl->step = step;
	ctrl->default_value = def;
	c.value = *ctrl->p_cur.p_s32;
	if (validate_new(ctrl, &c))
		c.value = def;
	if (c.value != *ctrl->p_cur.p_s32)
		ret = set_ctrl(NULL, ctrl, &c, V4L2_EVENT_CTRL_CH_RANGE);
	else
		send_event(NULL, ctrl, V4L2_EVENT_CTRL_CH_RANGE);
	return ret;
}
EXPORT_SYMBOL(__v4l2_ctrl_modify_range);

static int v4l2_ctrl_add_event(struct v4l2_subscribed_event *sev, unsigned elems)
{
	struct v4l2_ctrl *ctrl = v4l2_ctrl_find(sev->fh->ctrl_handler, sev->id);

	if (ctrl == NULL)
		return -EINVAL;

	v4l2_ctrl_lock(ctrl);
	list_add_tail(&sev->node, &ctrl->ev_subs);
	if (ctrl->type != V4L2_CTRL_TYPE_CTRL_CLASS &&
	    (sev->flags & V4L2_EVENT_SUB_FL_SEND_INITIAL)) {
		struct v4l2_event ev;
		u32 changes = V4L2_EVENT_CTRL_CH_FLAGS;

		if (!(ctrl->flags & V4L2_CTRL_FLAG_WRITE_ONLY))
			changes |= V4L2_EVENT_CTRL_CH_VALUE;
		fill_event(&ev, ctrl, changes);
		/* Mark the queue as active, allowing this initial
		   event to be accepted. */
		sev->elems = elems;
		v4l2_event_queue_fh(sev->fh, &ev);
	}
	v4l2_ctrl_unlock(ctrl);
	return 0;
}

static void v4l2_ctrl_del_event(struct v4l2_subscribed_event *sev)
{
	struct v4l2_ctrl *ctrl = v4l2_ctrl_find(sev->fh->ctrl_handler, sev->id);

	v4l2_ctrl_lock(ctrl);
	list_del(&sev->node);
	v4l2_ctrl_unlock(ctrl);
}

void v4l2_ctrl_replace(struct v4l2_event *old, const struct v4l2_event *new)
{
	u32 old_changes = old->u.ctrl.changes;

	old->u.ctrl = new->u.ctrl;
	old->u.ctrl.changes |= old_changes;
}
EXPORT_SYMBOL(v4l2_ctrl_replace);

void v4l2_ctrl_merge(const struct v4l2_event *old, struct v4l2_event *new)
{
	new->u.ctrl.changes |= old->u.ctrl.changes;
}
EXPORT_SYMBOL(v4l2_ctrl_merge);

const struct v4l2_subscribed_event_ops v4l2_ctrl_sub_ev_ops = {
	.add = v4l2_ctrl_add_event,
	.del = v4l2_ctrl_del_event,
	.replace = v4l2_ctrl_replace,
	.merge = v4l2_ctrl_merge,
};
EXPORT_SYMBOL(v4l2_ctrl_sub_ev_ops);

int v4l2_ctrl_log_status(struct file *file, void *fh)
{
	struct video_device *vfd = video_devdata(file);
	struct v4l2_fh *vfh = file->private_data;

	if (test_bit(V4L2_FL_USES_V4L2_FH, &vfd->flags) && vfd->v4l2_dev)
		v4l2_ctrl_handler_log_status(vfh->ctrl_handler,
			vfd->v4l2_dev->name);
	return 0;
}
EXPORT_SYMBOL(v4l2_ctrl_log_status);

int v4l2_ctrl_subscribe_event(struct v4l2_fh *fh,
				const struct v4l2_event_subscription *sub)
{
	if (sub->type == V4L2_EVENT_CTRL)
		return v4l2_event_subscribe(fh, sub, 0, &v4l2_ctrl_sub_ev_ops);
	return -EINVAL;
}
EXPORT_SYMBOL(v4l2_ctrl_subscribe_event);

int v4l2_ctrl_subdev_subscribe_event(struct v4l2_subdev *sd, struct v4l2_fh *fh,
				     struct v4l2_event_subscription *sub)
{
	if (!sd->ctrl_handler)
		return -EINVAL;
	return v4l2_ctrl_subscribe_event(fh, sub);
}
EXPORT_SYMBOL(v4l2_ctrl_subdev_subscribe_event);

unsigned int v4l2_ctrl_poll(struct file *file, struct poll_table_struct *wait)
{
	struct v4l2_fh *fh = file->private_data;

	if (v4l2_event_pending(fh))
		return POLLPRI;
	poll_wait(file, &fh->wait, wait);
	return 0;
}
EXPORT_SYMBOL(v4l2_ctrl_poll);<|MERGE_RESOLUTION|>--- conflicted
+++ resolved
@@ -3281,11 +3281,7 @@
 EXPORT_SYMBOL(v4l2_ctrl_notify);
 
 int __v4l2_ctrl_modify_range(struct v4l2_ctrl *ctrl,
-<<<<<<< HEAD
-			s32 min, s32 max, u32 step, s32 def)
-=======
 			s64 min, s64 max, u64 step, s64 def)
->>>>>>> bfe01a5b
 {
 	int ret;
 	struct v4l2_ext_control c;
