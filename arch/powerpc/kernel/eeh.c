--- conflicted
+++ resolved
@@ -346,32 +346,7 @@
  */
 static inline unsigned long eeh_token_to_phys(unsigned long token)
 {
-<<<<<<< HEAD
-	pte_t *ptep;
-	unsigned long pa;
-	int hugepage_shift;
-
-	/*
-	 * We won't find hugepages here(this is iomem). Hence we are not
-	 * worried about _PAGE_SPLITTING/collapse. Also we will not hit
-	 * page table free, because of init_mm.
-	 */
-	ptep = find_init_mm_pte(token, &hugepage_shift);
-	if (!ptep)
-		return token;
-
-	pa = pte_pfn(*ptep);
-
-	/* On radix we can do hugepage mappings for io, so handle that */
-	if (!hugepage_shift)
-		hugepage_shift = PAGE_SHIFT;
-
-	pa <<= PAGE_SHIFT;
-	pa |= token & ((1ul << hugepage_shift) - 1);
-	return pa;
-=======
 	return ppc_find_vmap_phys(token);
->>>>>>> 8e0eb2fb
 }
 
 /*
