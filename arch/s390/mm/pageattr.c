/*
 * Copyright IBM Corp. 2011
 * Author(s): Jan Glauber <jang@linux.vnet.ibm.com>
 */
#include <linux/module.h>
#include <linux/mm.h>
#include <linux/hugetlb.h>
#include <asm/pgtable.h>

static void change_page_attr(unsigned long addr, int numpages,
			     pte_t (*set) (pte_t))
{
	pte_t *ptep, pte;
	pmd_t *pmdp;
	pud_t *pudp;
	pgd_t *pgdp;
	int i;

	for (i = 0; i < numpages; i++) {
		pgdp = pgd_offset(&init_mm, addr);
		pudp = pud_offset(pgdp, addr);
		pmdp = pmd_offset(pudp, addr);
		if (pmd_huge(*pmdp)) {
			WARN_ON_ONCE(1);
			continue;
		}
		ptep = pte_offset_kernel(pmdp, addr);

		pte = *ptep;
		pte = set(pte);
<<<<<<< HEAD
		ptep_invalidate(&init_mm, addr, ptep);
=======
		__ptep_ipte(addr, ptep);
>>>>>>> 56299378
		*ptep = pte;
		addr += PAGE_SIZE;
	}
}

int set_memory_ro(unsigned long addr, int numpages)
{
	change_page_attr(addr, numpages, pte_wrprotect);
	return 0;
}
EXPORT_SYMBOL_GPL(set_memory_ro);

int set_memory_rw(unsigned long addr, int numpages)
{
	change_page_attr(addr, numpages, pte_mkwrite);
	return 0;
}
EXPORT_SYMBOL_GPL(set_memory_rw);

/* not possible */
int set_memory_nx(unsigned long addr, int numpages)
{
	return 0;
}
EXPORT_SYMBOL_GPL(set_memory_nx);

int set_memory_x(unsigned long addr, int numpages)
{
	return 0;
}<|MERGE_RESOLUTION|>--- conflicted
+++ resolved
@@ -28,11 +28,7 @@
 
 		pte = *ptep;
 		pte = set(pte);
-<<<<<<< HEAD
-		ptep_invalidate(&init_mm, addr, ptep);
-=======
 		__ptep_ipte(addr, ptep);
->>>>>>> 56299378
 		*ptep = pte;
 		addr += PAGE_SIZE;
 	}
