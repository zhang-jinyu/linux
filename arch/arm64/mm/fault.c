--- conflicted
+++ resolved
@@ -709,18 +709,11 @@
 			      struct pt_regs *regs)
 {
 	/*
-<<<<<<< HEAD
-	 * The architecture specifies that bits 63:60 of FAR_EL1 are UNKNOWN for tag
-	 * check faults. Mask them out now so that userspace doesn't see them.
-	 */
-	far &= (1UL << 60) - 1;
-=======
 	 * The architecture specifies that bits 63:60 of FAR_EL1 are UNKNOWN
 	 * for tag check faults. Set them to corresponding bits in the untagged
 	 * address.
 	 */
 	far = (__untagged_addr(far) & ~MTE_TAG_MASK) | (far & MTE_TAG_MASK);
->>>>>>> 6ee1d745
 	do_bad_area(far, esr, regs);
 	return 0;
 }
